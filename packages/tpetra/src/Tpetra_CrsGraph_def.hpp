// @HEADER
// ***********************************************************************
//
//          Tpetra: Templated Linear Algebra Services Package
//                 Copyright (2008) Sandia Corporation
//
// Under the terms of Contract DE-AC04-94AL85000 with Sandia Corporation,
// the U.S. Government retains certain rights in this software.
//
// Redistribution and use in source and binary forms, with or without
// modification, are permitted provided that the following conditions are
// met:
//
// 1. Redistributions of source code must retain the above copyright
// notice, this list of conditions and the following disclaimer.
//
// 2. Redistributions in binary form must reproduce the above copyright
// notice, this list of conditions and the following disclaimer in the
// documentation and/or other materials provided with the distribution.
//
// 3. Neither the name of the Corporation nor the names of the
// contributors may be used to endorse or promote products derived from
// this software without specific prior written permission.
//
// THIS SOFTWARE IS PROVIDED BY SANDIA CORPORATION "AS IS" AND ANY
// EXPRESS OR IMPLIED WARRANTIES, INCLUDING, BUT NOT LIMITED TO, THE
// IMPLIED WARRANTIES OF MERCHANTABILITY AND FITNESS FOR A PARTICULAR
// PURPOSE ARE DISCLAIMED. IN NO EVENT SHALL SANDIA CORPORATION OR THE
// CONTRIBUTORS BE LIABLE FOR ANY DIRECT, INDIRECT, INCIDENTAL, SPECIAL,
// EXEMPLARY, OR CONSEQUENTIAL DAMAGES (INCLUDING, BUT NOT LIMITED TO,
// PROCUREMENT OF SUBSTITUTE GOODS OR SERVICES; LOSS OF USE, DATA, OR
// PROFITS; OR BUSINESS INTERRUPTION) HOWEVER CAUSED AND ON ANY THEORY OF
// LIABILITY, WHETHER IN CONTRACT, STRICT LIABILITY, OR TORT (INCLUDING
// NEGLIGENCE OR OTHERWISE) ARISING IN ANY WAY OUT OF THE USE OF THIS
// SOFTWARE, EVEN IF ADVISED OF THE POSSIBILITY OF SUCH DAMAGE.
//
// Questions? Contact Michael A. Heroux (maherou@sandia.gov)
//
// ************************************************************************
// @HEADER

// FINISH: can't use rowPtrs_ without checking that it exists
// FINISH: add code to fillComplete() and CrsMatrix::fillComplete() to delete the Tpetra data

#ifndef TPETRA_CRSGRAPH_DEF_HPP
#define TPETRA_CRSGRAPH_DEF_HPP

#include <Kokkos_NodeTrace.hpp>
#include <Teuchos_Assert.hpp>
#include <Teuchos_NullIteratorTraits.hpp>
#include <Teuchos_as.hpp>
#include <algorithm>
#include <string>
#include <utility>
#include <Teuchos_SerialDenseMatrix.hpp>

#ifdef DOXYGEN_USE_ONLY
  #include "Tpetra_CrsGraph_decl.hpp"
#endif

namespace Tpetra {

  template <class LocalOrdinal, class GlobalOrdinal, class Node, class LocalMatOps>
  CrsGraph<LocalOrdinal,GlobalOrdinal,Node,LocalMatOps>::
  CrsGraph (const RCP<const Map<LocalOrdinal,GlobalOrdinal,Node> > &rowMap,
            size_t maxNumEntriesPerRow,
            ProfileType pftype,
            const RCP<ParameterList>& params)
  : DistObject<GlobalOrdinal,LocalOrdinal,GlobalOrdinal,Node>(rowMap)
  , rowMap_(rowMap)
  , nodeNumEntries_(0)
  , nodeNumAllocated_(OrdinalTraits<size_t>::invalid())
  , pftype_(pftype)
  , numAllocForAllRows_(maxNumEntriesPerRow)
  , indicesAreAllocated_(false)
  , indicesAreLocal_(false)
  , indicesAreGlobal_(false)
  , indicesAreSorted_(true)
  , noRedundancies_(true)
  , haveRowInfo_(true)
  , insertGlobalIndicesWarnedEfficiency_(false)
  , insertLocalIndicesWarnedEfficiency_(false)
  {
    typedef Teuchos::OrdinalTraits<size_t> OTST;
    staticAssertions();
    TEUCHOS_TEST_FOR_EXCEPTION(maxNumEntriesPerRow == OTST::invalid(),
      std::invalid_argument, "The allocation hint must be a valid size_t value, "
      "which in this case means it must not be Teuchos::OrdinalTraits<size_t>::"
      "invalid().");
    resumeFill(params);
    checkInternalState();
  }


  template <class LocalOrdinal, class GlobalOrdinal, class Node, class LocalMatOps>
  CrsGraph<LocalOrdinal,GlobalOrdinal,Node,LocalMatOps>::
  CrsGraph (const RCP<const Map<LocalOrdinal,GlobalOrdinal,Node> > &rowMap,
            const RCP<const Map<LocalOrdinal,GlobalOrdinal,Node> > &colMap,
            size_t maxNumEntriesPerRow,
            ProfileType pftype,
            const RCP<ParameterList>& params)
  : DistObject<GlobalOrdinal,LocalOrdinal,GlobalOrdinal,Node>(rowMap)
  , rowMap_(rowMap)
  , colMap_(colMap)
  , nodeNumEntries_(0)
  , nodeNumAllocated_(OrdinalTraits<size_t>::invalid())
  , pftype_(pftype)
  , numAllocForAllRows_(maxNumEntriesPerRow)
  , indicesAreAllocated_(false)
  , indicesAreLocal_(false)
  , indicesAreGlobal_(false)
  , haveRowInfo_(true)
  , insertGlobalIndicesWarnedEfficiency_(false)
  , insertLocalIndicesWarnedEfficiency_(false)
  {
    typedef Teuchos::OrdinalTraits<size_t> OTST;
    staticAssertions();
    TEUCHOS_TEST_FOR_EXCEPTION(maxNumEntriesPerRow == OTST::invalid(),
      std::invalid_argument, "The allocation hint must be a valid size_t value, "
      "which in this case means it must not be Teuchos::OrdinalTraits<size_t>::"
      "invalid().");
    resumeFill(params);
    checkInternalState();
  }


  template <class LocalOrdinal, class GlobalOrdinal, class Node, class LocalMatOps>
  CrsGraph<LocalOrdinal,GlobalOrdinal,Node,LocalMatOps>::
  CrsGraph (const RCP<const Map<LocalOrdinal,GlobalOrdinal,Node> > &rowMap,
            const ArrayRCP<const size_t> &NumEntriesPerRowToAlloc,
            ProfileType pftype,
            const RCP<ParameterList>& params)
  : DistObject<GlobalOrdinal,LocalOrdinal,GlobalOrdinal,Node>(rowMap)
  , rowMap_(rowMap)
  , nodeNumEntries_(0)
  , nodeNumAllocated_(OrdinalTraits<size_t>::invalid())
  , pftype_(pftype)
  , numAllocPerRow_(NumEntriesPerRowToAlloc)
  , numAllocForAllRows_(0)
  , indicesAreAllocated_(false)
  , indicesAreLocal_(false)
  , indicesAreGlobal_(false)
  , haveRowInfo_(true)
  , insertGlobalIndicesWarnedEfficiency_(false)
  , insertLocalIndicesWarnedEfficiency_(false)
  {
    typedef Teuchos::OrdinalTraits<size_t> OTST;
    std::string tfecfFuncName("CrsGraph(rowMap,NumEntriesPerRowToAlloc)");
    staticAssertions();
    TEUCHOS_TEST_FOR_EXCEPTION_CLASS_FUNC((size_t)NumEntriesPerRowToAlloc.size() != getNodeNumRows(), std::invalid_argument,
        ": NumEntriesPerRowToAlloc must have as many entries as specified by rowMap for this node.");
    for (size_t r=0; r < getNodeNumRows(); ++r) {
      const size_t curRowCount = NumEntriesPerRowToAlloc[r];
      TEUCHOS_TEST_FOR_EXCEPTION(curRowCount == OTST::invalid(),
        std::invalid_argument, "NumEntriesPerRowToAlloc[" << r << "] specifies "
        "an invalid number of entries (Teuchos::OrdinalTraits<size_t>::"
        "invalid()).");
    }
    resumeFill(params);
    checkInternalState();
  }


  template <class LocalOrdinal, class GlobalOrdinal, class Node, class LocalMatOps>
  CrsGraph<LocalOrdinal,GlobalOrdinal,Node,LocalMatOps>::
  CrsGraph (const RCP<const Map<LocalOrdinal,GlobalOrdinal,Node> > &rowMap,
            const RCP<const Map<LocalOrdinal,GlobalOrdinal,Node> > &colMap,
            const ArrayRCP<const size_t> &NumEntriesPerRowToAlloc,
            ProfileType pftype,
            const RCP<ParameterList>& params)
  : DistObject<GlobalOrdinal,LocalOrdinal,GlobalOrdinal,Node>(rowMap)
  , rowMap_(rowMap)
  , colMap_(colMap)
  , nodeNumEntries_(0)
  , nodeNumAllocated_(OrdinalTraits<size_t>::invalid())
  , pftype_(pftype)
  , numAllocPerRow_(NumEntriesPerRowToAlloc)
  , numAllocForAllRows_(0)
  , indicesAreAllocated_(false)
  , indicesAreLocal_(false)
  , indicesAreGlobal_(false)
  , haveRowInfo_(true)
  , insertGlobalIndicesWarnedEfficiency_(false)
  , insertLocalIndicesWarnedEfficiency_(false)
  {
    typedef Teuchos::OrdinalTraits<size_t> OTST;
    std::string tfecfFuncName("CrsGraph(rowMap,colMap,NumEntriesPerRowToAlloc)");
    staticAssertions();
    TEUCHOS_TEST_FOR_EXCEPTION_CLASS_FUNC((size_t)NumEntriesPerRowToAlloc.size() != getNodeNumRows(), std::invalid_argument,
        ": NumEntriesPerRowToAlloc must have as many entries as specified by rowMap for this node.");
    for (size_t r=0; r < getNodeNumRows(); ++r) {
      const size_t curRowCount = NumEntriesPerRowToAlloc[r];
      TEUCHOS_TEST_FOR_EXCEPTION(curRowCount == OTST::invalid(),
        std::invalid_argument, "NumEntriesPerRowToAlloc[" << r << "] specifies "
        "an invalid number of entries (Teuchos::OrdinalTraits<size_t>::"
        "invalid()).");
    }
    resumeFill(params);
    checkInternalState();
  }


  template <class LocalOrdinal, class GlobalOrdinal, class Node, class LocalMatOps>
  CrsGraph<LocalOrdinal,GlobalOrdinal,Node,LocalMatOps>::~CrsGraph()
  {}

  template <class LocalOrdinal, class GlobalOrdinal, class Node, class LocalMatOps>
  RCP<const ParameterList>
  CrsGraph<LocalOrdinal,GlobalOrdinal,Node,LocalMatOps>::
  getValidParameters () const
  {
    RCP<ParameterList> params = parameterList ("Tpetra::CrsGraph");

    // Make a sublist for the Import.
    RCP<ParameterList> importSublist = parameterList ("Import");

    // FIXME (mfh 02 Apr 2012) We should really have the Import and
    // Export objects fill in these lists.  However, we don't want to
    // create an Import or Export unless we need them.  For now, we
    // know that the Import and Export just pass the list directly to
    // their Distributor, so we can create a Distributor here
    // (Distributor's constructor is a lightweight operation) and have
    // it fill in the list.

    // Fill in Distributor default parameters by creating a
    // Distributor and asking it to do the work.
    Distributor distributor (rowMap_->getComm(), importSublist);
    params->set ("Import", *importSublist, "How the Import performs communication.");

    // Make a sublist for the Export.  For now, it's a clone of the
    // Import sublist.  It's not a shallow copy, though, since we
    // might like the Import to do communication differently than the
    // Export.
    params->set ("Export", *importSublist, "How the Export performs communication.");

    return params;
  }

  template <class LocalOrdinal, class GlobalOrdinal, class Node, class LocalMatOps>
  void
  CrsGraph<LocalOrdinal,GlobalOrdinal,Node,LocalMatOps>::
  setParameterList (const RCP<ParameterList>& params)
  {
    RCP<const ParameterList> validParams = getValidParameters ();
    params->validateParametersAndSetDefaults (*validParams);
    this->setMyParamList (params);
  }

  template <class LocalOrdinal, class GlobalOrdinal, class Node, class LocalMatOps>
  global_size_t CrsGraph<LocalOrdinal,GlobalOrdinal,Node,LocalMatOps>::getGlobalNumRows() const
  {
    return rowMap_->getGlobalNumElements();
  }

  template <class LocalOrdinal, class GlobalOrdinal, class Node, class LocalMatOps>
  global_size_t CrsGraph<LocalOrdinal,GlobalOrdinal,Node,LocalMatOps>::getGlobalNumCols() const
  {
    std::string tfecfFuncName("getGlobalNumCols()");
    TEUCHOS_TEST_FOR_EXCEPTION(isFillComplete() == false, std::runtime_error, ": requires domain map (which requires fillComplete()).");
    return getDomainMap()->getGlobalNumElements();
  }

  template <class LocalOrdinal, class GlobalOrdinal, class Node, class LocalMatOps>
  size_t CrsGraph<LocalOrdinal,GlobalOrdinal,Node,LocalMatOps>::getNodeNumRows() const
  {
    return rowMap_->getNodeNumElements();
  }

  template <class LocalOrdinal, class GlobalOrdinal, class Node, class LocalMatOps>
  size_t CrsGraph<LocalOrdinal,GlobalOrdinal,Node,LocalMatOps>::getNodeNumCols() const
  {
    std::string tfecfFuncName("getNodeNumCols()");
    TEUCHOS_TEST_FOR_EXCEPTION_CLASS_FUNC(hasColMap() != true, std::runtime_error, ": requires column map.");
    return colMap_->getNodeNumElements();
  }

  template <class LocalOrdinal, class GlobalOrdinal, class Node, class LocalMatOps>
  size_t CrsGraph<LocalOrdinal,GlobalOrdinal,Node,LocalMatOps>::getNodeNumDiags() const
  {
    return nodeNumDiags_;
  }

  template <class LocalOrdinal, class GlobalOrdinal, class Node, class LocalMatOps>
  global_size_t CrsGraph<LocalOrdinal,GlobalOrdinal,Node,LocalMatOps>::getGlobalNumDiags() const
  {
    return globalNumDiags_;
  }

  template <class LocalOrdinal, class GlobalOrdinal, class Node, class LocalMatOps>
  RCP<Node>
  CrsGraph<LocalOrdinal,GlobalOrdinal,Node,LocalMatOps>::getNode() const
  {
    return rowMap_->getNode();
  }

  template <class LocalOrdinal, class GlobalOrdinal, class Node, class LocalMatOps>
  const RCP<const Map<LocalOrdinal,GlobalOrdinal,Node> > &
  CrsGraph<LocalOrdinal,GlobalOrdinal,Node,LocalMatOps>::getRowMap() const
  {
    return rowMap_;
  }

  template <class LocalOrdinal, class GlobalOrdinal, class Node, class LocalMatOps>
  const RCP<const Map<LocalOrdinal,GlobalOrdinal,Node> > &
  CrsGraph<LocalOrdinal,GlobalOrdinal,Node,LocalMatOps>::getColMap() const
  {
    return colMap_;
  }

  template <class LocalOrdinal, class GlobalOrdinal, class Node, class LocalMatOps>
  const RCP<const Map<LocalOrdinal,GlobalOrdinal,Node> > &
  CrsGraph<LocalOrdinal,GlobalOrdinal,Node,LocalMatOps>::getDomainMap() const
  {
    return domainMap_;
  }

  template <class LocalOrdinal, class GlobalOrdinal, class Node, class LocalMatOps>
  const RCP<const Map<LocalOrdinal,GlobalOrdinal,Node> > &
  CrsGraph<LocalOrdinal,GlobalOrdinal,Node,LocalMatOps>::getRangeMap() const
  {
    return rangeMap_;
  }

  template <class LocalOrdinal, class GlobalOrdinal, class Node, class LocalMatOps>
  RCP<const Import<LocalOrdinal,GlobalOrdinal,Node> >
  CrsGraph<LocalOrdinal,GlobalOrdinal,Node,LocalMatOps>::getImporter() const
  {
    return importer_;
  }

  template <class LocalOrdinal, class GlobalOrdinal, class Node, class LocalMatOps>
  RCP<const Export<LocalOrdinal,GlobalOrdinal,Node> >
  CrsGraph<LocalOrdinal,GlobalOrdinal,Node,LocalMatOps>::getExporter() const
  {
    return exporter_;
  }

  template <class LocalOrdinal, class GlobalOrdinal, class Node, class LocalMatOps>
  bool CrsGraph<LocalOrdinal,GlobalOrdinal,Node,LocalMatOps>::hasColMap() const
  {
    return (colMap_ != null);
  }

  template <class LocalOrdinal, class GlobalOrdinal, class Node, class LocalMatOps>
  bool CrsGraph<LocalOrdinal,GlobalOrdinal,Node,LocalMatOps>::isStorageOptimized() const
  {
    bool isOpt = indicesAreAllocated_ && (numRowEntries_ == null) && (getNodeNumRows() > 0);
#ifdef HAVE_TPETRA_DEBUG
    std::string tfecfFuncName("isStorageOptimized()");
    TEUCHOS_TEST_FOR_EXCEPTION_CLASS_FUNC( (isOpt == true) && (getProfileType() == DynamicProfile), std::logic_error,
        ": Violated stated post-conditions. Please contact Tpetra team.");
#endif
    return isOpt;
  }

  template <class LocalOrdinal, class GlobalOrdinal, class Node, class LocalMatOps>
  ProfileType CrsGraph<LocalOrdinal,GlobalOrdinal,Node,LocalMatOps>::getProfileType() const
  {
    return pftype_;
  }

  template <class LocalOrdinal, class GlobalOrdinal, class Node, class LocalMatOps>
  global_size_t CrsGraph<LocalOrdinal,GlobalOrdinal,Node,LocalMatOps>::getGlobalNumEntries() const
  {
    return globalNumEntries_;
  }

  template <class LocalOrdinal, class GlobalOrdinal, class Node, class LocalMatOps>
  size_t CrsGraph<LocalOrdinal,GlobalOrdinal,Node,LocalMatOps>::getNodeNumEntries() const
  {
    return nodeNumEntries_;
  }

  template <class LocalOrdinal, class GlobalOrdinal, class Node, class LocalMatOps>
  global_size_t CrsGraph<LocalOrdinal,GlobalOrdinal,Node,LocalMatOps>::getGlobalMaxNumRowEntries() const
  {
    return globalMaxNumRowEntries_;
  }

  template <class LocalOrdinal, class GlobalOrdinal, class Node, class LocalMatOps>
  size_t CrsGraph<LocalOrdinal,GlobalOrdinal,Node,LocalMatOps>::getNodeMaxNumRowEntries() const
  {
    return nodeMaxNumRowEntries_;
  }

  template <class LocalOrdinal, class GlobalOrdinal, class Node, class LocalMatOps>
  bool CrsGraph<LocalOrdinal,GlobalOrdinal,Node,LocalMatOps>::isFillComplete() const
  {
    return fillComplete_;
  }

  template <class LocalOrdinal, class GlobalOrdinal, class Node, class LocalMatOps>
  bool CrsGraph<LocalOrdinal,GlobalOrdinal,Node,LocalMatOps>::isFillActive() const
  {
    return !fillComplete_;
  }

  template <class LocalOrdinal, class GlobalOrdinal, class Node, class LocalMatOps>
  bool CrsGraph<LocalOrdinal,GlobalOrdinal,Node,LocalMatOps>::isUpperTriangular() const
  {
    return upperTriangular_;
  }

  template <class LocalOrdinal, class GlobalOrdinal, class Node, class LocalMatOps>
  bool CrsGraph<LocalOrdinal,GlobalOrdinal,Node,LocalMatOps>::isLowerTriangular() const
  {
    return lowerTriangular_;
  }

  template <class LocalOrdinal, class GlobalOrdinal, class Node, class LocalMatOps>
  bool CrsGraph<LocalOrdinal,GlobalOrdinal,Node,LocalMatOps>::isLocallyIndexed() const
  {
    return indicesAreLocal_;
  }

  template <class LocalOrdinal, class GlobalOrdinal, class Node, class LocalMatOps>
  bool CrsGraph<LocalOrdinal,GlobalOrdinal,Node,LocalMatOps>::isGloballyIndexed() const
  {
    return indicesAreGlobal_;
  }

  template <class LocalOrdinal, class GlobalOrdinal, class Node, class LocalMatOps>
  size_t CrsGraph<LocalOrdinal,GlobalOrdinal,Node,LocalMatOps>::getNodeAllocationSize() const
  {
    return nodeNumAllocated_;
  }

  template <class LocalOrdinal, class GlobalOrdinal, class Node, class LocalMatOps>
  const RCP<const Comm<int> > &
  CrsGraph<LocalOrdinal,GlobalOrdinal,Node,LocalMatOps>::getComm() const
  {
    return rowMap_->getComm();
  }

  template <class LocalOrdinal, class GlobalOrdinal, class Node, class LocalMatOps>
  GlobalOrdinal CrsGraph<LocalOrdinal,GlobalOrdinal,Node,LocalMatOps>::getIndexBase() const
  {
    return rowMap_->getIndexBase();
  }

  template <class LocalOrdinal, class GlobalOrdinal, class Node, class LocalMatOps>
  bool CrsGraph<LocalOrdinal,GlobalOrdinal,Node,LocalMatOps>::indicesAreAllocated() const
  {
    return indicesAreAllocated_;
  }


  /////////////////////////////////////////////////////////////////////////////
  /////////////////////////////////////////////////////////////////////////////
  //                                                                         //
  //                    Internal utility methods                             //
  //                                                                         //
  /////////////////////////////////////////////////////////////////////////////
  /////////////////////////////////////////////////////////////////////////////


  /////////////////////////////////////////////////////////////////////////////
  /////////////////////////////////////////////////////////////////////////////
  template <class LocalOrdinal, class GlobalOrdinal, class Node, class LocalMatOps>
  bool CrsGraph<LocalOrdinal,GlobalOrdinal,Node,LocalMatOps>::isSorted() const
  {
    return indicesAreSorted_;
  }


  /////////////////////////////////////////////////////////////////////////////
  /////////////////////////////////////////////////////////////////////////////
  template <class LocalOrdinal, class GlobalOrdinal, class Node, class LocalMatOps>
  bool CrsGraph<LocalOrdinal,GlobalOrdinal,Node,LocalMatOps>::isMerged() const
  {
    return noRedundancies_;
  }


  /////////////////////////////////////////////////////////////////////////////
  /////////////////////////////////////////////////////////////////////////////
  template <class LocalOrdinal, class GlobalOrdinal, class Node, class LocalMatOps>
  void CrsGraph<LocalOrdinal,GlobalOrdinal,Node,LocalMatOps>::setSorted(bool sorted)
  {
    indicesAreSorted_ = sorted;
  }


  /////////////////////////////////////////////////////////////////////////////
  /////////////////////////////////////////////////////////////////////////////
  template <class LocalOrdinal, class GlobalOrdinal, class Node, class LocalMatOps>
  void CrsGraph<LocalOrdinal,GlobalOrdinal,Node,LocalMatOps>::setMerged(bool merged)
  {
    noRedundancies_ = merged;
  }


  /////////////////////////////////////////////////////////////////////////////
  /////////////////////////////////////////////////////////////////////////////
  template <class LocalOrdinal, class GlobalOrdinal, class Node, class LocalMatOps>
  void CrsGraph<LocalOrdinal,GlobalOrdinal,Node,LocalMatOps>::allocateIndices(ELocalGlobal lg)
  {
    // This is a protected function, only callable by us.  If it was
    // called incorrectly, it is our fault.  That's why the tests
    // below throw std::logic_error instead of std::invalid_argument.
    std::string tfecfFuncName("allocateIndices()");
    TEUCHOS_TEST_FOR_EXCEPTION_CLASS_FUNC(
      isLocallyIndexed() && lg==GlobalIndices, std::logic_error,
      ": The graph is locally indexed, but Tpetra code is calling this method "
      "with lg=GlobalIndices.  Please report this bug to the Tpetra developers.");
    TEUCHOS_TEST_FOR_EXCEPTION_CLASS_FUNC(
      isGloballyIndexed() && lg==LocalIndices, std::logic_error,
      ": The graph is globally indexed, but Tpetra code is calling this method "
      "with lg=LocalIndices.  Please report this bug to the Tpetra developers.");
    TEUCHOS_TEST_FOR_EXCEPTION_CLASS_FUNC(
      indicesAreAllocated(), std::logic_error, ": The graph's indices are "
      "already allocated, but Tpetra code is calling allocateIndices() again.  "
      "Please report this bug to the Tpetra developers.");

    const size_t numRows = getNodeNumRows();
    indicesAreLocal_  = (lg == LocalIndices);
    indicesAreGlobal_ = (lg == GlobalIndices);
    nodeNumAllocated_ = 0;
    if (numAllocPerRow_ == null && getNodeNumRows() > 0) {
      // this wastes memory, temporarily, but it simplifies the code
      // and interfaces to follow
      ArrayRCP<size_t> tmpnumallocperrow = arcp<size_t>(numRows);
      std::fill(tmpnumallocperrow.begin(), tmpnumallocperrow.end(), numAllocForAllRows_);
      numAllocPerRow_ = tmpnumallocperrow;
    }
    //
    if (getProfileType() == StaticProfile) {
      //
      //  STATIC ALLOCATION PROFILE
      //
      // Have the local sparse kernels object allocate row offsets for
      // us, with first-touch allocation if applicable.  This is not
      // as important for global indices, because we never use global
      // indices in sparse kernels, but we might as well use the code
      // that we have for both the local and global indices cases.
      // Furthermore, first-touch allocation ensures that we don't
      // take up too much memory in any one NUMA affinity region.
      rowPtrs_ = LocalMatOps::allocRowPtrs( getRowMap()->getNode(), numAllocPerRow_() );
      if (lg == LocalIndices) {
        lclInds1D_ = LocalMatOps::template allocStorage<LocalOrdinal>( getRowMap()->getNode(), rowPtrs_() );
      }
      else {
        gblInds1D_ = LocalMatOps::template allocStorage<GlobalOrdinal>( getRowMap()->getNode(), rowPtrs_() );
      }
      nodeNumAllocated_ = rowPtrs_[numRows];
    }
    else {
      //
      //  DYNAMIC ALLOCATION PROFILE
      //
      typename ArrayRCP<const size_t>::iterator numalloc = numAllocPerRow_.begin();
      size_t howmany = numAllocForAllRows_;
      if (lg == LocalIndices) {
        lclInds2D_ = arcp< ArrayRCP<LocalOrdinal> >(numRows);
        nodeNumAllocated_ = 0;
        for (size_t i=0; i < numRows; ++i) {
          if (numAllocPerRow_ != null) howmany = *numalloc++;
          nodeNumAllocated_ += howmany;
          if (howmany > 0) lclInds2D_[i] = arcp<LocalOrdinal>(howmany);
        }
      }
      else { // allocate global indices
        gblInds2D_ = arcp< ArrayRCP<GlobalOrdinal> >(numRows);
        nodeNumAllocated_ = 0;
        for (size_t i=0; i < numRows; ++i) {
          if (numAllocPerRow_ != null) howmany = *numalloc++;
          nodeNumAllocated_ += howmany;
          if (howmany > 0) gblInds2D_[i] = arcp<GlobalOrdinal>(howmany);
        }
      }
    }
    if (numRows > 0) {
      numRowEntries_ = arcp<size_t>(numRows);
      std::fill( numRowEntries_.begin(), numRowEntries_.end(), 0 );
    }
    // done with these
    numAllocForAllRows_ = 0;
    numAllocPerRow_     = null;
    indicesAreAllocated_ = true;
    checkInternalState();
  }


  /////////////////////////////////////////////////////////////////////////////
  /////////////////////////////////////////////////////////////////////////////
  template <class LocalOrdinal, class GlobalOrdinal, class Node, class LocalMatOps>
  template <class T>
  ArrayRCP<T> CrsGraph<LocalOrdinal,GlobalOrdinal,Node,LocalMatOps>::allocateValues1D() const
  {
    std::string tfecfFuncName("allocateValues()");
    TEUCHOS_TEST_FOR_EXCEPTION_CLASS_FUNC(
        indicesAreAllocated() == false,
        std::runtime_error, ": graph indices must be allocated before values."
    );
    TEUCHOS_TEST_FOR_EXCEPTION_CLASS_FUNC(
        getProfileType() != StaticProfile,
        std::runtime_error, ": graph indices must be allocated in a static profile."
    );
    ArrayRCP<T> values1D;
    values1D = LocalMatOps::template allocStorage<T>( getRowMap()->getNode(), rowPtrs_() );
    return values1D;
  }


  /////////////////////////////////////////////////////////////////////////////
  /////////////////////////////////////////////////////////////////////////////
  template <class LocalOrdinal, class GlobalOrdinal, class Node, class LocalMatOps>
  template <class T>
  ArrayRCP<ArrayRCP<T> > CrsGraph<LocalOrdinal,GlobalOrdinal,Node,LocalMatOps>::allocateValues2D() const
  {
    std::string tfecfFuncName("allocateValues2D()");
    TEUCHOS_TEST_FOR_EXCEPTION_CLASS_FUNC(
        indicesAreAllocated() == false,
        std::runtime_error, ": graph indices must be allocated before values."
    );
    TEUCHOS_TEST_FOR_EXCEPTION_CLASS_FUNC(
        getProfileType() != DynamicProfile,
        std::runtime_error, ": graph indices must be allocated in a dynamic profile."
    );
    ArrayRCP<ArrayRCP<T> > values2D;
    values2D = arcp<ArrayRCP<T> >(getNodeNumRows());
    if (lclInds2D_ != null) {
      const size_t numRows = lclInds2D_.size();
      for (size_t r=0; r != numRows; ++r) {
        if (lclInds2D_[r] != null) {
          values2D[r] = arcp<T>(lclInds2D_[r].size());
        }
      }
    }
    else if (gblInds2D_ != null) {
      const size_t numRows = gblInds2D_.size();
      for (size_t r=0; r != numRows; ++r) {
        if (gblInds2D_[r] != null) {
          values2D[r] = arcp<T>(gblInds2D_[r].size());
        }
      }
    }
    return values2D;
  }


  /////////////////////////////////////////////////////////////////////////////
  /////////////////////////////////////////////////////////////////////////////
  template <class LocalOrdinal, class GlobalOrdinal, class Node, class LocalMatOps>
  template <ELocalGlobal lg>
  RowInfo CrsGraph<LocalOrdinal,GlobalOrdinal,Node,LocalMatOps>::updateAlloc(RowInfo rowinfo, size_t newAllocSize)
  {
#ifdef HAVE_TPETRA_DEBUG
    TEUCHOS_TEST_FOR_EXCEPT( rowMap_->isNodeLocalElement(rowinfo.localRow) == false );
    TEUCHOS_TEST_FOR_EXCEPT( newAllocSize < rowinfo.allocSize );
    TEUCHOS_TEST_FOR_EXCEPT( (lg == LocalIndices && isLocallyIndexed() == false) || (lg == GlobalIndices && isGloballyIndexed() == false) );
    TEUCHOS_TEST_FOR_EXCEPT( newAllocSize == 0 );
    TEUCHOS_TEST_FOR_EXCEPT( indicesAreAllocated() == false );
#endif
    // allocate a larger space for row "lrow"
    // copy any existing data from previous allocation to new allocation
    // update sizes
    if (lg == LocalIndices) {
      ArrayRCP<LocalOrdinal> old_alloc = lclInds2D_[rowinfo.localRow];
      lclInds2D_[rowinfo.localRow] = arcp<LocalOrdinal>(newAllocSize);
      std::copy(old_alloc.begin(), old_alloc.begin() + rowinfo.numEntries, lclInds2D_[rowinfo.localRow].begin());
    }
    else /* if lg == GlobalIndices */ {
      ArrayRCP<GlobalOrdinal> old_alloc = gblInds2D_[rowinfo.localRow];
      gblInds2D_[rowinfo.localRow] = arcp<GlobalOrdinal>(newAllocSize);
      std::copy(old_alloc.begin(), old_alloc.begin() + rowinfo.numEntries, gblInds2D_[rowinfo.localRow].begin());
    }
    //
    nodeNumAllocated_ += (newAllocSize - rowinfo.allocSize);
    rowinfo.allocSize = newAllocSize;
    return rowinfo;
  }


  /////////////////////////////////////////////////////////////////////////////
  /////////////////////////////////////////////////////////////////////////////
  template <class LocalOrdinal, class GlobalOrdinal, class Node, class LocalMatOps>
  template <ELocalGlobal lg, class T>
  RowInfo CrsGraph<LocalOrdinal,GlobalOrdinal,Node,LocalMatOps>::updateAllocAndValues(RowInfo rowinfo, size_t newAllocSize, ArrayRCP<T> &rowVals)
  {
#ifdef HAVE_TPETRA_DEBUG
    TEUCHOS_TEST_FOR_EXCEPT( ! rowMap_->isNodeLocalElement(rowinfo.localRow) );
    TEUCHOS_TEST_FOR_EXCEPT( newAllocSize < rowinfo.allocSize );
    TEUCHOS_TEST_FOR_EXCEPT( (lg == LocalIndices && ! isLocallyIndexed()) || (lg == GlobalIndices && ! isGloballyIndexed()) );
    TEUCHOS_TEST_FOR_EXCEPT( newAllocSize == 0 );
    TEUCHOS_TEST_FOR_EXCEPT( ! indicesAreAllocated() );
#endif
    // allocate a larger space for row "lrow"
    // copy any existing data from previous allocation to new allocation
    // update sizes
    if (lg == LocalIndices) {
      ArrayRCP<LocalOrdinal> old_alloc = lclInds2D_[rowinfo.localRow];
      lclInds2D_[rowinfo.localRow] = arcp<LocalOrdinal>(newAllocSize);
      std::copy(old_alloc.begin(), old_alloc.begin() + rowinfo.numEntries, lclInds2D_[rowinfo.localRow].begin());
    }
    else /* if lg == GlobalIndices */ {
      ArrayRCP<GlobalOrdinal> old_alloc = gblInds2D_[rowinfo.localRow];
      gblInds2D_[rowinfo.localRow] = arcp<GlobalOrdinal>(newAllocSize);
      std::copy(old_alloc.begin(), old_alloc.begin() + rowinfo.numEntries, gblInds2D_[rowinfo.localRow].begin());
    }
    ArrayRCP<const T> oldVals = rowVals;
    rowVals = arcp<T>(newAllocSize);
    std::copy(oldVals.begin(), oldVals.begin() + rowinfo.numEntries, rowVals.begin());
    //
    nodeNumAllocated_ += (newAllocSize - rowinfo.allocSize);
    rowinfo.allocSize = newAllocSize;
    return rowinfo;
  }


  /////////////////////////////////////////////////////////////////////////////
  /////////////////////////////////////////////////////////////////////////////
  template <class LocalOrdinal, class GlobalOrdinal, class Node, class LocalMatOps>
  ArrayView<const LocalOrdinal> CrsGraph<LocalOrdinal,GlobalOrdinal,Node,LocalMatOps>::getLocalView(RowInfo rowinfo) const
  {
    ArrayView<const LocalOrdinal> view;
    if (rowinfo.allocSize > 0) {
      if (lclInds1D_ != null) {
        view = lclInds1D_(rowinfo.offset1D,rowinfo.allocSize);
      }
      else if (lclInds2D_[rowinfo.localRow] != null) {
        view = lclInds2D_[rowinfo.localRow]();
      }
    }
    return view;
  }


  /////////////////////////////////////////////////////////////////////////////
  /////////////////////////////////////////////////////////////////////////////
  template <class LocalOrdinal, class GlobalOrdinal, class Node, class LocalMatOps>
  ArrayView<LocalOrdinal> CrsGraph<LocalOrdinal,GlobalOrdinal,Node,LocalMatOps>::getLocalViewNonConst(RowInfo rowinfo)
  {
    ArrayView<LocalOrdinal> view;
    if (rowinfo.allocSize > 0) {
      if (lclInds1D_ != null) {
        view = lclInds1D_(rowinfo.offset1D,rowinfo.allocSize);
      }
      else if (lclInds2D_[rowinfo.localRow] != null) {
        view = lclInds2D_[rowinfo.localRow]();
      }
    }
    return view;
  }


  /////////////////////////////////////////////////////////////////////////////
  /////////////////////////////////////////////////////////////////////////////
  template <class LocalOrdinal, class GlobalOrdinal, class Node, class LocalMatOps>
  ArrayView<const GlobalOrdinal> CrsGraph<LocalOrdinal,GlobalOrdinal,Node,LocalMatOps>::getGlobalView(RowInfo rowinfo) const
  {
    ArrayView<const GlobalOrdinal> view;
    if (rowinfo.allocSize > 0) {
      if (gblInds1D_ != null) {
        view = gblInds1D_(rowinfo.offset1D,rowinfo.allocSize);
      }
      else if (gblInds2D_[rowinfo.localRow] != null) {
        view = gblInds2D_[rowinfo.localRow]();
      }
    }
    return view;
  }


  /////////////////////////////////////////////////////////////////////////////
  /////////////////////////////////////////////////////////////////////////////
  template <class LocalOrdinal, class GlobalOrdinal, class Node, class LocalMatOps>
  ArrayView<GlobalOrdinal> CrsGraph<LocalOrdinal,GlobalOrdinal,Node,LocalMatOps>::getGlobalViewNonConst(RowInfo rowinfo)
  {
    ArrayView<GlobalOrdinal> view;
    if (rowinfo.allocSize > 0) {
      if (gblInds1D_ != null) {
        view = gblInds1D_(rowinfo.offset1D,rowinfo.allocSize);
      }
      else if (gblInds2D_[rowinfo.localRow] != null) {
        view = gblInds2D_[rowinfo.localRow]();
      }
    }
    return view;
  }


  /////////////////////////////////////////////////////////////////////////////
  /////////////////////////////////////////////////////////////////////////////
  template <class LocalOrdinal, class GlobalOrdinal, class Node, class LocalMatOps>
  RowInfo CrsGraph<LocalOrdinal,GlobalOrdinal,Node,LocalMatOps>::getRowInfo(size_t myRow) const
  {
#ifdef HAVE_TPETRA_DEBUG
    std::string tfecfFuncName("getRowInfo()");
    TEUCHOS_TEST_FOR_EXCEPTION_CLASS_FUNC(
        rowMap_->isNodeLocalElement(myRow) == false,
        std::logic_error,
        ": The given (local) row index myRow = " << myRow
        << " does not belong to the graph's row Map.  "
        "This probably indicates a bug in Tpetra::CrsGraph or Tpetra::CrsMatrix.  "
        "Please report this to the Tpetra developers."
    )
    TEUCHOS_TEST_FOR_EXCEPTION_CLASS_FUNC(
        hasRowInfo() == false,
        std::logic_error, ": Late catch! Graph does not have row info anymore. Error should have been caught earlier. Please contact Tpetra team."
    )
#endif
    const size_t STINV = OrdinalTraits<size_t>::invalid();
    RowInfo ret;
    ret.localRow = myRow;
    if (nodeNumAllocated_ != 0 && nodeNumAllocated_ != STINV) {
      // graph data structures have the info that we need
      //
      // if static graph, offsets tell us the allocation size
      if (getProfileType() == StaticProfile) {
        ret.offset1D   = rowPtrs_[myRow];
        ret.allocSize  = rowPtrs_[myRow+1] - rowPtrs_[myRow];
        if (numRowEntries_ == null) ret.numEntries = ret.allocSize;
        else                        ret.numEntries = numRowEntries_[myRow];
      }
      else {
        ret.offset1D = STINV;
        if (isLocallyIndexed()) {
          ret.allocSize = lclInds2D_[myRow].size();
        }
        else {
          ret.allocSize = gblInds2D_[myRow].size();
        }
        ret.numEntries = numRowEntries_[myRow];
      }
    }
    else if (nodeNumAllocated_ == 0) {
      // have performed allocation, but the graph has no allocation or entries
      ret.allocSize = 0;
      ret.numEntries = 0;
      ret.offset1D = STINV;
    }
    else if (indicesAreAllocated() == false) {
      // haven't performed allocation yet; probably won't hit this code
      if (numAllocPerRow_ == null) {
        ret.allocSize = numAllocForAllRows_;
      }
      else {
        ret.allocSize = numAllocPerRow_[myRow];
      }
      ret.numEntries = 0;
      ret.offset1D = STINV;
    }
    else {
      // don't know how we ended up here...
      TEUCHOS_TEST_FOR_EXCEPT(true);
    }
    return ret;
  }


  /////////////////////////////////////////////////////////////////////////////
  /////////////////////////////////////////////////////////////////////////////
  template <class LocalOrdinal, class GlobalOrdinal, class Node, class LocalMatOps>
  void CrsGraph<LocalOrdinal,GlobalOrdinal,Node,LocalMatOps>::staticAssertions() const
  {
    // Assumption: sizeof(GlobalOrdinal) >= sizeof(LocalOrdinal)
    //    This is so that we can store LocalOrdinals in the memory formerly occupied by GlobalOrdinals
    // Assumption: max(GlobalOrdinal) >= max(LocalOrdinal)  and  max(size_t) >= max(LocalOrdinal)
    //    This is so that we can represent any LocalOrdinal as a size_t, and any LocalOrdinal as a GlobalOrdinal
    Teuchos::CompileTimeAssert<sizeof(GlobalOrdinal) < sizeof(LocalOrdinal)> cta_size1; (void)cta_size1;
    Teuchos::CompileTimeAssert<sizeof(global_size_t) < sizeof(size_t)      > cta_size2; (void)cta_size2;
    // can't call max() with CompileTimeAssert, because it isn't a constant expression; will need to make this a runtime check
    std::string msg = typeName(*this) + ": Object cannot be allocated with stated template arguments: size assumptions are not valid.";
    TEUCHOS_TEST_FOR_EXCEPTION( (size_t)OrdinalTraits<LocalOrdinal>::max() > OrdinalTraits<size_t>::max(),          std::runtime_error, msg);
    TEUCHOS_TEST_FOR_EXCEPTION( (global_size_t)OrdinalTraits<LocalOrdinal>::max() > (global_size_t)OrdinalTraits<GlobalOrdinal>::max(),           std::runtime_error, msg);
    TEUCHOS_TEST_FOR_EXCEPTION( (size_t)OrdinalTraits<GlobalOrdinal>::max() > OrdinalTraits<global_size_t>::max(),  std::runtime_error, msg);
    TEUCHOS_TEST_FOR_EXCEPTION( OrdinalTraits<size_t>::max() > OrdinalTraits<global_size_t>::max(),                 std::runtime_error, msg);
  }


  /////////////////////////////////////////////////////////////////////////////
  /////////////////////////////////////////////////////////////////////////////
  template <class LocalOrdinal, class GlobalOrdinal, class Node, class LocalMatOps>
  template <ELocalGlobal lg>
  size_t CrsGraph<LocalOrdinal,GlobalOrdinal,Node,LocalMatOps>::filterIndices(const SLocalGlobalNCViews &inds) const
  {
    const Map<LocalOrdinal,GlobalOrdinal,Node> &cmap = *colMap_;
    Teuchos::CompileTimeAssert<lg != GlobalIndices && lg != LocalIndices> cta_lg;
    (void)cta_lg;
    size_t numFiltered = 0;
#ifdef HAVE_TPETRA_DEBUG
    size_t numFiltered_debug = 0;
#endif
    if (lg == GlobalIndices) {
      ArrayView<GlobalOrdinal> ginds = inds.ginds;
      typename ArrayView<GlobalOrdinal>::iterator fend = ginds.begin(),
                                                  cptr = ginds.begin();
      while (cptr != ginds.end()) {
        if (cmap.isNodeGlobalElement(*cptr)) {
          *fend++ = *cptr;
#ifdef HAVE_TPETRA_DEBUG
          ++numFiltered_debug;
#endif
        }
        ++cptr;
      }
      numFiltered = fend - ginds.begin();
    }
    else if (lg == LocalIndices) {
      ArrayView<LocalOrdinal> linds = inds.linds;
      typename ArrayView<LocalOrdinal>::iterator fend = linds.begin(),
                                                 cptr = linds.begin();
      while (cptr != linds.end()) {
        if (cmap.isNodeLocalElement(*cptr)) {
          *fend++ = *cptr;
#ifdef HAVE_TPETRA_DEBUG
          ++numFiltered_debug;
#endif
        }
        ++cptr;
      }
      numFiltered = fend - linds.begin();
    }
#ifdef HAVE_TPETRA_DEBUG
    TEUCHOS_TEST_FOR_EXCEPT( numFiltered != numFiltered_debug );
#endif
    return numFiltered;
  }


  /////////////////////////////////////////////////////////////////////////////
  /////////////////////////////////////////////////////////////////////////////
  template <class LocalOrdinal, class GlobalOrdinal, class Node, class LocalMatOps>
  template <ELocalGlobal lg, class T>
  size_t CrsGraph<LocalOrdinal,GlobalOrdinal,Node,LocalMatOps>::filterIndicesAndValues(const SLocalGlobalNCViews &inds, const ArrayView<T> &vals) const
  {
    const Map<LocalOrdinal,GlobalOrdinal,Node> &cmap = *colMap_;
    Teuchos::CompileTimeAssert<lg != GlobalIndices && lg != LocalIndices> cta_lg;
    (void)cta_lg;
    size_t numFiltered = 0;
    typename ArrayView<T>::iterator fvalsend = vals.begin(),
                                    valscptr = vals.begin();
#ifdef HAVE_TPETRA_DEBUG
    size_t numFiltered_debug = 0;
#endif
    if (lg == GlobalIndices) {
      ArrayView<GlobalOrdinal> ginds = inds.ginds;
      typename ArrayView<GlobalOrdinal>::iterator fend = ginds.begin(),
                                                  cptr = ginds.begin();
      while (cptr != ginds.end()) {
        if (cmap.isNodeGlobalElement(*cptr)) {
          *fend++ = *cptr;
          *fvalsend++ = *valscptr;
#ifdef HAVE_TPETRA_DEBUG
          ++numFiltered_debug;
#endif
        }
        ++cptr;
        ++valscptr;
      }
      numFiltered = fend - ginds.begin();
    }
    else if (lg == LocalIndices) {
      ArrayView<LocalOrdinal> linds = inds.linds;
      typename ArrayView<LocalOrdinal>::iterator fend = linds.begin(),
                                                 cptr = linds.begin();
      while (cptr != linds.end()) {
        if (cmap.isNodeLocalElement(*cptr)) {
          *fend++ = *cptr;
          *fvalsend++ = *valscptr;
#ifdef HAVE_TPETRA_DEBUG
          ++numFiltered_debug;
#endif
        }
        ++cptr;
        ++valscptr;
      }
      numFiltered = fend - linds.begin();
    }
#ifdef HAVE_TPETRA_DEBUG
    TEUCHOS_TEST_FOR_EXCEPT( numFiltered != numFiltered_debug );
    TEUCHOS_TEST_FOR_EXCEPT( valscptr != vals.end() );
    TEUCHOS_TEST_FOR_EXCEPT( numFiltered != (size_t)(fvalsend - vals.begin()) );
#endif
    return numFiltered;
  }


  /////////////////////////////////////////////////////////////////////////////
  /////////////////////////////////////////////////////////////////////////////
  template <class LocalOrdinal, class GlobalOrdinal, class Node, class LocalMatOps>
  template <ELocalGlobal lg, ELocalGlobal I>
  size_t CrsGraph<LocalOrdinal,GlobalOrdinal,Node,LocalMatOps>::insertIndices(RowInfo rowinfo, const SLocalGlobalViews &newInds)
  {
    Teuchos::CompileTimeAssert<lg != GlobalIndices && lg != LocalIndices> cta_lg; (void)cta_lg;
    size_t numNewInds = 0;
    if (lg == GlobalIndices) {
      ArrayView<const GlobalOrdinal> new_ginds = newInds.ginds;
      numNewInds = new_ginds.size();
      if (I == GlobalIndices) {
        ArrayView<GlobalOrdinal> gind_view = getGlobalViewNonConst(rowinfo);
        std::copy(new_ginds.begin(), new_ginds.end(), gind_view.begin()+rowinfo.numEntries);
      }
      else if (I == LocalIndices) {
        ArrayView<LocalOrdinal> lind_view = getLocalViewNonConst(rowinfo);
        typename ArrayView<const GlobalOrdinal>::iterator         in = new_ginds.begin();
        const typename ArrayView<const GlobalOrdinal>::iterator stop = new_ginds.end();
        typename ArrayView<LocalOrdinal>::iterator out = lind_view.begin()+rowinfo.numEntries;
        while (in != stop) {
          *out++ = colMap_->getLocalElement (*in++);
        }
      }
    }
    else if (lg == LocalIndices) {
      ArrayView<const LocalOrdinal> new_linds = newInds.linds;
      numNewInds = new_linds.size();
      if (I == LocalIndices) {
        ArrayView<LocalOrdinal> lind_view = getLocalViewNonConst(rowinfo);
        std::copy(new_linds.begin(), new_linds.end(), lind_view.begin()+rowinfo.numEntries);
      }
      else if (I == GlobalIndices) {
        // not needed yet
        TEUCHOS_TEST_FOR_EXCEPTION(true, std::logic_error, "Tpetra::CrsGraph::"
          "insertIndices: the case where the input indices are local and the "
          "indices to write are global (lg=LocalIndices, I=GlobalIndices) has "
          "not yet been implemented.");
      }
    }
    numRowEntries_[rowinfo.localRow] += numNewInds;
    nodeNumEntries_ += numNewInds;
    setSorted(false);
    setMerged(false);
    return numNewInds;
  }


  /////////////////////////////////////////////////////////////////////////////
  /////////////////////////////////////////////////////////////////////////////
  template <class LocalOrdinal, class GlobalOrdinal, class Node, class LocalMatOps>
  template <ELocalGlobal lg, ELocalGlobal I, class IterO, class IterN>
  void CrsGraph<LocalOrdinal,GlobalOrdinal,Node,LocalMatOps>::insertIndicesAndValues(RowInfo rowinfo, const SLocalGlobalViews &newInds, IterO rowVals, IterN newVals)
  {
    size_t numNewInds = insertIndices<lg,I>(rowinfo,newInds);
    std::copy( newVals, newVals + numNewInds, rowVals + rowinfo.numEntries );
  }


  /////////////////////////////////////////////////////////////////////////////
  /////////////////////////////////////////////////////////////////////////////
  template <class LocalOrdinal, class GlobalOrdinal, class Node, class LocalMatOps>
  template <ELocalGlobal lg, class IterO, class IterN, class BinaryFunction>
  void TEUCHOS_DEPRECATED
  CrsGraph<LocalOrdinal,GlobalOrdinal,Node,LocalMatOps>::
  transformValues (RowInfo rowinfo,
                   const SLocalGlobalViews &inds,
                   IterO rowVals,
                   IterN newVals,
                   BinaryFunction f) const
  {
    Teuchos::CompileTimeAssert<lg != GlobalIndices && lg != LocalIndices> cta_lg;
    (void)cta_lg;

    const size_t STINV = OrdinalTraits<size_t>::invalid();
    size_t hint = 0; // hint is a guess as to wheter the index is
    if (lg == GlobalIndices) {
      ArrayView<const GlobalOrdinal> search_ginds = inds.ginds;
      for (size_t j=0; j < (size_t)search_ginds.size(); ++j) {
        const size_t k = findGlobalIndex(rowinfo, search_ginds[j], hint);
        if (k != STINV) {
          rowVals[k] = f( rowVals[k], newVals[j] );
	  hint = k+1;
        }
      }
    }
    else if (lg == LocalIndices) {
      ArrayView<const LocalOrdinal> search_linds = inds.linds;
      for (size_t j=0; j < (size_t)search_linds.size(); ++j) {
        const size_t k = findLocalIndex(rowinfo, search_linds[j], hint);
        if (k != STINV) {
          rowVals[k] = f( rowVals[k], newVals[j] );
	  hint = k+1;
        }
      }
    }
  }


  /////////////////////////////////////////////////////////////////////////////
  /////////////////////////////////////////////////////////////////////////////
  template <class LocalOrdinal, class GlobalOrdinal, class Node, class LocalMatOps>
  template <class Scalar, class BinaryFunction>
  void
  CrsGraph<LocalOrdinal,GlobalOrdinal,Node,LocalMatOps>::
  transformLocalValues (RowInfo rowInfo,
                        const Teuchos::ArrayView<Scalar>& rowVals,
                        const Teuchos::ArrayView<const LocalOrdinal>& inds,
                        const Teuchos::ArrayView<const Scalar>& newVals,
                        BinaryFunction f) const
  {
    const size_t STINV = Teuchos::OrdinalTraits<size_t>::invalid();
    const size_t numElts = Teuchos::as<size_t> (inds.size ());
    size_t hint = 0; // hint is a guess as to wheter the index is

    // Get a view of the column indices in the row.  This amortizes
    // the cost of getting the view over all the entries of inds.
    ArrayView<const LocalOrdinal> colInds = getLocalView (rowInfo);

    for (size_t j = 0; j < numElts; ++j) {
<<<<<<< HEAD
      const size_t k = findLocalIndex (rowInfo, inds[j], colInds);
=======
      const size_t k = findLocalIndex (rowInfo, inds[j], hint);
>>>>>>> 41d27631
      if (k != STINV) {
        rowVals[k] = f( rowVals[k], newVals[j] );
	hint = k+1;
      }
    }
  }


  /////////////////////////////////////////////////////////////////////////////
  /////////////////////////////////////////////////////////////////////////////
  template <class LocalOrdinal, class GlobalOrdinal, class Node, class LocalMatOps>
  template <class Scalar, class BinaryFunction>
  void
  CrsGraph<LocalOrdinal,GlobalOrdinal,Node,LocalMatOps>::
  transformGlobalValues (RowInfo rowInfo,
                         const Teuchos::ArrayView<Scalar>& rowVals,
                         const Teuchos::ArrayView<const GlobalOrdinal>& inds,
                         const Teuchos::ArrayView<const Scalar>& newVals,
                         BinaryFunction f) const
  {
    const size_t STINV = Teuchos::OrdinalTraits<size_t>::invalid();
    const size_t numElts = Teuchos::as<size_t> (inds.size ());
    size_t hint = 0; // hint is a guess as to wheter the index is

    for (size_t j = 0; j < numElts; ++j) {
      const size_t k = findGlobalIndex (rowInfo, inds[j], hint);
      if (k != STINV) {
        rowVals[k] = f( rowVals[k], newVals[j] );
	hint = k+1;
      }
    }
  }



  /////////////////////////////////////////////////////////////////////////////
  /////////////////////////////////////////////////////////////////////////////
  template <class LocalOrdinal, class GlobalOrdinal, class Node, class LocalMatOps>
  void CrsGraph<LocalOrdinal,GlobalOrdinal,Node,LocalMatOps>::sortRowIndices(RowInfo rowinfo)
  {
    if (rowinfo.numEntries > 0) {
      ArrayView<LocalOrdinal> inds_view = getLocalViewNonConst(rowinfo);
      std::sort(inds_view.begin(), inds_view.begin() + rowinfo.numEntries);
    }
  }


  /////////////////////////////////////////////////////////////////////////////
  /////////////////////////////////////////////////////////////////////////////
  // in the future, perhaps this could use std::sort with a boost::zip_iterator
  template <class LocalOrdinal, class GlobalOrdinal, class Node, class LocalMatOps>
  template <class Scalar>
  void CrsGraph<LocalOrdinal,GlobalOrdinal,Node,LocalMatOps>::sortRowIndicesAndValues(RowInfo rowinfo, ArrayView<Scalar> values)
  {
    if (rowinfo.numEntries > 0) {
      ArrayView<LocalOrdinal> inds_view = getLocalViewNonConst(rowinfo);
      sort2(inds_view.begin(), inds_view.begin()+rowinfo.numEntries, values.begin());
    }
  }


  /////////////////////////////////////////////////////////////////////////////
  /////////////////////////////////////////////////////////////////////////////
  template <class LocalOrdinal, class GlobalOrdinal, class Node, class LocalMatOps>
  void CrsGraph<LocalOrdinal,GlobalOrdinal,Node,LocalMatOps>::mergeRowIndices(RowInfo rowinfo)
  {
    std::string tfecfFuncName("mergRowIndices()");
    TEUCHOS_TEST_FOR_EXCEPTION_CLASS_FUNC(
      isStorageOptimized() == true, std::logic_error,
      ": The graph is already storage optimized, so we shouldn't be merging any indices."
      " Please report this bug to the Tpetra developers.");
    ArrayView<LocalOrdinal> inds_view = getLocalViewNonConst(rowinfo);
    typename ArrayView<LocalOrdinal>::iterator beg, end, newend;
    beg = inds_view.begin();
    end = inds_view.begin() + rowinfo.numEntries;
    newend = std::unique(beg,end);
    const size_t mergedEntries = newend - beg;
#ifdef HAVE_TPETRA_DEBUG
    // merge should not have eliminated any entries; if so, the assignment below will destory the packed structure
    TEUCHOS_TEST_FOR_EXCEPT( isStorageOptimized() && mergedEntries != rowinfo.numEntries );
#endif
    numRowEntries_[rowinfo.localRow] = mergedEntries;
    nodeNumEntries_ -= (rowinfo.numEntries - mergedEntries);
  }


  /////////////////////////////////////////////////////////////////////////////
  /////////////////////////////////////////////////////////////////////////////
  // in the future, this could use std::unique with a boost::zip_iterator
  template <class LocalOrdinal, class GlobalOrdinal, class Node, class LocalMatOps>
  template <class Iter, class BinaryFunction>
  void CrsGraph<LocalOrdinal,GlobalOrdinal,Node,LocalMatOps>::
  mergeRowIndicesAndValues(RowInfo rowinfo, Iter rowValueIter, BinaryFunction f)
  {
    std::string tfecfFuncName("mergRowIndicesAndValues()");
    TEUCHOS_TEST_FOR_EXCEPTION_CLASS_FUNC(
      isStorageOptimized() == true, std::logic_error,
      ": The graph is already storage optimized, so we shouldn't be merging any indices/values."
      " Please report this bug to the Tpetra developers.");
    ArrayView<LocalOrdinal> inds_view = getLocalViewNonConst(rowinfo);
    typename ArrayView<LocalOrdinal>::iterator beg, end, newend;

    // beg,end define a half-exclusive interval over which to iterate.
    beg = inds_view.begin();
    end = inds_view.begin() + rowinfo.numEntries;
    newend = beg;
    if (beg != end) {
      typename ArrayView<LocalOrdinal>::iterator cur = beg + 1;
      Iter vcur = rowValueIter + 1,
           vend = rowValueIter;
      cur = beg+1;
      while (cur != end) {
        if (*cur != *newend) {
          // new entry; save it
          ++newend;
          ++vend;
          (*newend) = (*cur);
          (*vend) = (*vcur);
        }
        else {
          // old entry; merge it
          (*vend) = f (*vend, *vcur);
        }
        ++cur;
        ++vcur;
      }
      ++newend; // one past the last entry, per typical [beg,end) semantics
    }
    const size_t mergedEntries = newend - beg;
#ifdef HAVE_TPETRA_DEBUG
    // merge should not have eliminated any entries; if so, the
    // assignment below will destroy the packed structure
    TEUCHOS_TEST_FOR_EXCEPT( isStorageOptimized() && mergedEntries != rowinfo.numEntries );
#endif // HAVE_TPETRA_DEBUG
    numRowEntries_[rowinfo.localRow] = mergedEntries;
    nodeNumEntries_ -= (rowinfo.numEntries - mergedEntries);
  }


  /////////////////////////////////////////////////////////////////////////////
  /////////////////////////////////////////////////////////////////////////////
  template <class LocalOrdinal, class GlobalOrdinal, class Node, class LocalMatOps>
  void CrsGraph<LocalOrdinal,GlobalOrdinal,Node,LocalMatOps>::setDomainRangeMaps(
                                const RCP<const Map<LocalOrdinal,GlobalOrdinal,Node> > &domainMap,
                                const RCP<const Map<LocalOrdinal,GlobalOrdinal,Node> > &rangeMap)
  {
    // simple pointer comparison for equality
    if (domainMap_ != domainMap) {
      domainMap_ = domainMap;
      importer_ = null;
    }
    if (rangeMap_ != rangeMap) {
      rangeMap_  = rangeMap;
      exporter_ = null;
    }
  }


  /////////////////////////////////////////////////////////////////////////////
  /////////////////////////////////////////////////////////////////////////////
  template <class LocalOrdinal, class GlobalOrdinal, class Node, class LocalMatOps>
  size_t CrsGraph<LocalOrdinal,GlobalOrdinal,Node,LocalMatOps>::findLocalIndex(RowInfo rowinfo, LocalOrdinal ind, size_t hint) const
  {
    typedef typename ArrayView<const LocalOrdinal>::iterator IT;
    bool found = true;
    // get a view of the row, if it wasn't passed by the caller
    ArrayView<const LocalOrdinal> rowinds = getLocalView(rowinfo);
    IT rptr, locptr = Teuchos::NullIteratorTraits<IT>::getNull();
    rptr = rowinds.begin();
    if (hint < rowinfo.numEntries && rowinds[hint] == ind) {
      return hint;
    }
    if (isSorted()) {
      // binary search
      std::pair<IT,IT> p = std::equal_range(rptr,rptr+rowinfo.numEntries,ind);
      if (p.first == p.second) found = false;
      else locptr = p.first;
    }
    else {
      // direct search
      locptr = std::find(rptr,rptr+rowinfo.numEntries,ind);
      if (locptr == rptr+rowinfo.numEntries) found = false;
    }
    size_t ret = OrdinalTraits<size_t>::invalid();
    if (found) {
      ret = (locptr - rptr);
    }
    return ret;
  }


  /////////////////////////////////////////////////////////////////////////////
  /////////////////////////////////////////////////////////////////////////////
  template <class LocalOrdinal,
            class GlobalOrdinal,
            class Node,
            class LocalMatOps>
  size_t
  CrsGraph<LocalOrdinal,GlobalOrdinal,Node,LocalMatOps>::
  findLocalIndex (RowInfo rowinfo,
                  LocalOrdinal ind,
                  ArrayView<const LocalOrdinal> colInds) const
  {
    typedef typename ArrayView<const LocalOrdinal>::iterator IT;

    IT beg = colInds.begin ();
    IT end = beg + rowinfo.numEntries;
    IT ptr = beg + rowinfo.numEntries; // "null"
    bool found = true;

    if (isSorted ()) {
      // binary search
      std::pair<IT,IT> p = std::equal_range (beg, end, ind);
      if (p.first == p.second) {
        found = false;
      }
      else {
        ptr = p.first;
      }
    }
    else {
      // direct search
      ptr = std::find (beg, end, ind);
      if (ptr == end) {
        found = false;
      }
    }

    size_t ret = OrdinalTraits<size_t>::invalid ();
    if (found) {
      ret = Teuchos::as<size_t> (ptr - beg);
    }
    return ret;
  }


  /////////////////////////////////////////////////////////////////////////////
  /////////////////////////////////////////////////////////////////////////////
  template <class LocalOrdinal, class GlobalOrdinal, class Node, class LocalMatOps>
  size_t CrsGraph<LocalOrdinal,GlobalOrdinal,Node,LocalMatOps>::findGlobalIndex(RowInfo rowinfo, GlobalOrdinal ind, size_t hint) const
  {
    typedef typename ArrayView<const GlobalOrdinal>::iterator IT;
    bool found = true;
    // get a view of the row, if it wasn't passed by the caller
    ArrayView<const GlobalOrdinal> rowinds = getGlobalView(rowinfo);
    IT rptr, locptr = Teuchos::NullIteratorTraits<IT>::getNull();
    rptr = rowinds.begin();
    if (hint < rowinfo.numEntries && rowinds[hint] == ind) {
      return hint;
    }
    if (isSorted()) {
      // binary search
      std::pair<IT,IT> p = std::equal_range(rptr,rptr+rowinfo.numEntries,ind);
      if (p.first == p.second) found = false;
      else locptr = p.first;
    }
    else {
      // direct search
      locptr = std::find(rptr,rptr+rowinfo.numEntries,ind);
      if (locptr == rptr+rowinfo.numEntries) found = false;
    }
    size_t ret = OrdinalTraits<size_t>::invalid();
    if (found) {
      ret = (locptr - rptr);
    }
    return ret;
  }


  /////////////////////////////////////////////////////////////////////////////
  /////////////////////////////////////////////////////////////////////////////
  template <class LocalOrdinal, class GlobalOrdinal, class Node, class LocalMatOps>
  void CrsGraph<LocalOrdinal,GlobalOrdinal,Node,LocalMatOps>::clearGlobalConstants()
  {
    globalNumEntries_       = OrdinalTraits<global_size_t>::invalid();
    globalNumDiags_         = OrdinalTraits<global_size_t>::invalid();
    globalMaxNumRowEntries_ = OrdinalTraits<global_size_t>::invalid();
    nodeNumDiags_           = OrdinalTraits<       size_t>::invalid();
    nodeMaxNumRowEntries_   = OrdinalTraits<       size_t>::invalid();
    haveGlobalConstants_    = false;
  }


  /////////////////////////////////////////////////////////////////////////////
  /////////////////////////////////////////////////////////////////////////////
  template <class LocalOrdinal, class GlobalOrdinal, class Node, class LocalMatOps>
  void CrsGraph<LocalOrdinal,GlobalOrdinal,Node,LocalMatOps>::checkInternalState() const
  {
#ifdef HAVE_TPETRA_DEBUG
    const global_size_t GSTI = OrdinalTraits<global_size_t>::invalid();
    const size_t         STI = OrdinalTraits<size_t>::invalid();
    std::string err = typeName(*this) + "::checkInternalState(): Likely internal logic error. Please contact Tpetra team.";
    // check the internal state of this data structure
    // this is called by numerous state-changing methods, in a debug build, to ensure that the object
    // always remains in a valid state
    // the graph should have been allocated with a row map
    TEUCHOS_TEST_FOR_EXCEPTION( rowMap_ == null,                     std::logic_error, err );
    // am either complete or active
    TEUCHOS_TEST_FOR_EXCEPTION( isFillActive() == isFillComplete(),  std::logic_error, err );
    // if active, i have no local graph
    TEUCHOS_TEST_FOR_EXCEPTION( isFillActive() && lclGraph_ != null, std::logic_error, err );
    // if the graph has been fill completed, then all maps should be present
    TEUCHOS_TEST_FOR_EXCEPTION( isFillComplete() == true && (colMap_ == null || rangeMap_ == null || domainMap_ == null), std::logic_error, err );
    // if storage has been optimized, then indices should have been allocated (even if trivially so)
    TEUCHOS_TEST_FOR_EXCEPTION( isStorageOptimized() == true && indicesAreAllocated() == false, std::logic_error, err );
    // if storage has been optimized, then number of allocated is now the number of entries
    TEUCHOS_TEST_FOR_EXCEPTION( isStorageOptimized() == true && getNodeAllocationSize() != getNodeNumEntries(), std::logic_error, err );
    // if graph doesn't have the global constants, then they should all be marked as invalid
    TEUCHOS_TEST_FOR_EXCEPTION( haveGlobalConstants_ == false && ( globalNumEntries_ != GSTI || globalNumDiags_ != GSTI || globalMaxNumRowEntries_ != GSTI ), std::logic_error, err );
    // if the graph has global cosntants, then they should be valid.
    TEUCHOS_TEST_FOR_EXCEPTION( haveGlobalConstants_ == true && ( globalNumEntries_ == GSTI || globalNumDiags_ == GSTI || globalMaxNumRowEntries_ == GSTI ), std::logic_error, err );
    TEUCHOS_TEST_FOR_EXCEPTION( haveGlobalConstants_ == true && ( globalNumEntries_ < nodeNumEntries_ || globalNumDiags_ < nodeNumDiags_ || globalMaxNumRowEntries_ < nodeMaxNumRowEntries_ ),
                        std::logic_error, err );
    // if indices are allocated, then the allocation specifications should have been released
    TEUCHOS_TEST_FOR_EXCEPTION( indicesAreAllocated() == true  && (numAllocForAllRows_ != 0 || numAllocPerRow_ != null),                        std::logic_error, err );
    // if indices are not allocated, then information dictating allocation quantities should be present
    TEUCHOS_TEST_FOR_EXCEPTION( indicesAreAllocated() == false && (nodeNumAllocated_ != STI || nodeNumEntries_ != 0),                           std::logic_error, err );
    // if storage is optimized, then profile should be static
    TEUCHOS_TEST_FOR_EXCEPTION( isStorageOptimized() && pftype_ != StaticProfile,                                                               std::logic_error, err );
    // if rowPtrs_ exists, it is required to have N+1 rows, and rowPtrs_[N] == gblInds1D_.size()/lclInds1D_.size()
    TEUCHOS_TEST_FOR_EXCEPTION( isGloballyIndexed() && rowPtrs_ != null && ((size_t)rowPtrs_.size() != getNodeNumRows()+1 || rowPtrs_[getNodeNumRows()] != (size_t)gblInds1D_.size()), std::logic_error, err );
    TEUCHOS_TEST_FOR_EXCEPTION(  isLocallyIndexed() && rowPtrs_ != null && ((size_t)rowPtrs_.size() != getNodeNumRows()+1 || rowPtrs_[getNodeNumRows()] != (size_t)lclInds1D_.size()), std::logic_error, err );
    // if profile is dynamic and we have allocated, then 2D allocations should be present
    TEUCHOS_TEST_FOR_EXCEPTION( pftype_ == DynamicProfile && indicesAreAllocated() && getNodeNumRows() > 0 && lclInds2D_ == null && gblInds2D_ == null,
                                                                                                                                        std::logic_error, err );
    // if profile is dynamic, then numentries and 2D indices are needed and should be present
    TEUCHOS_TEST_FOR_EXCEPTION( pftype_ == DynamicProfile && indicesAreAllocated() && getNodeNumRows() > 0 && (numRowEntries_ == null || (lclInds2D_ == null && gblInds2D_ == null)),
                                                                                                                                        std::logic_error, err );
    // if profile is dynamic, then 1D allocations should not be present
    TEUCHOS_TEST_FOR_EXCEPTION( pftype_ == DynamicProfile && (lclInds1D_ != null || gblInds1D_ != null),                                std::logic_error, err );
    // if profile is dynamic, then row offsets should not be present
    TEUCHOS_TEST_FOR_EXCEPTION( pftype_ == DynamicProfile && rowPtrs_ != null,                                                          std::logic_error, err );
    // if profile is static and we have allocated non-trivially, then 1D allocations should be present
    TEUCHOS_TEST_FOR_EXCEPTION( pftype_ == StaticProfile && indicesAreAllocated() && getNodeAllocationSize() > 0 && lclInds1D_ == null && gblInds1D_ == null,
                                                                                                                                        std::logic_error, err );
    // if profile is static, then 2D allocations should not be present
    TEUCHOS_TEST_FOR_EXCEPTION( pftype_ == StaticProfile && (lclInds2D_ != null || gblInds2D_ != null),                                 std::logic_error, err );
    // if indices are not allocated, then none of the buffers should be.
    TEUCHOS_TEST_FOR_EXCEPTION( indicesAreAllocated() == false && (rowPtrs_ != null || numRowEntries_ != null ||
                                                                 lclInds1D_ != null || lclInds2D_ != null ||
                                                                 gblInds1D_ != null || gblInds2D_ != null),                             std::logic_error, err );
    // indices may be local or global only if they are allocated (numAllocated is redundant; could simply be indicesAreLocal_ || indicesAreGlobal_)
    TEUCHOS_TEST_FOR_EXCEPTION( (indicesAreLocal_ == true || indicesAreGlobal_ == true) && indicesAreAllocated_ == false,               std::logic_error, err );
    // indices may be local or global, but not both
    TEUCHOS_TEST_FOR_EXCEPTION( indicesAreLocal_ == true && indicesAreGlobal_ == true,                                                  std::logic_error, err );
    // if indices are local, then global allocations should not be present
    TEUCHOS_TEST_FOR_EXCEPTION( indicesAreLocal_ == true && (gblInds1D_ != null || gblInds2D_ != null),                                 std::logic_error, err );
    // if indices are global, then local allocations should not be present
    TEUCHOS_TEST_FOR_EXCEPTION( indicesAreGlobal_ == true && (lclInds1D_ != null || lclInds2D_ != null),                                std::logic_error, err );
    // if indices are local, then local allocations should be present
    TEUCHOS_TEST_FOR_EXCEPTION( indicesAreLocal_ == true && getNodeAllocationSize() > 0 && lclInds1D_ == null && getNodeNumRows() > 0 && lclInds2D_ == null,
                                                                                                                          std::logic_error, err );
    // if indices are global, then global allocations should be present
    TEUCHOS_TEST_FOR_EXCEPTION( indicesAreGlobal_ == true && getNodeAllocationSize() > 0 && gblInds1D_ == null && getNodeNumRows() > 0 && gblInds2D_ == null,
                                                                                                                          std::logic_error, err );
    // if indices are allocated, then we should have recorded how many were allocated
    TEUCHOS_TEST_FOR_EXCEPTION( indicesAreAllocated() == true  && nodeNumAllocated_ == STI,                                       std::logic_error, err );
    // if indices are not allocated, then the allocation size should be marked invalid
    TEUCHOS_TEST_FOR_EXCEPTION( indicesAreAllocated() == false && nodeNumAllocated_ != STI,                                       std::logic_error, err );
    // check the actual allocations
    if (indicesAreAllocated()) {
      size_t actualNumAllocated = 0;
      if (pftype_ == DynamicProfile) {
        if (isGloballyIndexed() && gblInds2D_ != null) {
          for (size_t r = 0; r < getNodeNumRows(); ++r) {
            actualNumAllocated += gblInds2D_[r].size();
          }
        }
        else if (isLocallyIndexed() && lclInds2D_ != null) {
          for (size_t r = 0; r < getNodeNumRows(); ++r) {
            actualNumAllocated += lclInds2D_[r].size();
          }
        }
        TEUCHOS_TEST_FOR_EXCEPTION(actualNumAllocated != nodeNumAllocated_, std::logic_error, err );
      }
      else if (rowPtrs_ != null) { // pftype_ == StaticProfile
        actualNumAllocated = rowPtrs_[getNodeNumRows()];
        TEUCHOS_TEST_FOR_EXCEPTION(  isLocallyIndexed() == true && (size_t)lclInds1D_.size() != actualNumAllocated, std::logic_error, err );
        TEUCHOS_TEST_FOR_EXCEPTION( isGloballyIndexed() == true && (size_t)gblInds1D_.size() != actualNumAllocated, std::logic_error, err );
        TEUCHOS_TEST_FOR_EXCEPTION(actualNumAllocated != nodeNumAllocated_, std::logic_error, err );
      }
    }
#endif
  }


  /////////////////////////////////////////////////////////////////////////////
  /////////////////////////////////////////////////////////////////////////////
  //                                                                         //
  //                  User-visible class methods                             //
  //                                                                         //
  /////////////////////////////////////////////////////////////////////////////
  /////////////////////////////////////////////////////////////////////////////


  /////////////////////////////////////////////////////////////////////////////
  /////////////////////////////////////////////////////////////////////////////
  template <class LocalOrdinal, class GlobalOrdinal, class Node, class LocalMatOps>
  size_t CrsGraph<LocalOrdinal,GlobalOrdinal,Node,LocalMatOps>::getNumEntriesInGlobalRow(GlobalOrdinal globalRow) const
  {
    const LocalOrdinal lrow = rowMap_->getLocalElement(globalRow);
    size_t ret = OrdinalTraits<size_t>::invalid();
    if (hasRowInfo() && lrow != OrdinalTraits<LocalOrdinal>::invalid())
    {
      RowInfo rowinfo = getRowInfo(lrow);
      ret = rowinfo.numEntries;
    }
    return ret;
  }


  /////////////////////////////////////////////////////////////////////////////
  /////////////////////////////////////////////////////////////////////////////
  template <class LocalOrdinal, class GlobalOrdinal, class Node, class LocalMatOps>
  size_t CrsGraph<LocalOrdinal,GlobalOrdinal,Node,LocalMatOps>::getNumEntriesInLocalRow(LocalOrdinal localRow) const
  {
    size_t ret = OrdinalTraits<size_t>::invalid();
    if (hasRowInfo() && rowMap_->isNodeLocalElement(localRow)) {
      RowInfo rowinfo = getRowInfo(localRow);
      ret = rowinfo.numEntries;
    }
    return ret;
  }


  /////////////////////////////////////////////////////////////////////////////
  /////////////////////////////////////////////////////////////////////////////
  template <class LocalOrdinal, class GlobalOrdinal, class Node, class LocalMatOps>
  size_t CrsGraph<LocalOrdinal,GlobalOrdinal,Node,LocalMatOps>::getNumAllocatedEntriesInGlobalRow(GlobalOrdinal globalRow) const
  {
    const LocalOrdinal lrow = rowMap_->getLocalElement(globalRow);
    size_t ret = OrdinalTraits<size_t>::invalid();
    if (hasRowInfo() && lrow != OrdinalTraits<LocalOrdinal>::invalid())
    {
      RowInfo rowinfo = getRowInfo(lrow);
      ret = rowinfo.allocSize;
    }
    return ret;
  }


  /////////////////////////////////////////////////////////////////////////////
  /////////////////////////////////////////////////////////////////////////////
  template <class LocalOrdinal, class GlobalOrdinal, class Node, class LocalMatOps>
  size_t CrsGraph<LocalOrdinal,GlobalOrdinal,Node,LocalMatOps>::getNumAllocatedEntriesInLocalRow(LocalOrdinal localRow) const
  {
    size_t ret = OrdinalTraits<size_t>::invalid();
    if (hasRowInfo() && rowMap_->isNodeLocalElement(localRow)) {
      RowInfo rowinfo = getRowInfo(localRow);
      ret = rowinfo.allocSize;
    }
    return ret;
  }


  /////////////////////////////////////////////////////////////////////////////
  /////////////////////////////////////////////////////////////////////////////
  template <class LocalOrdinal, class GlobalOrdinal, class Node, class LocalMatOps>
  ArrayRCP<const size_t> CrsGraph<LocalOrdinal,GlobalOrdinal,Node,LocalMatOps>::getNodeRowPtrs() const
  {
    return rowPtrs_;
  }


  /////////////////////////////////////////////////////////////////////////////
  /////////////////////////////////////////////////////////////////////////////
  template <class LocalOrdinal, class GlobalOrdinal, class Node, class LocalMatOps>
  ArrayRCP<const LocalOrdinal> CrsGraph<LocalOrdinal,GlobalOrdinal,Node,LocalMatOps>::getNodePackedIndices() const
  {
    return lclInds1D_;
  }


  /////////////////////////////////////////////////////////////////////////////
  /////////////////////////////////////////////////////////////////////////////
  template <class LocalOrdinal, class GlobalOrdinal, class Node, class LocalMatOps>
  void CrsGraph<LocalOrdinal,GlobalOrdinal,Node,LocalMatOps>::getLocalRowCopy(LocalOrdinal localRow, const ArrayView<LocalOrdinal> &indices, size_t &NumIndices) const
  {
    // can only do this if
    // * we have local indices: isLocallyIndexed()
    // or
    // * we are capable of producing them: isGloballyIndexed() && hasColMap()
    // short circuit if we aren't allocated
    std::string tfecfFuncName("getLocalRowCopy(localRow,...)");
    TEUCHOS_TEST_FOR_EXCEPTION_CLASS_FUNC(isGloballyIndexed() == true && hasColMap() == false, std::runtime_error, ": local indices cannot be produced.");
    TEUCHOS_TEST_FOR_EXCEPTION_CLASS_FUNC(rowMap_->isNodeLocalElement(localRow) == false, std::runtime_error,
        ": localRow (== " << localRow << ") is not valid on this node.");
    TEUCHOS_TEST_FOR_EXCEPTION_CLASS_FUNC(hasRowInfo() == false, std::runtime_error, ": graph row information was deleted at fillComplete().");
    const RowInfo rowinfo = getRowInfo(localRow);
    NumIndices = rowinfo.numEntries;
    TEUCHOS_TEST_FOR_EXCEPTION_CLASS_FUNC((size_t)indices.size() < NumIndices, std::runtime_error,
        ": specified storage (size==" << indices.size()
        << ") is not large enough to hold all entries for this row (NumIndices == " << NumIndices << ").");
    if (isLocallyIndexed()) {
      ArrayView<const LocalOrdinal> lview = getLocalView(rowinfo);
      std::copy( lview.begin(), lview.begin() + NumIndices, indices.begin());
    }
    else if (isGloballyIndexed()) {
      ArrayView<const GlobalOrdinal> gview = getGlobalView(rowinfo);
      for (size_t j=0; j < NumIndices; ++j) {
        indices[j] = colMap_->getLocalElement(gview[j]);
      }
    }
    else {
#ifdef HAVE_TPETRA_DEBUG
      // should have fallen in one of the above
      TEUCHOS_TEST_FOR_EXCEPTION_CLASS_FUNC( indicesAreAllocated() == true, std::logic_error, ": Internal logic error. Please contact Tpetra team.");
#endif
      NumIndices = 0;
    }
    return;
  }


  /////////////////////////////////////////////////////////////////////////////
  /////////////////////////////////////////////////////////////////////////////
  template <class LocalOrdinal, class GlobalOrdinal, class Node, class LocalMatOps>
  void CrsGraph<LocalOrdinal,GlobalOrdinal,Node,LocalMatOps>::getGlobalRowCopy(GlobalOrdinal globalRow, const ArrayView<GlobalOrdinal> &indices, size_t &NumIndices) const
  {
    // we either currently store global indices, or we have a column map with which to transcribe our local indices for the user
    const LocalOrdinal lrow = rowMap_->getLocalElement(globalRow);
    std::string tfecfFuncName("getGlobalRowCopy(globalRow,...)");
    TEUCHOS_TEST_FOR_EXCEPTION_CLASS_FUNC(lrow == OrdinalTraits<LocalOrdinal>::invalid(), std::runtime_error,
        ": globalRow (== " << globalRow << ") does not belong to this node.");
    TEUCHOS_TEST_FOR_EXCEPTION_CLASS_FUNC(hasRowInfo() == false, std::runtime_error, ": graph row information was deleted at fillComplete().");
    const RowInfo rowinfo = getRowInfo((size_t)lrow);
    NumIndices = rowinfo.numEntries;
    TEUCHOS_TEST_FOR_EXCEPTION_CLASS_FUNC((size_t)indices.size() < NumIndices, std::runtime_error,
        ": specified storage (size==" << indices.size()
        << ") is not large enough to hold all entries for this row (NumIndices == " << NumIndices << ").");
    if (isLocallyIndexed()) {
      ArrayView<const LocalOrdinal> lview = getLocalView(rowinfo);
      for (size_t j=0; j < NumIndices; ++j) {
        indices[j] = colMap_->getGlobalElement(lview[j]);
      }
    }
    else if (isGloballyIndexed()) {
      ArrayView<const GlobalOrdinal> gview = getGlobalView(rowinfo);
      std::copy(gview.begin(), gview.begin() + NumIndices, indices.begin());
    }
    return;
  }


  /////////////////////////////////////////////////////////////////////////////
  /////////////////////////////////////////////////////////////////////////////
  template <class LocalOrdinal, class GlobalOrdinal, class Node, class LocalMatOps>
  void CrsGraph<LocalOrdinal,GlobalOrdinal,Node,LocalMatOps>::getLocalRowView(LocalOrdinal localRow, ArrayView<const LocalOrdinal> &indices) const
  {
    std::string tfecfFuncName("getLocalRowView()");
    TEUCHOS_TEST_FOR_EXCEPTION_CLASS_FUNC(isGloballyIndexed() == true, std::runtime_error, ": local indices cannot be provided.");
    TEUCHOS_TEST_FOR_EXCEPTION_CLASS_FUNC(hasRowInfo() == false, std::runtime_error, ": graph row information was deleted at fillComplete().");
    indices = null;
    if (rowMap_->isNodeLocalElement(localRow) == true) {
      const RowInfo rowinfo = getRowInfo(localRow);
      if (rowinfo.numEntries > 0) {
        indices = getLocalView(rowinfo);
        indices = indices(0,rowinfo.numEntries);
      }
    }
#ifdef HAVE_TPETRA_DEBUG
    TEUCHOS_TEST_FOR_EXCEPTION_CLASS_FUNC( (size_t)indices.size() != getNumEntriesInLocalRow(localRow), std::logic_error, ": Violated stated post-conditions. Please contact Tpetra team.");
#endif
    return;
  }


  /////////////////////////////////////////////////////////////////////////////
  /////////////////////////////////////////////////////////////////////////////
  template <class LocalOrdinal, class GlobalOrdinal, class Node, class LocalMatOps>
  void CrsGraph<LocalOrdinal,GlobalOrdinal,Node,LocalMatOps>::getGlobalRowView(GlobalOrdinal globalRow, ArrayView<const GlobalOrdinal> &indices) const
  {
    std::string tfecfFuncName("getGlobalRowView()");
    TEUCHOS_TEST_FOR_EXCEPTION_CLASS_FUNC(isLocallyIndexed() == true, std::runtime_error, ": global indices cannot be provided.");
    TEUCHOS_TEST_FOR_EXCEPTION_CLASS_FUNC(hasRowInfo() == false, std::runtime_error, ": graph row information was deleted at fillComplete().");
    indices = null;
    if (rowMap_->isNodeGlobalElement(globalRow) == true) {
      const LocalOrdinal lrow = rowMap_->getLocalElement(globalRow);
      const RowInfo rowinfo = getRowInfo(lrow);
      if (rowinfo.numEntries > 0) {
        indices = getGlobalView(rowinfo);
        indices = indices(0,rowinfo.numEntries);
      }
    }
#ifdef HAVE_TPETRA_DEBUG
    TEUCHOS_TEST_FOR_EXCEPTION_CLASS_FUNC( (size_t)indices.size() != getNumEntriesInGlobalRow(globalRow), std::logic_error, ": Violated stated post-conditions. Please contact Tpetra team.");
#endif
    return;
  }


  /////////////////////////////////////////////////////////////////////////////
  /////////////////////////////////////////////////////////////////////////////
  template <class LocalOrdinal, class GlobalOrdinal, class Node, class LocalMatOps>
  void CrsGraph<LocalOrdinal,GlobalOrdinal,Node,LocalMatOps>::insertLocalIndices(
            LocalOrdinal localRow, const ArrayView<const LocalOrdinal> &indices)
  {
    std::string tfecfFuncName("insertLocalIndices()");
    TEUCHOS_TEST_FOR_EXCEPTION_CLASS_FUNC( isFillActive() == false,                        std::runtime_error, ": requires that fill is active.");
    TEUCHOS_TEST_FOR_EXCEPTION_CLASS_FUNC( isGloballyIndexed() == true,                    std::runtime_error, ": graph indices are global; use insertGlobalIndices().");
    TEUCHOS_TEST_FOR_EXCEPTION_CLASS_FUNC( hasColMap() == false,                           std::runtime_error, ": cannot insert local indices without a column map.");
    TEUCHOS_TEST_FOR_EXCEPTION_CLASS_FUNC( rowMap_->isNodeLocalElement(localRow) == false, std::runtime_error, ": row does not belong to this node.");
    TEUCHOS_TEST_FOR_EXCEPTION_CLASS_FUNC(hasRowInfo() == false, std::runtime_error, ": graph row information was deleted at fillComplete().");
    if (indicesAreAllocated() == false) {
      allocateIndices(LocalIndices);
    }
    // use column map to filter the entries
    Array<LocalOrdinal> f_inds(indices);
    SLocalGlobalNCViews inds_ncview;
    inds_ncview.linds = f_inds();
    const size_t numFilteredEntries = filterIndices<LocalIndices>(inds_ncview);
    if (numFilteredEntries > 0) {
      RowInfo rowInfo = getRowInfo(localRow);
      const size_t curNumEntries = rowInfo.numEntries;
      const size_t newNumEntries = curNumEntries + numFilteredEntries;
      if (newNumEntries > rowInfo.allocSize) {
        TEUCHOS_TEST_FOR_EXCEPTION_CLASS_FUNC(getProfileType() == StaticProfile, std::runtime_error, ": new indices exceed statically allocated graph structure.");
        // Only print an efficiency warning once per CrsGraph
        // instance, per method name (insertLocalIndices() or
        // insertGlobalIndices()).
        if (! insertLocalIndicesWarnedEfficiency_) {
          TPETRA_EFFICIENCY_WARNING(true, std::runtime_error,
            "::insertLocalIndices():" << std::endl
            << "Pre-allocated space has been exceeded, requiring new allocation.  "
            "This is allowed but not efficient in terms of run time.  "
            "To improve efficiency, suggest a larger number of entries per row in the constructor.  "
            "You may either specify a maximum number of entries for all the rows, or a per-row maximum.  "
            "This CrsGraph instance will not print further messages of this kind, in order not to clutter output.");
          insertLocalIndicesWarnedEfficiency_ = true;
        }
        // update allocation only as much as necessary
        rowInfo = updateAlloc<LocalIndices>(rowInfo, newNumEntries);
      }
      SLocalGlobalViews inds_view;
      inds_view.linds = f_inds(0,numFilteredEntries);
      insertIndices<LocalIndices,LocalIndices>(rowInfo, inds_view);
    }
#ifdef HAVE_TPETRA_DEBUG
    TEUCHOS_TEST_FOR_EXCEPTION_CLASS_FUNC(indicesAreAllocated() == false || isLocallyIndexed() == false, std::logic_error,
        ": Violated stated post-conditions. Please contact Tpetra team.");
#endif
  }


  /////////////////////////////////////////////////////////////////////////////
  /////////////////////////////////////////////////////////////////////////////
  template <class LocalOrdinal, class GlobalOrdinal, class Node, class LocalMatOps>
  void CrsGraph<LocalOrdinal,GlobalOrdinal,Node,LocalMatOps>::insertGlobalIndices(
            GlobalOrdinal grow, const ArrayView<const GlobalOrdinal> &indices)
  {
    std::string tfecfFuncName("insertGlobalIndices()");
    TEUCHOS_TEST_FOR_EXCEPTION_CLASS_FUNC(isLocallyIndexed() == true, std::runtime_error, ": graph indices are local; use insertLocalIndices().");
    TEUCHOS_TEST_FOR_EXCEPTION_CLASS_FUNC(hasRowInfo() == false, std::runtime_error, ": graph row information was deleted at fillComplete().");
    // this can't really be satisfied for now, because if we are fillComplete(), then we are local
    // in the future, this may change. however, the rule that modification require active fill will not change.
    TEUCHOS_TEST_FOR_EXCEPTION_CLASS_FUNC( isFillActive() == false, std::runtime_error, ": requires that fill is active.");
    if (indicesAreAllocated() == false) {
      allocateIndices(GlobalIndices);
    }
    const LocalOrdinal myRow = rowMap_->getLocalElement(grow);
    if (myRow != OrdinalTraits<LocalOrdinal>::invalid())
    {
      // if we have a column map, use it to filter the entries.
      Array<GlobalOrdinal> filtered_indices;
      SLocalGlobalViews inds_view;
      if (hasColMap()) {
        SLocalGlobalNCViews inds_ncview;
        // filter indices and values through the column map
        filtered_indices.assign(indices.begin(), indices.end());
        inds_ncview.ginds = filtered_indices();
        const size_t numFilteredEntries = filterIndices<GlobalIndices>(inds_ncview);
        inds_view.ginds = filtered_indices(0,numFilteredEntries);
      }
      else {
        inds_view.ginds = indices;
      }
      const size_t numFilteredEntries = inds_view.ginds.size();
      // add the new indices and values
      if (numFilteredEntries > 0) {
        RowInfo rowInfo = getRowInfo(myRow);
        const size_t curNumEntries = rowInfo.numEntries;
        const size_t newNumEntries = curNumEntries + numFilteredEntries;
        if (newNumEntries > rowInfo.allocSize) {
          TEUCHOS_TEST_FOR_EXCEPTION_CLASS_FUNC(getProfileType() == StaticProfile, std::runtime_error, ": new indices exceed statically allocated graph structure.");
          // Only print an efficiency warning once per CrsGraph
          // instance, per method name (insertLocalIndices() or
          // insertGlobalIndices()).
          if (! insertGlobalIndicesWarnedEfficiency_) {
            TPETRA_EFFICIENCY_WARNING(true, std::runtime_error,
              "::insertGlobalIndices():" << std::endl
              << "Pre-allocated space has been exceeded, requiring new allocation.  "
              "This is allowed but not efficient in terms of run time.  "
              "To improve efficiency, suggest a larger number of entries per row in the constructor.  "
              "You may either specify a maximum number of entries for all the rows, or a per-row maximum.  "
              "This CrsGraph instance will not print further messages of this kind, in order not to clutter output.");
            insertGlobalIndicesWarnedEfficiency_ = true;
          }
          // update allocation only as much as necessary
          rowInfo = updateAlloc<GlobalIndices>(rowInfo, newNumEntries);
        }
        insertIndices<GlobalIndices,GlobalIndices>(rowInfo, inds_view);
#ifdef HAVE_TPETRA_DEBUG
        {
          const size_t chkNewNumEntries = getNumEntriesInLocalRow(myRow);
          TEUCHOS_TEST_FOR_EXCEPTION_CLASS_FUNC(chkNewNumEntries != newNumEntries, std::logic_error, ": Internal logic error. Please contact Tpetra team.");
        }
#endif
      }
    }
    else {
      // a nonlocal row
      for (typename ArrayView<const GlobalOrdinal>::iterator i=indices.begin(); i != indices.end(); ++i) {
        nonlocals_[grow].push_back(*i);
      }
    }
#ifdef HAVE_TPETRA_DEBUG
    TEUCHOS_TEST_FOR_EXCEPTION_CLASS_FUNC(indicesAreAllocated() == false || isGloballyIndexed() == false, std::logic_error,
        ": Violated stated post-conditions. Please contact Tpetra team.");
#endif
  }


  /////////////////////////////////////////////////////////////////////////////
  /////////////////////////////////////////////////////////////////////////////
  template <class LocalOrdinal, class GlobalOrdinal, class Node, class LocalMatOps>
  void CrsGraph<LocalOrdinal,GlobalOrdinal,Node,LocalMatOps>::removeLocalIndices(LocalOrdinal lrow)
  {
    std::string tfecfFuncName("removeLocalIndices()");
    TEUCHOS_TEST_FOR_EXCEPTION_CLASS_FUNC( isFillActive() == false,                    std::runtime_error, ": requires that fill is active.");
    TEUCHOS_TEST_FOR_EXCEPTION_CLASS_FUNC( isStorageOptimized() == true,               std::runtime_error, ": cannot remove indices after optimizeStorage() has been called.");
    TEUCHOS_TEST_FOR_EXCEPTION_CLASS_FUNC( isGloballyIndexed() == true,                std::runtime_error, ": graph indices are global.");
    TEUCHOS_TEST_FOR_EXCEPTION_CLASS_FUNC( rowMap_->isNodeLocalElement(lrow) == false, std::runtime_error, ": row does not belong to this node.");
    if (indicesAreAllocated() == false) {
      allocateIndices(LocalIndices);
    }
    //
    clearGlobalConstants();
    //
    if (numRowEntries_ != null) {
      nodeNumEntries_ -= numRowEntries_[lrow];
      numRowEntries_[lrow] = 0;
    }
#ifdef HAVE_TPETRA_DEBUG
    TEUCHOS_TEST_FOR_EXCEPTION_CLASS_FUNC(getNumEntriesInLocalRow(lrow) != 0 || indicesAreAllocated() == false || isLocallyIndexed() == false, std::logic_error,
        ": Violated stated post-conditions. Please contact Tpetra team.");
#endif
  }


  // TODO: in the future, globalAssemble() should use import/export functionality
  /////////////////////////////////////////////////////////////////////////////
  /////////////////////////////////////////////////////////////////////////////
  template <class LocalOrdinal, class GlobalOrdinal, class Node, class LocalMatOps>
  void CrsGraph<LocalOrdinal,GlobalOrdinal,Node,LocalMatOps>::globalAssemble()
  {
    using Teuchos::as;
    using Teuchos::gatherAll;
    using Teuchos::ireceive;
    using Teuchos::isend;
    using Teuchos::outArg;
    using Teuchos::REDUCE_MAX;
    using Teuchos::reduceAll;
    using Teuchos::waitAll;
    using std::deque;
    using std::pair;
    using std::make_pair;
    typedef GlobalOrdinal GO;
    typedef typename std::map<GO, std::deque<GO> >::const_iterator NLITER;

    std::string tfecfFuncName("globalAssemble()"); // for exception macro
    RCP<const Comm<int> > comm = getComm();

    const int numImages = comm->getSize();
    const int myImageID = comm->getRank();
#ifdef HAVE_TPETRA_DEBUG
    Teuchos::barrier (*comm);
#endif // HAVE_TPETRA_DEBUG

    TEUCHOS_TEST_FOR_EXCEPTION_CLASS_FUNC( ! isFillActive(), std::runtime_error,
      ": requires that fill is active.");
    // Determine if any nodes have global entries to share
    {
      size_t MyNonlocals = nonlocals_.size(), MaxGlobalNonlocals;
      reduceAll (*comm, REDUCE_MAX, MyNonlocals, outArg (MaxGlobalNonlocals));
      if (MaxGlobalNonlocals == 0) {
        return;  // no entries to share
      }
    }

    // compute a list of NLRs from nonlocals_ and use it to compute:
    //      IdsAndRows: a vector of (id,row) pairs
    //          NLR2Id: a map from NLR to the Id that owns it
    // globalNeighbors: a global graph of connectivity between images: globalNeighbors(i,j) indicates that j sends to i
    //         sendIDs: a list of all images I send to
    //         recvIDs: a list of all images I receive from (constructed later)
    Array<pair<int, GO> > IdsAndRows;
    std::map<GO, int> NLR2Id;
    Teuchos::SerialDenseMatrix<int, char> globalNeighbors;
    Array<int> sendIDs, recvIDs;
    {
      // nonlocals_ contains the entries we are holding for all non-local rows
      // we want a list of the rows for which we have data
      Array<GO> NLRs;
      std::set<GO> setOfRows;
      for (NLITER iter = nonlocals_.begin(); iter != nonlocals_.end(); ++iter) {
        setOfRows.insert(iter->first);
      }
      // copy the elements in the set into an Array
      NLRs.resize(setOfRows.size());
      std::copy(setOfRows.begin(), setOfRows.end(), NLRs.begin());

      // get a list of ImageIDs for the non-local rows (NLRs)
      Array<int> NLRIds(NLRs.size());
      {
        LookupStatus stat = rowMap_->getRemoteIndexList(NLRs(),NLRIds());
        char lclerror = ( stat == IDNotPresent ? 1 : 0 );
        char gblerror;
        reduceAll (*getComm(), REDUCE_MAX, lclerror, outArg (gblerror));
        TEUCHOS_TEST_FOR_EXCEPTION_CLASS_FUNC(gblerror != 0, std::runtime_error,
          ": nonlocal entries correspond to invalid rows.");
      }

      // build up a list of neighbors, as well as a map between NLRs and Ids
      // localNeighbors[i] != 0 iff I have data to send to image i
      // put NLRs,Ids into an array of pairs
      IdsAndRows.reserve(NLRs.size());
      Array<char> localNeighbors(numImages, 0);
      typename Array<GO>::const_iterator nlr;
      typename Array<int>::const_iterator id;
      for (nlr = NLRs.begin(), id = NLRIds.begin();
           nlr != NLRs.end(); ++nlr, ++id) {
        NLR2Id[*nlr] = *id;
        localNeighbors[*id] = 1;
        // IdsAndRows.push_back(make_pair<int,GlobalOrdinal>(*id,*nlr));
        IdsAndRows.push_back(make_pair(*id,*nlr));
      }
      for (int j=0; j<numImages; ++j) {
        if (localNeighbors[j]) {
          sendIDs.push_back(j);
        }
      }
      // sort IdsAndRows, by Ids first, then rows
      std::sort(IdsAndRows.begin(),IdsAndRows.end());
      // gather from other nodes to form the full graph
      globalNeighbors.shapeUninitialized(numImages,numImages);
      gatherAll (*getComm(), numImages, localNeighbors.getRawPtr(),
                 numImages * numImages, globalNeighbors.values());
      // globalNeighbors at this point contains (on all images) the
      // connectivity between the images.
      // globalNeighbors(i,j) != 0 means that j sends to i/that i receives from j
    }

    //////////////////////////////////////////////////////////////////////////////////////
    // FIGURE OUT WHO IS SENDING TO WHOM AND HOW MUCH
    // DO THIS IN THE PROCESS OF PACKING ALL OUTGOING DATA ACCORDING TO DESTINATION ID
    //////////////////////////////////////////////////////////////////////////////////////

    // loop over all columns to know from which images I can expect to receive something
    for (int j=0; j<numImages; ++j) {
      if (globalNeighbors(myImageID,j)) {
        recvIDs.push_back(j);
      }
    }
    const size_t numRecvs = recvIDs.size();

    // we know how many we're sending to already
    // form a contiguous list of all data to be sent
    // track the number of entries for each ID
    Array<pair<GO, GO> > IJSendBuffer;
    Array<size_t> sendSizes(sendIDs.size(), 0);
    size_t numSends = 0;
    for (typename Array<pair<int, GO> >::const_iterator IdAndRow = IdsAndRows.begin();
         IdAndRow != IdsAndRows.end(); ++IdAndRow) {
      int id = IdAndRow->first;
      GO row = IdAndRow->second;
      // have we advanced to a new send?
      if (sendIDs[numSends] != id) {
        numSends++;
        TEUCHOS_TEST_FOR_EXCEPTION_CLASS_FUNC(sendIDs[numSends] != id,
          std::logic_error, ": internal logic error. Contact Tpetra team.");
      }
      // copy data for row into contiguous storage
      for (typename deque<GO>::const_iterator j = nonlocals_[row].begin(); j != nonlocals_[row].end(); ++j)
      {
        IJSendBuffer.push_back( pair<GlobalOrdinal,GlobalOrdinal>(row,*j) );
        sendSizes[numSends]++;
      }
    }
    if (IdsAndRows.size() > 0) {
      numSends++; // one last increment, to make it a count instead of an index
    }
    TEUCHOS_TEST_FOR_EXCEPTION_CLASS_FUNC(as<typename Array<int>::size_type>(numSends) != sendIDs.size(), std::logic_error, ": internal logic error. Contact Tpetra team.");

    // don't need this data anymore
    nonlocals_.clear();

    //////////////////////////////////////////////////////////////////////////////////////
    // TRANSMIT SIZE INFO BETWEEN SENDERS AND RECEIVERS
    //////////////////////////////////////////////////////////////////////////////////////

    // Array of pending nonblocking communication requests.  It's OK
    // to mix nonblocking send and receive requests in the same
    // waitAll() call.
    Array<RCP<Teuchos::CommRequest<int> > > requests;

    // perform non-blocking sends: send sizes to our recipients
    for (size_t s = 0; s < numSends ; ++s) {
      // We're using a nonowning RCP because all communication
      // will be local to this method and the scope of our data
      requests.push_back (isend<int, size_t> (*comm,
                                              rcp (&sendSizes[s], false),
                                              sendIDs[s]));
    }
    // perform non-blocking receives: receive sizes from our senders
    Array<size_t> recvSizes (numRecvs);
    for (size_t r = 0; r < numRecvs; ++r) {
      // We're using a nonowning RCP because all communication
      // will be local to this method and the scope of our data
      requests.push_back (ireceive (*comm, rcp (&recvSizes[r], false), recvIDs[r]));
    }
    // Wait on all the nonblocking sends and receives.
    if (! requests.empty()) {
      waitAll (*comm, requests());
    }
#ifdef HAVE_TPETRA_DEBUG
    Teuchos::barrier (*comm);
#endif // HAVE_TPETRA_DEBUG

    // This doesn't necessarily deallocate the array.
    requests.resize (0);

    ////////////////////////////////////////////////////////////////////////////////////
    // NOW SEND/RECEIVE ALL ROW DATA
    ////////////////////////////////////////////////////////////////////////////////////
    // from the size info, build the ArrayViews into IJSendBuffer
    Array<ArrayView<pair<GO,GO> > > sendBuffers(numSends,null);
    {
      size_t cur = 0;
      for (size_t s=0; s<numSends; ++s) {
        sendBuffers[s] = IJSendBuffer(cur,sendSizes[s]);
        cur += sendSizes[s];
      }
    }
    // perform non-blocking sends
    for (size_t s=0; s < numSends ; ++s)
    {
      // We're using a nonowning RCP because all communication
      // will be local to this method and the scope of our data
      ArrayRCP<pair<GO,GO> > tmpSendBuf =
        arcp (sendBuffers[s].getRawPtr(), 0, sendBuffers[s].size(), false);
      requests.push_back (isend<int, pair<GO,GO> > (*comm, tmpSendBuf, sendIDs[s]));
    }
    // calculate amount of storage needed for receives
    // setup pointers for the receives as well
    size_t totalRecvSize = std::accumulate (recvSizes.begin(), recvSizes.end(), 0);
    Array<pair<GO,GO> > IJRecvBuffer (totalRecvSize);
    // from the size info, build the ArrayViews into IJRecvBuffer
    Array<ArrayView<pair<GO,GO> > > recvBuffers (numRecvs, null);
    {
      size_t cur = 0;
      for (size_t r=0; r<numRecvs; ++r) {
        recvBuffers[r] = IJRecvBuffer(cur,recvSizes[r]);
        cur += recvSizes[r];
      }
    }
    // perform non-blocking recvs
    for (size_t r = 0; r < numRecvs; ++r) {
      // We're using a nonowning RCP because all communication
      // will be local to this method and the scope of our data
      ArrayRCP<pair<GO,GO> > tmpRecvBuf =
        arcp (recvBuffers[r].getRawPtr(), 0, recvBuffers[r].size(), false);
      requests.push_back (ireceive (*comm, tmpRecvBuf, recvIDs[r]));
    }
    // perform waits
    if (! requests.empty()) {
      waitAll (*comm, requests());
    }
#ifdef HAVE_TPETRA_DEBUG
    Teuchos::barrier (*comm);
#endif // HAVE_TPETRA_DEBUG

    ////////////////////////////////////////////////////////////////////////////////////
    // NOW PROCESS THE RECEIVED ROW DATA
    ////////////////////////////////////////////////////////////////////////////////////
    // TODO: instead of adding one entry at a time, add one row at a time.
    //       this requires resorting; they arrived sorted by sending node, so that entries could be non-contiguous if we received
    //       multiple entries for a particular row from different processors.
    //       it also requires restoring the data, which may make it not worth the trouble.
    for (typename Array<pair<GO,GO> >::const_iterator ij = IJRecvBuffer.begin();
         ij != IJRecvBuffer.end(); ++ij)
    {
      insertGlobalIndices(ij->first, tuple<GO> (ij->second));
    }
    checkInternalState();
  }


  /////////////////////////////////////////////////////////////////////////////
  /////////////////////////////////////////////////////////////////////////////
  template <class LocalOrdinal, class GlobalOrdinal, class Node, class LocalMatOps>
  void
  CrsGraph<LocalOrdinal,GlobalOrdinal,Node,LocalMatOps>::
  resumeFill (const RCP<ParameterList> &params)
  {
    std::string tfecfFuncName("resumeFill");
    TEUCHOS_TEST_FOR_EXCEPTION_CLASS_FUNC(! hasRowInfo(), std::runtime_error,
      ": Sorry, you cannot resume fill of the CrsGraph, since the graph's row "
      "information was deleted in fillComplete().");

#ifdef HAVE_TPETRA_DEBUG
    Teuchos::barrier( *rowMap_->getComm() );
#endif // HAVE_TPETRA_DEBUG
    clearGlobalConstants();
    lclGraph_ = null;
    if (params != null) this->setParameterList (params);
    lowerTriangular_  = false;
    upperTriangular_  = false;
    // either still sorted/merged or initially sorted/merged
    setSorted(true);
    setMerged(true);
    fillComplete_ = false;
#ifdef HAVE_TPETRA_DEBUG
    TEUCHOS_TEST_FOR_EXCEPTION_CLASS_FUNC(
      ! isFillActive() || isFillComplete(), std::logic_error,
      "::resumeFill(): At end of method, either fill is not active or fill is "
      "complete.  This violates stated post-conditions.  Please report this bug "
      "to the Tpetra developers.");
#endif // HAVE_TPETRA_DEBUG
  }


  /////////////////////////////////////////////////////////////////////////////
  /////////////////////////////////////////////////////////////////////////////
  template <class LocalOrdinal, class GlobalOrdinal, class Node, class LocalMatOps>
  void CrsGraph<LocalOrdinal,GlobalOrdinal,Node,LocalMatOps>::fillComplete(const RCP<ParameterList> &params)
  {
    fillComplete(rowMap_,rowMap_,params);
  }


  /////////////////////////////////////////////////////////////////////////////
  /////////////////////////////////////////////////////////////////////////////
  template <class LocalOrdinal, class GlobalOrdinal, class Node, class LocalMatOps>
  void CrsGraph<LocalOrdinal,GlobalOrdinal,Node,LocalMatOps>::fillComplete(
                                    const RCP<const Map<LocalOrdinal,GlobalOrdinal,Node> > &domainMap,
                                    const RCP<const Map<LocalOrdinal,GlobalOrdinal,Node> > &rangeMap,
                                    const RCP<ParameterList> &params)
  {
#ifdef HAVE_TPETRA_DEBUG
    Teuchos::barrier( *rowMap_->getComm() );
#endif // HAVE_TPETRA_DEBUG
    std::string tfecfFuncName("fillComplete()");
    TEUCHOS_TEST_FOR_EXCEPTION_CLASS_FUNC( ! isFillActive() || isFillComplete(),
      std::runtime_error, ": Graph fill state must be active (isFillActive() "
      "must be true) before calling fillComplete().");

    // allocate if unallocated
    if (! indicesAreAllocated()) {
      // allocate global, in case we do not have a column map
      allocateIndices( GlobalIndices );
    }
    // Global assemble, if we need to (we certainly don't need to if
    // there's only one process).  This call only costs a single
    // all-reduce if we don't need global assembly.
    if (getComm()->getSize() > 1) {
      globalAssemble();
    }
    else {
      TEUCHOS_TEST_FOR_EXCEPTION_CLASS_FUNC(
          nonlocals_.size() > 0,
          std::runtime_error, ": cannot have non-local entries on a serial run. Invalid entries were submitted to the CrsMatrix.");
    }
    // set domain/range map: may clear the import/export objects
    setDomainRangeMaps(domainMap,rangeMap);
    // make column map
    if (! hasColMap()) {
      makeColMap();
    }
    if (isGloballyIndexed()) {
      makeIndicesLocal();
    }
    if (! isSorted()) {
      sortAllIndices();
    }
    if (! isMerged()) {
      mergeAllIndices();
    }
    makeImportExport(); // Make Import and Export objects
    computeGlobalConstants();
    // fill local objects
    fillLocalGraph(params);
    //
    fillComplete_ = true;
#ifdef HAVE_TPETRA_DEBUG
    TEUCHOS_TEST_FOR_EXCEPTION_CLASS_FUNC( isFillActive() == true || isFillComplete() == false, std::logic_error, ": Violated stated post-conditions. Please contact Tpetra team.");
#endif
    //
    checkInternalState();
  }


  /////////////////////////////////////////////////////////////////////////////
  /////////////////////////////////////////////////////////////////////////////
  template <class LocalOrdinal, class GlobalOrdinal, class Node, class LocalMatOps>
  void CrsGraph<LocalOrdinal,GlobalOrdinal,Node,LocalMatOps>::fillLocalGraph(const RCP<ParameterList> &params)
  {
    const size_t numRows = getNodeNumRows();
    ArrayRCP<size_t> ptrs;
    ArrayRCP<LocalOrdinal> inds;
    bool requestOptimizedStorage = true;
    if (params != null && params->get("Optimize Storage",true) == false) requestOptimizedStorage = false;
    if (getProfileType() == DynamicProfile) {
      // 2d -> 1d packed
      ptrs = LocalMatOps::allocRowPtrs( getRowMap()->getNode(), numRowEntries_() );
      inds = LocalMatOps::template allocStorage<LocalOrdinal>( getRowMap()->getNode(), ptrs() );
      for (size_t row=0; row < numRows; ++row) {
        const size_t numentrs = numRowEntries_[row];
        std::copy( lclInds2D_[row].begin(), lclInds2D_[row].begin()+numentrs, inds+ptrs[row] );
      }
    }
    else if (getProfileType() == StaticProfile) {
      // 1d non-packed -> 1d packed
      if (nodeNumEntries_ != nodeNumAllocated_) {
        ptrs = LocalMatOps::allocRowPtrs( getRowMap()->getNode(), numRowEntries_() );
        inds = LocalMatOps::template allocStorage<LocalOrdinal>( getRowMap()->getNode(), ptrs() );
        for (size_t row=0; row < numRows; ++row) {
          const size_t numentrs = numRowEntries_[row];
          std::copy( lclInds1D_+rowPtrs_[row], lclInds1D_+rowPtrs_[row]+numentrs, inds+ptrs[row] );
        }
      }
      else {
        inds = lclInds1D_;
        ptrs = rowPtrs_;
      }
    }
    // can we ditch the old allocations for the packed one?
    if ( requestOptimizedStorage ) {
      lclInds2D_ = null;
      numRowEntries_ = null;
      // keep the new stuff
      lclInds1D_ = inds;
      rowPtrs_ = ptrs;
      nodeNumAllocated_ = nodeNumEntries_;
      pftype_ = StaticProfile;
    }
    // build the local graph, hand over the indices
    RCP<ParameterList> lclparams;
    if (params == null) lclparams = parameterList();
    else                lclparams = sublist(params,"Local Graph");
    lclGraph_ = rcp( new local_graph_type( getRowMap()->getNodeNumElements(), getColMap()->getNodeNumElements(), getRowMap()->getNode(), lclparams ) );
    lclGraph_->setStructure(ptrs,inds);
    ptrs = null;
    inds = null;
    // finalize local graph
    Teuchos::EDiag diag = ( getNodeNumDiags() < getNodeNumRows() ? Teuchos::UNIT_DIAG : Teuchos::NON_UNIT_DIAG );
    Teuchos::EUplo uplo = Teuchos::UNDEF_TRI;
    if      (isUpperTriangular()) uplo = Teuchos::UPPER_TRI;
    else if (isLowerTriangular()) uplo = Teuchos::LOWER_TRI;
    LocalMatOps::finalizeGraph(uplo,diag,*lclGraph_,params);
  }


  /////////////////////////////////////////////////////////////////////////////
  /////////////////////////////////////////////////////////////////////////////
  template <class LocalOrdinal, class GlobalOrdinal, class Node, class LocalMatOps>
  const RCP<const typename LocalMatOps::template graph<LocalOrdinal,Node>::graph_type>
  CrsGraph<LocalOrdinal,GlobalOrdinal,Node,LocalMatOps>::getLocalGraph() const
  {
    return lclGraph_;
  }


  /////////////////////////////////////////////////////////////////////////////
  /////////////////////////////////////////////////////////////////////////////
  template <class LocalOrdinal, class GlobalOrdinal, class Node, class LocalMatOps>
  const RCP<typename LocalMatOps::template graph<LocalOrdinal,Node>::graph_type>
  CrsGraph<LocalOrdinal,GlobalOrdinal,Node,LocalMatOps>::getLocalGraphNonConst()
  {
    return lclGraph_;
  }


  /////////////////////////////////////////////////////////////////////////////
  /////////////////////////////////////////////////////////////////////////////
  template <class LocalOrdinal, class GlobalOrdinal, class Node, class LocalMatOps>
  void CrsGraph<LocalOrdinal,GlobalOrdinal,Node,LocalMatOps>::computeGlobalConstants()
  {
    // compute the local constants first
    const size_t nlrs = getNodeNumRows();
    // reset all local properties
    upperTriangular_ = true;
    lowerTriangular_ = true;
    nodeMaxNumRowEntries_ = 0;
    nodeNumDiags_         = 0;
    // indices are already sorted in each row
    const Map<LocalOrdinal,GlobalOrdinal,Node> &rowMap = *rowMap_;
    if (indicesAreAllocated() == true && nodeNumAllocated_ > 0) {
      for (size_t r=0; r < nlrs; ++r) {
        GlobalOrdinal rgid = rowMap.getGlobalElement(r);
        // determine the local column index for this row, used for delimiting the diagonal
        const LocalOrdinal rlcid = colMap_->getLocalElement(rgid);
        RowInfo rowinfo = getRowInfo(r);
        ArrayView<const LocalOrdinal> rview = getLocalView(rowinfo);
        typename ArrayRCP<const LocalOrdinal>::iterator beg, end, cur;
        beg = rview.begin();
        end = beg + rowinfo.numEntries;
        if (beg != end) {
          for (cur = beg; cur != end; ++cur) {
            // is this the diagonal?
            if (rlcid == (*cur)) ++nodeNumDiags_;
          }
          // because of sorting, smallest column index is (*beg); it indicates upper triangularity
          if (Teuchos::as<size_t>(beg[0]) < r) upperTriangular_ = false;
          // because of sorting, largest column index is (*newend); it indicates lower triangularity
          if (r < Teuchos::as<size_t>(end[-1])) lowerTriangular_ = false;
        }
        // compute num entries for this row, accumulate into nodeNumEntries_, update nodeMaxNumRowEntries_
        nodeMaxNumRowEntries_ = std::max( nodeMaxNumRowEntries_, rowinfo.numEntries );
      }
    }

    // compute global constants using computed local constants
    if (haveGlobalConstants_ == false) {
      global_size_t lcl[2], gbl[2];
      lcl[0] = nodeNumEntries_;
      lcl[1] = nodeNumDiags_;
      Teuchos::reduceAll<int,global_size_t>(*getComm(),Teuchos::REDUCE_SUM,2,lcl,gbl);
      globalNumEntries_ = gbl[0];
      globalNumDiags_   = gbl[1];
      Teuchos::reduceAll<int,global_size_t>(*getComm(),Teuchos::REDUCE_MAX,nodeMaxNumRowEntries_,
          outArg(globalMaxNumRowEntries_));
      haveGlobalConstants_ = true;
    }
  }


  /////////////////////////////////////////////////////////////////////////////
  /////////////////////////////////////////////////////////////////////////////
  template <class LocalOrdinal, class GlobalOrdinal, class Node, class LocalMatOps>
  void CrsGraph<LocalOrdinal,GlobalOrdinal,Node,LocalMatOps>::makeIndicesLocal()
  {
    // All nodes must be in the same index state.
    // Update index state by checking isLocallyIndexed/Global on all nodes
    computeIndexState();
    std::string tfecfFuncName("makeIndicesLocal()");
    TEUCHOS_TEST_FOR_EXCEPTION_CLASS_FUNC(isLocallyIndexed() && isGloballyIndexed(), std::logic_error,
        ": inconsistent index state. Indices must be local on all nodes or global on all nodes.");
    // If user has not prescribed column map, create one from indices
    makeColMap();
    // Transform indices to local index space
    const size_t nlrs = getNodeNumRows();
    //
    if (isGloballyIndexed() && nlrs > 0) {
      // allocate data for local indices
      if (getProfileType() == StaticProfile) {
        // reinterpret the the compute buffer as LocalOrdinal if they are the same size
        // otherwise, just reallocate
        if (nodeNumAllocated_ && sizeof(LocalOrdinal) == sizeof(GlobalOrdinal) ) {
          lclInds1D_ = arcp_reinterpret_cast<LocalOrdinal>(gblInds1D_).persistingView(0,nodeNumAllocated_);
        }
        else {
          lclInds1D_ = LocalMatOps::template allocStorage<LocalOrdinal>( getRowMap()->getNode(), rowPtrs_() );
        }
        for (size_t r=0; r < getNodeNumRows(); ++r) {
          const size_t offset   = rowPtrs_[r],
                       numentry = numRowEntries_[r];
          for (size_t j=0; j<numentry; ++j) {
            GlobalOrdinal gid = gblInds1D_[offset + j];
            LocalOrdinal  lid = colMap_->getLocalElement(gid);
            lclInds1D_[offset + j] = lid;
#ifdef HAVE_TPETRA_DEBUG
            TEUCHOS_TEST_FOR_EXCEPTION_CLASS_FUNC(lclInds1D_[offset + j] == OrdinalTraits<LocalOrdinal>::invalid(), std::logic_error,
                ": Internal error in fillComplete(). Please contact Tpetra team.");
#endif
          }
        }
        // done with this pointer (allocation will persist in lclInds1D_)
        gblInds1D_ = null;
      }
      else {  // getProfileType() == DynamicProfile
        lclInds2D_ = arcp< ArrayRCP<LocalOrdinal> >(nlrs);
        // if we have views, then make views
        for (size_t r=0; r < getNodeNumRows(); ++r) {
          if (gblInds2D_[r] != null) {
            ArrayRCP<GlobalOrdinal> ginds = gblInds2D_[r];
            const size_t rna = gblInds2D_[r].size();
            ArrayRCP< LocalOrdinal> linds = arcp_reinterpret_cast<LocalOrdinal>(ginds).persistingView(0,rna);
            // do the conversion in situ. this must be done from front to back.
            const size_t numentry = numRowEntries_[r];
            for (size_t j=0; j < numentry; ++j) {
              GlobalOrdinal gid = ginds[j];
              LocalOrdinal  lid = colMap_->getLocalElement(gid);
              linds[j] = lid;
#ifdef HAVE_TPETRA_DEBUG
              TEUCHOS_TEST_FOR_EXCEPTION_CLASS_FUNC(linds[j] == OrdinalTraits<LocalOrdinal>::invalid(), std::logic_error,
                  ": Internal error in makeIndicesLocal(). Please contact Tpetra team.");
#endif
            }
            // reinterpret the the compute buffer as LocalOrdinal; keep the original size
            lclInds2D_[r] = linds;
            gblInds2D_[r] = null;
          }
        }
        gblInds2D_ = null;
      }
    }
    indicesAreLocal_  = true;
    indicesAreGlobal_ = false;
    checkInternalState();
  }


  /////////////////////////////////////////////////////////////////////////////
  /////////////////////////////////////////////////////////////////////////////
  template <class LocalOrdinal, class GlobalOrdinal, class Node, class LocalMatOps>
  void CrsGraph<LocalOrdinal,GlobalOrdinal,Node,LocalMatOps>::computeIndexState()
  {
    char myIndices[2] = {0,0};
    if (indicesAreLocal_)  myIndices[0] = 1;
    if (indicesAreGlobal_) myIndices[1] = 1;
    char allIndices[2];
    Teuchos::reduceAll(*getComm(),Teuchos::REDUCE_MAX,2,myIndices,allIndices);
    indicesAreLocal_  = (allIndices[0]==1);  // If indices are local on one PE, should be local on all
    indicesAreGlobal_ = (allIndices[1]==1);  // If indices are global on one PE should be local on all
  }


  /////////////////////////////////////////////////////////////////////////////
  /////////////////////////////////////////////////////////////////////////////
  template <class LocalOrdinal, class GlobalOrdinal, class Node, class LocalMatOps>
  void CrsGraph<LocalOrdinal,GlobalOrdinal,Node,LocalMatOps>::sortAllIndices()
  {
    TEUCHOS_TEST_FOR_EXCEPT(isGloballyIndexed()==true);   // this should be called only after makeIndicesLocal()
    if (isSorted() == false) {
      for (size_t row=0; row < getNodeNumRows(); ++row) {
        RowInfo rowInfo = getRowInfo(row);
        sortRowIndices(rowInfo);
      }
    }
    // we just sorted every row
    setSorted(true);
  }


  /////////////////////////////////////////////////////////////////////////////
  /////////////////////////////////////////////////////////////////////////////
  template <class LocalOrdinal, class GlobalOrdinal, class Node, class LocalMatOps>
  void CrsGraph<LocalOrdinal,GlobalOrdinal,Node,LocalMatOps>::makeColMap()
  {
    std::string tfecfFuncName("makeColMap()");
    typedef OrdinalTraits<GlobalOrdinal> GOT;
    //
    if (hasColMap()) return;
    const size_t nlrs = getNodeNumRows();
    //
    computeIndexState();
    TEUCHOS_TEST_FOR_EXCEPTION_CLASS_FUNC(isLocallyIndexed() == true, std::runtime_error, ": indices must still be global when making the column map.");
    // ultimate goal: list of indices for column map
    Array<GlobalOrdinal> myColumns;
    // if isGloballyIndexed() == false and isLocallyIndexed() == false, then we have nothing to do
    if (isGloballyIndexed() == true) {
      // Construct two lists of columns for which we have a non-zero
      // Local GIDs: Column GIDs which are locally present on the Domain map
      // Remote GIDs: Column GIDs which are not locally present present on the Domain map
      //
      // instead of list of local GIDs, we will use a set<LocalOrdinal> LocalGID.
      //
      const LocalOrdinal LINV = OrdinalTraits<LocalOrdinal>::invalid();
      size_t numLocalColGIDs = 0, numRemoteColGIDs = 0;
      //
      // initial: partitioning into local and remote
      Array<char> GIDisLocal(domainMap_->getNodeNumElements(),0);
      std::set<GlobalOrdinal> RemoteGIDSet;
      for (size_t r=0; r < nlrs; ++r) {
        RowInfo rowinfo = getRowInfo(r);
        if (rowinfo.numEntries > 0) {
          ArrayView<const GlobalOrdinal> rowgids = getGlobalView(rowinfo);
          rowgids = rowgids(0,rowinfo.numEntries);
          for (typename ArrayView<const GlobalOrdinal>::iterator cind = rowgids.begin(); cind != rowgids.end(); ++cind)
          {
            GlobalOrdinal gid = (*cind);
            LocalOrdinal lid = domainMap_->getLocalElement(gid);
            if (lid != LINV) {
              char alreadyFound = GIDisLocal[lid];
              if (alreadyFound == 0) {
                GIDisLocal[lid] = 1;
                ++numLocalColGIDs;
              }
            }
            else {
              std::pair<typename std::set<GlobalOrdinal>::iterator, bool> ip;
              ip = RemoteGIDSet.insert(gid);
              if (ip.second == true) { // gid did not exist in the set and was actually inserted
                ++numRemoteColGIDs;
              }
            }
          }
        }
      }

      // Possible short-circuit for serial scenario
      // If the all domain GIDs are present as column indices, then set ColMap=DomainMap
      // By construction, LocalGIDs \subset DomainGIDs
      // If we have
      //   * Number of remote GIDs is 0, so that ColGIDs == LocalGIDs,
      // and
      //   * Number of local GIDs is number of domain GIDs
      // then
      //   * LocalGIDs \subset DomainGIDs && size(LocalGIDs) == size(DomainGIDs) => DomainGIDs == LocalGIDs == ColGIDs
      // on this node.
      // We will concern ourselves only with the special case of a serial DomainMap, obviating the need for a communication.
      // If
      //   * DomainMap has a serial comm
      // then we can set Column map as Domain map and return. Benefit: this graph won't need an Import object later.
      //
      // Note, for a serial domain map, there can be no RemoteGIDs, because there are no remote nodes.
      // Likely explanations for this are:
      //  * user submitted erroneous column indices
      //  * user submitted erroneous domain map
      if (Teuchos::size(*domainMap_->getComm()) == 1)
      {
        TEUCHOS_TEST_FOR_EXCEPTION_CLASS_FUNC(numRemoteColGIDs != 0, std::runtime_error,
            ": Some column IDs are not in the domain map." << std::endl
            << "Either these column IDs are invalid or the domain map is invalid." << std::endl
            << "Remember, for a rectangular matrix, the domain map must be passed to fillComplete().");
        if (numLocalColGIDs == domainMap_->getNodeNumElements()) {
          colMap_ = domainMap_;
          checkInternalState();
          return;
        }
      }

      // Now, populate myColumns() with a list of all column GIDs.
      // Put local GIDs at the front: they correspond to "same" and "permuted" entries between the column map and the domain map
      // Put remote GIDs at the back
      myColumns.resize(numLocalColGIDs + numRemoteColGIDs);
      // get pointers into myColumns for each part
      ArrayView<GlobalOrdinal> LocalColGIDs, RemoteColGIDs;
      LocalColGIDs  = myColumns(0,numLocalColGIDs);
      RemoteColGIDs = myColumns(numLocalColGIDs,numRemoteColGIDs);

      // Copy the Remote GIDs into myColumns
      std::copy(RemoteGIDSet.begin(), RemoteGIDSet.end(), RemoteColGIDs.begin());
      // We will make a list of corresponding node IDs
      Array<int> RemoteImageIDs(numRemoteColGIDs);
      // Lookup the Remote Nodes IDs in the Domain map
      {
        LookupStatus stat = domainMap_->getRemoteIndexList(RemoteColGIDs, RemoteImageIDs());
        // This error check is crucial: this tells us that one of the remote indices was not present in the domain map.
        // This means that the Import object cannot be constructed, because of incongruity between the column map and domain map.
        //   * The user has made a mistake in the column indices
        //   * The user has made a mistake w.r.t. the domain map
        // Same error message as above for serial case.
        char missingID_lcl = (stat == IDNotPresent ? 1 : 0);
        char missingID_gbl;
        Teuchos::reduceAll<int,char>(*getComm(),Teuchos::REDUCE_MAX,missingID_lcl,
          outArg(missingID_gbl));
        TEUCHOS_TEST_FOR_EXCEPTION_CLASS_FUNC(missingID_gbl == 1, std::runtime_error,
            ": Some column IDs are not in the domain map." << std::endl
            << "Either these column IDs are invalid or the domain map is invalid." << std::endl
            << "Common cause: for a rectangular matrix, the domain map must be passed to fillComplete().");
      }
      // Sort External column indices so that all columns coming from a given remote processor are contiguous
      // This obviates the need for the Distributor associated with the Import from having to reorder data.
      sort2(RemoteImageIDs.begin(), RemoteImageIDs.end(), RemoteColGIDs.begin());

      // Copy the Local GIDs into myColumns. Two cases:
      // (1) If the number of Local column GIDs is the same as the number of Local domain GIDs, we
      //     can simply read the domain GIDs into the front part of ColIndices (see logic above from the serial short circuit case)
      // (2) We step through the GIDs of the DomainMap, checking to see if each domain GID is a column GID.
      //     we want to do this to maintain a consistent ordering of GIDs between the columns and the domain.
      ArrayView<const GlobalOrdinal> mge = domainMap_->getNodeElementList();
      if (numLocalColGIDs == domainMap_->getNodeNumElements()) {
        std::copy(mge.begin(), mge.end(), LocalColGIDs.begin());
      }
      else {
        size_t numlocalagain = 0;
        for (size_t i=0; i < domainMap_->getNodeNumElements(); ++i) {
          if (GIDisLocal[i]) {
            LocalColGIDs[numlocalagain++] = mge[i];
          }
        }
        TEUCHOS_TEST_FOR_EXCEPTION_CLASS_FUNC(numlocalagain != numLocalColGIDs, std::logic_error, ": Internal logic error. Please contact Tpetra team.");
      }
    }
    colMap_ = rcp(new Map<LocalOrdinal,GlobalOrdinal,Node>(GOT::invalid(), myColumns, domainMap_->getIndexBase(), domainMap_->getComm(), domainMap_->getNode()) );
    checkInternalState();
    return;
  }


  template <class LocalOrdinal, class GlobalOrdinal, class Node, class LocalMatOps>
  void CrsGraph<LocalOrdinal,GlobalOrdinal,Node,LocalMatOps>::mergeAllIndices()
  {
    TEUCHOS_TEST_FOR_EXCEPT( isGloballyIndexed() ); // call only after makeIndicesLocal()
    TEUCHOS_TEST_FOR_EXCEPT( ! isSorted() ); // call only after sortIndices()
    if (! isMerged ()) {
      for (size_t row=0; row < getNodeNumRows(); ++row) {
        RowInfo rowInfo = getRowInfo(row);
        mergeRowIndices(rowInfo);
      }
      // we just merged every row
      setMerged(true);
    }
  }


  template <class LocalOrdinal, class GlobalOrdinal, class Node, class LocalMatOps>
  void
  CrsGraph<LocalOrdinal,GlobalOrdinal,Node,LocalMatOps>::makeImportExport()
  {
    typedef Import<LocalOrdinal,GlobalOrdinal,Node> import_type;
    typedef Export<LocalOrdinal,GlobalOrdinal,Node> export_type;
    TEUCHOS_TEST_FOR_EXCEPTION(! hasColMap (), std::logic_error, "Tpetra::"
      "CrsGraph: It's not allowed to call makeImportExport() unless the graph "
      "has a column Map.");
    RCP<ParameterList> params = this->getNonconstParameterList (); // could be null
    // Create the Import instance if necessary.
    if (domainMap_ != colMap_ && (! domainMap_->isSameAs (*colMap_))) {
      if (params.is_null () || ! params->isSublist ("Import")) {
        importer_ = rcp (new import_type (domainMap_, colMap_));
      }
      else {
        RCP<ParameterList> importSublist = sublist (params, "Import", true);
        importer_ = rcp (new import_type (domainMap_, colMap_, importSublist));
      }
    }
    else {
      importer_ = null;
    }
    // Create the Export instance if necessary.
    if (rangeMap_ != rowMap_ && (!rangeMap_->isSameAs(*rowMap_))) {
      if (params.is_null () || ! params->isSublist ("Export")) {
        exporter_ = rcp (new export_type (rowMap_, rangeMap_));
      }
      else {
        RCP<ParameterList> exportSublist = sublist (params, "Export", true);
        exporter_ = rcp (new export_type (rowMap_, rangeMap_, exportSublist));
      }
    }
    else {
      exporter_ = null;
    }
  }


  template <class LocalOrdinal, class GlobalOrdinal, class Node, class LocalMatOps>
  std::string
  CrsGraph<LocalOrdinal,GlobalOrdinal,Node,LocalMatOps>::description() const
  {
    std::ostringstream oss;
    oss << DistObject<GlobalOrdinal,LocalOrdinal,GlobalOrdinal,Node>::description();
    if (isFillComplete()) {
      oss << "{status = fill complete"
          << ", global rows = " << getGlobalNumRows()
          << ", global cols = " << getGlobalNumCols()
          << ", global num entries = " << getGlobalNumEntries()
          << "}";
    }
    else {
      oss << "{status = fill not complete"
          << ", global rows = " << getGlobalNumRows()
          << "}";
    }
    return oss.str();
  }


  template <class LocalOrdinal, class GlobalOrdinal, class Node, class LocalMatOps>
  void
  CrsGraph<LocalOrdinal,GlobalOrdinal,Node,LocalMatOps>::
  describe (Teuchos::FancyOStream &out,
            const Teuchos::EVerbosityLevel verbLevel) const
  {
    std::string tfecfFuncName("describe()");
    using std::endl;
    using std::setw;
    using Teuchos::VERB_DEFAULT;
    using Teuchos::VERB_NONE;
    using Teuchos::VERB_LOW;
    using Teuchos::VERB_MEDIUM;
    using Teuchos::VERB_HIGH;
    using Teuchos::VERB_EXTREME;
    Teuchos::EVerbosityLevel vl = verbLevel;
    if (vl == VERB_DEFAULT) vl = VERB_LOW;
    RCP<const Comm<int> > comm = this->getComm();
    const int myImageID = comm->getRank(),
              numImages = comm->getSize();
    size_t width = 1;
    for (size_t dec=10; dec<getGlobalNumRows(); dec *= 10) {
      ++width;
    }
    width = std::max<size_t>(width,Teuchos::as<size_t>(11)) + 2;
    Teuchos::OSTab tab(out);
    //    none: print nothing
    //     low: print O(1) info from node 0
    //  medium: print O(P) info, num entries per node
    //    high: print O(N) info, num entries per row
    // extreme: print O(NNZ) info: print graph indices
    //
    // for medium and higher, print constituent objects at specified verbLevel
    if (vl != VERB_NONE) {
      if (myImageID == 0) out << this->description() << std::endl;
      // O(1) globals, minus what was already printed by description()
      if (isFillComplete() && myImageID == 0) {
        out << "Global number of diagonals = " << globalNumDiags_ << std::endl;
        out << "Global max number of row entries = " << globalMaxNumRowEntries_ << std::endl;
      }
      // constituent objects
      if (vl == VERB_MEDIUM || vl == VERB_HIGH || vl == VERB_EXTREME) {
        if (myImageID == 0) out << "\nRow map: " << std::endl;
        rowMap_->describe(out,vl);
        if (colMap_ != null) {
          if (myImageID == 0) out << "\nColumn map: " << std::endl;
          colMap_->describe(out,vl);
        }
        if (domainMap_ != null) {
          if (myImageID == 0) out << "\nDomain map: " << std::endl;
          domainMap_->describe(out,vl);
        }
        if (rangeMap_ != null) {
          if (myImageID == 0) out << "\nRange map: " << std::endl;
          rangeMap_->describe(out,vl);
        }
      }
      // O(P) data
      if (vl == VERB_MEDIUM || vl == VERB_HIGH || vl == VERB_EXTREME) {
        for (int imageCtr = 0; imageCtr < numImages; ++imageCtr) {
          if (myImageID == imageCtr) {
            out << "Node ID = " << imageCtr << std::endl
                << "Node number of entries = " << nodeNumEntries_ << std::endl
                << "Node number of diagonals = " << nodeNumDiags_ << std::endl
                << "Node max number of entries = " << nodeMaxNumRowEntries_ << std::endl;
            if (indicesAreAllocated()) {
              out << "Node number of allocated entries = " << nodeNumAllocated_ << std::endl;
            }
            else {
              out << "Indices are not allocated." << std::endl;
            }
          }
          comm->barrier();
          comm->barrier();
          comm->barrier();
        }
      }
      // O(N) and O(NNZ) data
      if (vl == VERB_HIGH || vl == VERB_EXTREME) {
        TEUCHOS_TEST_FOR_EXCEPTION_CLASS_FUNC(hasRowInfo() == false, std::runtime_error, ": reduce verbosity level; graph row information was deleted at fillComplete().");
        for (int imageCtr = 0; imageCtr < numImages; ++imageCtr) {
          if (myImageID == imageCtr) {
            out << std::setw(width) << "Node ID"
                << std::setw(width) << "Global Row"
                << std::setw(width) << "Num Entries";
            if (vl == VERB_EXTREME) {
              out << "Entries";
            }
            out << std::endl;
            for (size_t r=0; r < getNodeNumRows(); ++r) {
              RowInfo rowinfo = getRowInfo(r);
              GlobalOrdinal gid = rowMap_->getGlobalElement(r);
              out << std::setw(width) << myImageID
                  << std::setw(width) << gid
                  << std::setw(width) << rowinfo.numEntries;
              if (vl == VERB_EXTREME) {
                if (isGloballyIndexed()) {
                  ArrayView<const GlobalOrdinal> rowview = getGlobalView(rowinfo);
                  for (size_t j=0; j < rowinfo.numEntries; ++j) out << rowview[j] << " ";
                }
                else if (isLocallyIndexed()) {
                  ArrayView<const LocalOrdinal> rowview = getLocalView(rowinfo);
                  for (size_t j=0; j < rowinfo.numEntries; ++j) out << colMap_->getGlobalElement(rowview[j]) << " ";
                }
              }
              out << std::endl;
            }
          }
          comm->barrier();
          comm->barrier();
          comm->barrier();
        }
      }
    }
  }


  template <class LocalOrdinal, class GlobalOrdinal, class Node, class LocalMatOps>
  bool CrsGraph<LocalOrdinal,GlobalOrdinal,Node,LocalMatOps>::checkSizes(const DistObject<GlobalOrdinal,LocalOrdinal,GlobalOrdinal,Node>& source)
  {
    // It's not clear what kind of compatibility checks on sizes can be performed here.
    // Epetra_CrsGraph doesn't check any sizes for compatibility.
    return true;
  }


  template <class LocalOrdinal, class GlobalOrdinal, class Node, class LocalMatOps>
  void CrsGraph<LocalOrdinal,GlobalOrdinal,Node,LocalMatOps>::copyAndPermute(
                          const DistObject<GlobalOrdinal,LocalOrdinal,GlobalOrdinal,Node> & source,
                          size_t numSameIDs,
                          const ArrayView<const LocalOrdinal> &permuteToLIDs,
                          const ArrayView<const LocalOrdinal> &permuteFromLIDs)
  {
    const CrsGraph<LocalOrdinal,GlobalOrdinal,Node,LocalMatOps>& src_graph = dynamic_cast<const CrsGraph<LocalOrdinal,GlobalOrdinal,Node,LocalMatOps>&>(source);
    std::string tfecfFuncName("copyAndPermute()");
    TEUCHOS_TEST_FOR_EXCEPTION_CLASS_FUNC(permuteToLIDs.size() != permuteFromLIDs.size(), std::runtime_error, ": permuteToLIDs and permuteFromLIDs must have the same size.");
    bool src_filled = src_graph.isFillComplete();

    Array<GlobalOrdinal> row_copy;
    LocalOrdinal myid = 0;
    for (size_t i=0; i<numSameIDs; ++i, ++myid) {
      GlobalOrdinal gid = src_graph.getMap()->getGlobalElement(myid);
      if (src_filled) {
        size_t row_length = src_graph.getNumEntriesInGlobalRow(gid);
        row_copy.resize(row_length);
        size_t check_row_length = 0;
        src_graph.getGlobalRowCopy(gid, row_copy(), check_row_length);
        insertGlobalIndices( gid, row_copy() );
      }
      else {
        ArrayView<const GlobalOrdinal> row;
        src_graph.getGlobalRowView( gid,row );
        insertGlobalIndices( gid, row );
      }
    }

    for (LocalOrdinal i=0; i<permuteToLIDs.size(); ++i) {
      GlobalOrdinal mygid = this->getMap()->getGlobalElement(permuteToLIDs[i]);
      GlobalOrdinal srcgid= src_graph.getMap()->getGlobalElement(permuteFromLIDs[i]);
      if (src_filled) {
        size_t row_length = src_graph.getNumEntriesInGlobalRow(srcgid);
        row_copy.resize(row_length);
        size_t check_row_length = 0;
        src_graph.getGlobalRowCopy(srcgid, row_copy(), check_row_length);
        insertGlobalIndices( mygid, row_copy() );
      }
      else {
        ArrayView<const GlobalOrdinal> row;
        src_graph.getGlobalRowView( srcgid, row );
        insertGlobalIndices( mygid, row );
      }
    }
  }


  template <class LocalOrdinal, class GlobalOrdinal, class Node, class LocalMatOps>
  void
  CrsGraph<LocalOrdinal,GlobalOrdinal,Node,LocalMatOps>::
  packAndPrepare (const DistObject<GlobalOrdinal,LocalOrdinal,GlobalOrdinal,Node> & source,
                  const ArrayView<const LocalOrdinal> &exportLIDs,
                  Array<GlobalOrdinal> &exports,
                  const ArrayView<size_t> & numPacketsPerLID,
                  size_t& constantNumPackets,
                  Distributor &distor)
  {
    std::string tfecfFuncName("packAndPrepare()");
    TEUCHOS_TEST_FOR_EXCEPTION_CLASS_FUNC(exportLIDs.size() != numPacketsPerLID.size(), std::runtime_error,
        ": exportLIDs and numPacketsPerLID must have the same size.");
    const CrsGraph<LocalOrdinal,GlobalOrdinal,Node,LocalMatOps>& src_graph = dynamic_cast<const CrsGraph<LocalOrdinal,GlobalOrdinal,Node,LocalMatOps>&>(source);
    // We don't check whether src_graph has had fillComplete called, because it doesn't matter whether the
    // *source* graph has been fillComplete'd. The target graph can not be fillComplete'd yet.
    TEUCHOS_TEST_FOR_EXCEPTION_CLASS_FUNC(this->isFillComplete() == true, std::runtime_error,
         ": import/export operations are not allowed on destination CrsGraph after fillComplete has been called.");
    constantNumPackets = 0;
    // first set the contents of numPacketsPerLID, and accumulate a total-num-packets:
    size_t totalNumPackets = 0;
    Array<GlobalOrdinal> row;
    for (LocalOrdinal i=0; i<exportLIDs.size(); ++i) {
      GlobalOrdinal GID = src_graph.getMap()->getGlobalElement(exportLIDs[i]);
      size_t row_length = src_graph.getNumEntriesInGlobalRow(GID);
      numPacketsPerLID[i] = row_length;
      totalNumPackets += row_length;
    }

    exports.resize(totalNumPackets);

    // now loop again and pack rows of indices into exports:
    size_t exportsOffset = 0;
    for (LocalOrdinal i=0; i<exportLIDs.size(); ++i) {
      GlobalOrdinal GID = src_graph.getMap()->getGlobalElement(exportLIDs[i]);
      size_t row_length = src_graph.getNumEntriesInGlobalRow(GID);
      row.resize(row_length);
      size_t check_row_length = 0;
      src_graph.getGlobalRowCopy(GID, row(), check_row_length);
      typename Array<GlobalOrdinal>::const_iterator
        row_iter = row.begin(), row_end = row.end();
      size_t j = 0;
      for (; row_iter != row_end; ++row_iter, ++j) {
        exports[exportsOffset+j] = *row_iter;
      }
      exportsOffset += row.size();
    }
  }


  template <class LocalOrdinal, class GlobalOrdinal, class Node, class LocalMatOps>
  void CrsGraph<LocalOrdinal,GlobalOrdinal,Node,LocalMatOps>::unpackAndCombine(
                            const ArrayView<const LocalOrdinal> &importLIDs,
                            const ArrayView<const GlobalOrdinal> &imports,
                            const ArrayView<size_t> &numPacketsPerLID,
                            size_t constantNumPackets,
                            Distributor & /* distor */,
                            CombineMode /* CM */)
  {
    // FIXME (mfh 02 Apr 2012) REPLACE combine mode has a perfectly
    // reasonable meaning, whether or not the matrix is fill complete.
    // It's just more work to implement.

    // We are not checking the value of the CombineMode input-argument.
    // For CrsGraph, we only support import/export operations if fillComplete has not yet been called.
    // Any incoming column-indices are inserted into the target graph. In this context, CombineMode values
    // of ADD vs INSERT are equivalent. What is the meaning of REPLACE for CrsGraph? If a duplicate column-index
    // is inserted, it will be compressed out when fillComplete is called.
    //
    // Note: I think REPLACE means that an existing row is replaced by the imported row, i.e., the existing indices are cleared. CGB, 6/17/2010

    std::string tfecfFuncName("unpackAndCombine()");
    TEUCHOS_TEST_FOR_EXCEPTION_CLASS_FUNC(importLIDs.size() != numPacketsPerLID.size(), std::runtime_error,
        ": importLIDs and numPacketsPerLID must have the same size.");
    TEUCHOS_TEST_FOR_EXCEPTION_CLASS_FUNC(this->isFillComplete() == true, std::runtime_error,
        ": import/export operations are not allowed on destination CrsGraph after fillComplete has been called.");
    size_t importsOffset = 0;
    typename ArrayView<const LocalOrdinal>::iterator
      impLIDiter = importLIDs.begin(), impLIDend = importLIDs.end();
    size_t i = 0;
    for (; impLIDiter != impLIDend; ++impLIDiter, ++i) {
      LocalOrdinal row_length = numPacketsPerLID[i];
      const ArrayView<const GlobalOrdinal> row(&imports[importsOffset], row_length);
      insertGlobalIndices(this->getMap()->getGlobalElement(*impLIDiter), row);
      importsOffset += row_length;
    }
  }


  /////////////////////////////////////////////////////////////////////////////
  /////////////////////////////////////////////////////////////////////////////
  //                                                                         //
  //                         Deprecated methods                              //
  //                                                                         //
  /////////////////////////////////////////////////////////////////////////////
  /////////////////////////////////////////////////////////////////////////////


} // namespace Tpetra


//
// Explicit instantiation macro
//
// Must be expanded from within the Tpetra namespace!
//

#define TPETRA_CRSGRAPH_INSTANT(LO,GO,NODE) \
  \
  template class CrsGraph< LO , GO , NODE >; \


#endif // TPETRA_CRSGRAPH_DEF_HPP<|MERGE_RESOLUTION|>--- conflicted
+++ resolved
@@ -1059,7 +1059,7 @@
         const size_t k = findGlobalIndex(rowinfo, search_ginds[j], hint);
         if (k != STINV) {
           rowVals[k] = f( rowVals[k], newVals[j] );
-	  hint = k+1;
+          hint = k+1;
         }
       }
     }
@@ -1069,7 +1069,7 @@
         const size_t k = findLocalIndex(rowinfo, search_linds[j], hint);
         if (k != STINV) {
           rowVals[k] = f( rowVals[k], newVals[j] );
-	  hint = k+1;
+          hint = k+1;
         }
       }
     }
@@ -1097,14 +1097,11 @@
     ArrayView<const LocalOrdinal> colInds = getLocalView (rowInfo);
 
     for (size_t j = 0; j < numElts; ++j) {
-<<<<<<< HEAD
-      const size_t k = findLocalIndex (rowInfo, inds[j], colInds);
-=======
+      //const size_t k = findLocalIndex (rowInfo, inds[j], colInds);
       const size_t k = findLocalIndex (rowInfo, inds[j], hint);
->>>>>>> 41d27631
       if (k != STINV) {
         rowVals[k] = f( rowVals[k], newVals[j] );
-	hint = k+1;
+        hint = k+1;
       }
     }
   }
@@ -1130,7 +1127,7 @@
       const size_t k = findGlobalIndex (rowInfo, inds[j], hint);
       if (k != STINV) {
         rowVals[k] = f( rowVals[k], newVals[j] );
-	hint = k+1;
+        hint = k+1;
       }
     }
   }
@@ -1263,7 +1260,9 @@
   /////////////////////////////////////////////////////////////////////////////
   /////////////////////////////////////////////////////////////////////////////
   template <class LocalOrdinal, class GlobalOrdinal, class Node, class LocalMatOps>
-  size_t CrsGraph<LocalOrdinal,GlobalOrdinal,Node,LocalMatOps>::findLocalIndex(RowInfo rowinfo, LocalOrdinal ind, size_t hint) const
+  size_t
+  CrsGraph<LocalOrdinal,GlobalOrdinal,Node,LocalMatOps>::
+  findLocalIndex (RowInfo rowinfo, LocalOrdinal ind, size_t hint) const
   {
     typedef typename ArrayView<const LocalOrdinal>::iterator IT;
     bool found = true;
