// Copyright 2002 - 2008, 2010, 2011 National Technology Engineering
// Solutions of Sandia, LLC (NTESS). Under the terms of Contract
// DE-NA0003525 with NTESS, the U.S. Government retains certain rights
// in this software.
//
// Redistribution and use in source and binary forms, with or without
// modification, are permitted provided that the following conditions are
// met:
// 
//     * Redistributions of source code must retain the above copyright
//       notice, this list of conditions and the following disclaimer.
// 
//     * Redistributions in binary form must reproduce the above
//       copyright notice, this list of conditions and the following
//       disclaimer in the documentation and/or other materials provided
//       with the distribution.
// 
//     * Neither the name of NTESS nor the names of its contributors
//       may be used to endorse or promote products derived from this
//       software without specific prior written permission.
//
// THIS SOFTWARE IS PROVIDED BY THE COPYRIGHT HOLDERS AND CONTRIBUTORS
// "AS IS" AND ANY EXPRESS OR IMPLIED WARRANTIES, INCLUDING, BUT NOT
// LIMITED TO, THE IMPLIED WARRANTIES OF MERCHANTABILITY AND FITNESS FOR
// A PARTICULAR PURPOSE ARE DISCLAIMED. IN NO EVENT SHALL THE COPYRIGHT
// OWNER OR CONTRIBUTORS BE LIABLE FOR ANY DIRECT, INDIRECT, INCIDENTAL,
// SPECIAL, EXEMPLARY, OR CONSEQUENTIAL DAMAGES (INCLUDING, BUT NOT
// LIMITED TO, PROCUREMENT OF SUBSTITUTE GOODS OR SERVICES; LOSS OF USE,
// DATA, OR PROFITS; OR BUSINESS INTERRUPTION) HOWEVER CAUSED AND ON ANY
// THEORY OF LIABILITY, WHETHER IN CONTRACT, STRICT LIABILITY, OR TORT
// (INCLUDING NEGLIGENCE OR OTHERWISE) ARISING IN ANY WAY OUT OF THE USE
// OF THIS SOFTWARE, EVEN IF ADVISED OF THE POSSIBILITY OF SUCH DAMAGE.
// 

#include <stk_mesh/baseImpl/EntityRepository.hpp>
#include <stddef.h>                     // for NULL
#include <sstream>                      // for operator<<, basic_ostream, etc
#include <vector>
#include "stk_mesh/base/Entity.hpp"     // for Entity, etc
#include "stk_util/util/ReportHandler.hpp"  // for ThrowAssert, etc


namespace stk {
namespace mesh {
namespace impl {

struct EntityKeyEntityLess {
inline bool operator()(const std::pair<EntityKey,Entity>& key_ent_pair, const EntityKey& key) const
{
  return key_ent_pair.first.m_value < key.m_value;
}
inline bool operator()(const EntityKey& key, const std::pair<EntityKey,Entity>& key_ent_pair) const
{
  return key.m_value < key_ent_pair.first.m_value;
}
};

struct match_EntityKey {
  match_EntityKey(const EntityKey& key)
  : m_key(key)
  {}
  bool operator()(const std::pair<EntityKey,Entity>& item) const
  { return item.first == m_key; }

  bool operator==(const std::pair<EntityKey,Entity>& item) const
  { return item.first == m_key; }

private:
  const EntityKey& m_key;
};

EntityRepository::EntityRepository()
 : m_entities(stk::topology::NUM_RANKS),
   m_create_cache(stk::topology::NUM_RANKS),
   m_update_cache(stk::topology::NUM_RANKS),
   m_destroy_cache(stk::topology::NUM_RANKS),
   m_maxCreateCacheSize(512),
   m_maxUpdateCacheSize(4096)
{
}

EntityRepository::~EntityRepository()
{
}

template<typename VecType>
size_t capacity_in_bytes(const VecType& v)
{
  return sizeof(typename VecType::value_type)*v.capacity();
}

size_t EntityRepository::heap_memory_in_bytes() const
{
    size_t bytes = 0;
    for(auto vec : m_entities) { bytes += capacity_in_bytes(vec); }
    for(auto vec : m_create_cache) { bytes += capacity_in_bytes(vec); }
    for(auto vec : m_update_cache) { bytes += capacity_in_bytes(vec); }
    for(auto vec : m_destroy_cache) { bytes += capacity_in_bytes(vec); }
    return bytes;
}

void EntityRepository::clear_all_cache()
{
<<<<<<< HEAD
  for(EntityRank rank=stk::topology::BEGIN_RANK; rank<m_create_cache.size(); ++rank) {
=======
  EntityRank nRanks = static_cast<EntityRank>(m_create_cache.size());
  for(EntityRank rank=stk::topology::BEGIN_RANK; rank<nRanks; ++rank) {
>>>>>>> 4103bf6c
    clear_cache(rank);
  }
}

void EntityRepository::clear_destroyed_entity_cache(EntityRank rank) const
{
  if (!m_destroy_cache[rank].empty()) {
    std::vector<EntityKey>& destroy = m_destroy_cache[rank];
    std::sort(destroy.begin(), destroy.end());
    EntityKeyEntityVector& entities = m_entities[rank];
    size_t destroyIdx = 0;
    EntityKeyEntityVector::iterator start = std::lower_bound(entities.begin(), entities.end(), destroy[0], EntityKeyEntityLess());
    EntityKeyEntityVector::iterator end = std::upper_bound(entities.begin(), entities.end(), destroy.back(), EntityKeyEntityLess());
    size_t startIdx = std::distance(entities.begin(), start);
    size_t endIdx = std::distance(entities.begin(), end);
    size_t keep = startIdx;
    for(size_t i=startIdx; i<endIdx; ++i) {
      if (destroyIdx < destroy.size() && entities[i].first == destroy[destroyIdx]) {
        ++destroyIdx;
        continue;
      }
      if (i > keep) {
        entities[keep] = entities[i];
      }
      ++keep;
    }
    if (endIdx < entities.size()) {
      size_t len = entities.size() - endIdx;
      std::memmove(&entities[keep], &entities[endIdx], len*sizeof(EntityKeyEntity));
      keep += len;
    }
    entities.resize(keep);

    destroy.clear();
    size_t num = std::max(m_entities[stk::topology::NODE_RANK].size(),
                          m_entities[stk::topology::ELEM_RANK].size());
    unsigned possibleCacheSize = num/1000;
    m_maxUpdateCacheSize = std::max(m_maxUpdateCacheSize, possibleCacheSize);
  }
}

void EntityRepository::clear_updated_entity_cache(EntityRank rank) const
{
  if (!m_update_cache[rank].empty()) {
    std::vector<std::pair<EntityKey,EntityKey> >& update = m_update_cache[rank];
    std::sort(update.begin(), update.end());
    EntityKeyEntityVector::iterator iter = m_entities[rank].begin();
    EntityKeyEntityVector::iterator end = m_entities[rank].end();
    for(const std::pair<EntityKey,EntityKey>& oldnew : update) {
      EntityKeyEntityVector::iterator thisIter = std::lower_bound(iter, end, oldnew.first, EntityKeyEntityLess());
      if (thisIter != end && thisIter->first == oldnew.first) {
        thisIter->first = oldnew.second;
        iter = thisIter+1;
      }
    }
    m_update_cache[rank].clear();
    std::sort(m_entities[rank].begin(), m_entities[rank].end());
  }
}

void EntityRepository::clear_created_entity_cache(EntityRank rank) const
{
  if (!m_create_cache[rank].empty()) {
    std::sort(m_create_cache[rank].begin(), m_create_cache[rank].end());
    unsigned numOld = m_entities[rank].size();
    m_entities[rank].insert(m_entities[rank].end(), m_create_cache[rank].begin(), m_create_cache[rank].end());
    if (numOld > 0) {
      const EntityKey& firstNewKey = m_create_cache[rank][0].first;
      const EntityKey& lastOldKey = m_entities[rank][numOld-1].first;
      const bool isOverlap = (firstNewKey < lastOldKey);
      if (isOverlap) {
        EntityKeyEntityVector::iterator oldEnd = m_entities[rank].begin()+numOld;
        EntityKeyEntityVector::iterator startOfOverlap = std::lower_bound(m_entities[rank].begin(), oldEnd, firstNewKey, EntityKeyEntityLess());
        EntityKeyEntityVector::iterator endOfOverlap = std::lower_bound(oldEnd, m_entities[rank].end(), lastOldKey, EntityKeyEntityLess());
        std::inplace_merge(startOfOverlap, oldEnd, endOfOverlap);
      }
    }
    m_create_cache[rank].clear();
    size_t num = std::max(m_entities[stk::topology::NODE_RANK].size(),
                          m_entities[stk::topology::ELEM_RANK].size());
    unsigned possibleCacheSize = num/1000;
    m_maxCreateCacheSize = std::max(m_maxCreateCacheSize, possibleCacheSize);
  }
}

void EntityRepository::clear_cache(EntityRank rank) const
{
  clear_created_entity_cache(rank);

  clear_updated_entity_cache(rank);

  clear_destroyed_entity_cache(rank);
}

std::pair<stk::mesh::entity_iterator,bool>
EntityRepository::add_to_cache(const EntityKey& key)
{
    bool inserted_new_entity = false;
    EntityRank rank = key.rank();
    EntityKeyEntityVector& cache = m_create_cache[rank];

    if (cache.size() >= m_maxCreateCacheSize) {
        clear_cache(rank);
    }

    EntityKeyEntityVector& entities = m_entities[rank];
    EntityKeyEntityVector::iterator iter = std::lower_bound(entities.begin(), entities.end(),
                                                            key, EntityKeyEntityLess());
    Entity entity;
    if (iter == entities.end() || iter->first != key) {
        cache.emplace_back(key, Entity());
        iter = cache.begin()+(cache.size()-1);
        inserted_new_entity = true;
    }
    else {
        inserted_new_entity = false;
    }
 
    if (cache.size() >= m_maxCreateCacheSize) {
        clear_cache(rank);
        iter = std::lower_bound(entities.begin(), entities.end(), key, EntityKeyEntityLess());
    }

    return std::make_pair(iter, inserted_new_entity);
}

stk::mesh::entity_iterator EntityRepository::get_from_cache(const EntityKey& key) const
{
  if (!m_create_cache[key.rank()].empty()) {
    EntityKeyEntityVector& cache = m_create_cache[key.rank()];
    EntityKeyEntityVector::iterator iter =
         std::find_if(cache.begin(), cache.end(), match_EntityKey(key));
    if (iter != cache.end()) {
      return iter;
    }
  }
  return m_create_cache[key.rank()].end();
}

std::pair<stk::mesh::entity_iterator ,bool>
EntityRepository::internal_create_entity( const EntityKey & key)
{
  if (key.rank() > m_entities.size()) {
    m_entities.resize(key.rank());
    m_create_cache.resize(key.rank());
    m_update_cache.resize(key.rank());
    m_destroy_cache.resize(key.rank());
  }

  clear_updated_entity_cache(key.rank());
  clear_destroyed_entity_cache(key.rank());

  entity_iterator ent = get_from_cache(key);
  if (ent != m_create_cache[key.rank()].end()) {
    return std::make_pair(ent, false);
  }

  return add_to_cache(key);
}

Entity EntityRepository::get_entity(const EntityKey &key) const
{
  EntityRank rank = key.rank();
  if (!m_destroy_cache[rank].empty()) {
    const std::vector<EntityKey>& destroyed = m_destroy_cache[rank];
    if (destroyed.size() < 64) {
      std::vector<EntityKey>::const_iterator iter = std::find(destroyed.begin(), destroyed.end(), key);
      if (iter != destroyed.end()) {
        return Entity();
      }
    }
    else {
      clear_destroyed_entity_cache(rank);
    }
  }

  clear_updated_entity_cache(rank);

  ThrowErrorMsgIf( ! key.is_valid(),
      "Invalid key: " << key.rank() << " " << key.id());

  if (rank >= m_entities.size()) {
    return Entity();
  }

  entity_iterator ent = get_from_cache(key);
  if (ent != m_create_cache[rank].end()) {
    return ent->second;
  }

  const EntityKeyEntityVector& entities = m_entities[rank];

  const EntityKeyEntityVector::const_iterator iter = std::lower_bound(entities.begin(), entities.end(), key, EntityKeyEntityLess());

  return (iter != entities.end() && (iter->first==key)) ? iter->second : Entity() ;
}

void EntityRepository::update_entity_key(EntityKey new_key, EntityKey old_key, Entity entity)
{
  EntityRank rank = new_key.rank();
  clear_created_entity_cache(rank);
  clear_destroyed_entity_cache(rank);

  if (m_update_cache[rank].size() >= m_maxUpdateCacheSize) {
    clear_cache(rank);
  }

  m_update_cache[rank].emplace_back(old_key, new_key);
}

void EntityRepository::destroy_entity(EntityKey key, Entity entity)
{ 
  EntityRank rank = key.rank();
  clear_created_entity_cache(rank);
  clear_updated_entity_cache(rank);

  if (m_destroy_cache[rank].size() >= m_maxUpdateCacheSize) {
    clear_cache(rank);
  }

  m_destroy_cache[rank].push_back(key);
} 

} // namespace impl
} // namespace mesh
} // namespace stk
<|MERGE_RESOLUTION|>--- conflicted
+++ resolved
@@ -101,12 +101,8 @@
 
 void EntityRepository::clear_all_cache()
 {
-<<<<<<< HEAD
-  for(EntityRank rank=stk::topology::BEGIN_RANK; rank<m_create_cache.size(); ++rank) {
-=======
   EntityRank nRanks = static_cast<EntityRank>(m_create_cache.size());
   for(EntityRank rank=stk::topology::BEGIN_RANK; rank<nRanks; ++rank) {
->>>>>>> 4103bf6c
     clear_cache(rank);
   }
 }
