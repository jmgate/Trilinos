// Copyright 2002 - 2008, 2010, 2011 National Technology Engineering
// Solutions of Sandia, LLC (NTESS). Under the terms of Contract
// DE-NA0003525 with NTESS, the U.S. Government retains certain rights
// in this software.
//
// Redistribution and use in source and binary forms, with or without
// modification, are permitted provided that the following conditions are
// met:
// 
//     * Redistributions of source code must retain the above copyright
//       notice, this list of conditions and the following disclaimer.
// 
//     * Redistributions in binary form must reproduce the above
//       copyright notice, this list of conditions and the following
//       disclaimer in the documentation and/or other materials provided
//       with the distribution.
// 
//     * Neither the name of NTESS nor the names of its contributors
//       may be used to endorse or promote products derived from this
//       software without specific prior written permission.
//
// THIS SOFTWARE IS PROVIDED BY THE COPYRIGHT HOLDERS AND CONTRIBUTORS
// "AS IS" AND ANY EXPRESS OR IMPLIED WARRANTIES, INCLUDING, BUT NOT
// LIMITED TO, THE IMPLIED WARRANTIES OF MERCHANTABILITY AND FITNESS FOR
// A PARTICULAR PURPOSE ARE DISCLAIMED. IN NO EVENT SHALL THE COPYRIGHT
// OWNER OR CONTRIBUTORS BE LIABLE FOR ANY DIRECT, INDIRECT, INCIDENTAL,
// SPECIAL, EXEMPLARY, OR CONSEQUENTIAL DAMAGES (INCLUDING, BUT NOT
// LIMITED TO, PROCUREMENT OF SUBSTITUTE GOODS OR SERVICES; LOSS OF USE,
// DATA, OR PROFITS; OR BUSINESS INTERRUPTION) HOWEVER CAUSED AND ON ANY
// THEORY OF LIABILITY, WHETHER IN CONTRACT, STRICT LIABILITY, OR TORT
// (INCLUDING NEGLIGENCE OR OTHERWISE) ARISING IN ANY WAY OUT OF THE USE
// OF THIS SOFTWARE, EVEN IF ADVISED OF THE POSSIBILITY OF SUCH DAMAGE.
// 

#include <stddef.h>                     // for size_t
#include <chrono>
#include <thread>
#include <cmath>                        // for sin
#include <iostream>                     // for ostringstream, etc
#include <stk_util/diag/PrintTimer.hpp>  // for printTimersTable
#include <stk_util/diag/Timer.hpp>      // for Timer, TimeBlock, etc
#include <gtest/gtest.h>
#include <mpi.h>
#include <stk_unit_test_utils/getOption.h>
#include <string>                       // for string, operator<<, etc
#include <vector>                       // for vector
#include "stk_util/diag/TimerMetricTraits.hpp"  // for LapCount (ptr only), etc

using stk::unit_test_util::get_command_line_option;



enum {
  TIMER_DOMAIN		= 0x00001000,		///< Enable domain timers
  TIMER_REGION		= 0x00002000,		///< Enable region timers
  TIMER_PROCEDURE	= 0x00004000,		///< Enable procedure timers
  TIMER_MECHANICS	= 0x00008000,		///< Enable mechanics timers
  TIMER_ALGORITHM	= 0x00010000,		///< Enable algorithm timers
  TIMER_SOLVER		= 0x00020000,		///< Enable solver timers
  TIMER_CONTACT		= 0x00040000,		///< Enable contact timers
  TIMER_MATERIAL	= 0x00080000,		///< Enable material timers
  TIMER_SEARCH		= 0x00100000,		///< Enable search timers
  TIMER_TRANSFER	= 0x00200000,		///< Enable transfer timers
  TIMER_ADAPTIVITY	= 0x00400000 		///< Enable adaptivity
};

enum {
  TIMER_UNUSED_1	= 0x00001000,		///< Enable unused 1
  TIMER_PROFILE_1	= 0x00002000,		///< Enable profile 1 timers
  TIMER_PROFILE_2	= 0x00004000,		///< Enable profile 2 timers
  TIMER_PROFILE_3	= 0x00008000,		///< Enable profile 3 timers
  TIMER_PROFILE_4	= 0x00010000,		///< Enable profile 4 timers
  TIMER_APP_1		= 0x00020000,		///< Enable application defined 1
  TIMER_APP_2		= 0x00040000,		///< Enable application defined 2
  TIMER_APP_3		= 0x00080000		///< Enable application defined 3
};

namespace {

double
work(int repetitions = 1000)
{
  double x = 1.0;

  for (int i = 0; i < repetitions; ++i) {
    double di = i;
    x += std::sin(di);
  }
  return x;
}


stk::diag::TimerSet &
unitTestTimerSet()
{
  static stk::diag::TimerSet s_unitTestTimerSet(TIMER_REGION);

  return s_unitTestTimerSet;
}


stk::diag::TimerSet &
unitTestSecondTimerSet()
{
  static stk::diag::TimerSet s_unitTestSecondTimerSet(TIMER_APP_3);

  return s_unitTestSecondTimerSet;
}


stk::diag::Timer &unitTestTimer() {
  const std::string name("Unit test timer");
  static stk::diag::Timer s_unitTestTimer (stk::diag::createRootTimer(name, unitTestTimerSet()));

  return s_unitTestTimer;
}


struct RootObject
{
  RootObject()
    : m_timer("Root object", TIMER_REGION, unitTestTimer())
  {}

  stk::diag::Timer      m_timer;
};


struct Object 
{
  Object(const std::string &name, RootObject &root_object) 
    : m_id(0),
      m_name(name),
      m_timer(name, root_object.m_timer)
  {}
  
  Object(int id, const Object &parent) 
    : m_id(id),
      m_name(id_name(id)),
      m_timer(m_name, parent.m_timer)
  {}
  
  static std::string id_name(int id) {
    std::ostringstream s;
    s << "Object id " << id << " run";
    return s.str();
  }

  void run() {
    stk::diag::TimeBlock _time(m_timer);
    m_x += work();
  }
  
  int                   m_id;
  std::string           m_name;
  stk::diag::Timer      m_timer;
  double                m_x;
};

} // namespace <empty>

constexpr double millisecTolerance = 1.e-2; //10 millis for robustness

TEST(UnitTestTimer, UnitTest)
{
  stk::diag::TimeBlock root_time_block(unitTestTimer());

  std::ostringstream strout;
  
  // Create subtimer and test lap time
  {
    static stk::diag::Timer lap_timer("One second Wall time twice", unitTestTimer());
    
    stk::diag::TimeBlock _time(lap_timer);    
    double x = work(100);
    static_cast<void>(x);
    std::ostringstream oss;
    oss << x << std::endl;

    std::this_thread::sleep_for(std::chrono::milliseconds(20));

    lap_timer.lap();
    
    stk::diag::MetricTraits<stk::diag::WallTime>::Type lap_time = lap_timer.getMetric<stk::diag::WallTime>().getLap();
  
<<<<<<< HEAD
    EXPECT_NEAR(0.02, lap_time, millisecTolerance);
=======
    EXPECT_GE(lap_time, (0.02 - millisecTolerance));
>>>>>>> 4103bf6c

    std::this_thread::sleep_for(std::chrono::milliseconds(20));

    lap_timer.stop();
    
    lap_time = lap_timer.getMetric<stk::diag::WallTime>().getLap();
  
<<<<<<< HEAD
    EXPECT_NEAR(0.04, lap_time, millisecTolerance);
=======
    EXPECT_GE(lap_time, (0.04 - millisecTolerance));
>>>>>>> 4103bf6c
  }

  {
    static stk::diag::Timer run_timer("Run 100 times twice", unitTestTimer());
    
    for (int i = 0; i < 100; ++i) {
      stk::diag::TimeBlock _time(run_timer);
      work();
    }

    stk::diag::MetricTraits<stk::diag::LapCount>::Type lap_count = run_timer.getMetric<stk::diag::LapCount>().getAccumulatedLap(false);
  
    ASSERT_TRUE(lap_count == 100);
  }

  // Create second timer set
  {
    static stk::diag::Timer second_timer("Second timer set", unitTestTimer(), unitTestSecondTimerSet());
    static stk::diag::Timer second_timer_on_default("On default", second_timer);
    static stk::diag::Timer second_timer_on("On", TIMER_APP_3, second_timer);
    static stk::diag::Timer second_timer_off("Off", TIMER_APP_1, second_timer);
    
    stk::diag::TimeBlock _time(second_timer);
    stk::diag::TimeBlock _time1(second_timer_on_default);
    stk::diag::TimeBlock _time2(second_timer_on);
    stk::diag::TimeBlock _time3(second_timer_off);

    std::this_thread::sleep_for(std::chrono::milliseconds(10));
  }

  // Grab previous subtimer and run 100 laps
  {
    static stk::diag::Timer run_timer("Run 100 times twice", unitTestTimer());
    
    for (int i = 0; i < 100; ++i) {
      stk::diag::TimeBlock _time(run_timer);
      work();
    }

    stk::diag::MetricTraits<stk::diag::LapCount>::Type lap_count = run_timer.getMetric<stk::diag::LapCount>().getAccumulatedLap(false);
  
    ASSERT_TRUE(lap_count == 200);
  }

  // Create root object
  RootObject root_object;
    
  {
    stk::diag::MetricTraits<stk::diag::LapCount>::Type lap_count = root_object.m_timer.getMetric<stk::diag::LapCount>().getAccumulatedLap(false);
  
    ASSERT_TRUE(lap_count == 0);
  }

  // Create object
  {
    Object time_object("One object", root_object);
    
    for (int i = 0; i < 100; ++i) {
      time_object.run();
    }

    stk::diag::MetricTraits<stk::diag::LapCount>::Type lap_count = time_object.m_timer.getMetric<stk::diag::LapCount>().getAccumulatedLap(false);
  
    ASSERT_TRUE(lap_count == 100);
  }

  // Create object tree
  {
    std::vector<Object> object_vector;
    object_vector.push_back(Object("Object Tree", root_object));

    int id = 0;
    for (size_t i = 0; i < 2; ++i) {
      size_t ix = object_vector.size();
      object_vector.push_back(Object(id++, object_vector[0]));
      for (size_t j = 0; j < 2; ++j) {
        size_t jx = object_vector.size();
        object_vector.push_back(Object(id++, object_vector[ix]));
        for (int k = 0; k < 2; ++k) {    
          object_vector.push_back(Object(id++, object_vector[jx]));
        }
      }
    }
    
    stk::diag::printTimersTable(strout, unitTestTimer(), stk::diag::METRICS_ALL, false);
    
    stk::diag::MetricTraits<stk::diag::LapCount>::Type lap_count = 0;
    for (size_t j = 0; j < object_vector.size(); ++j) 
      lap_count += object_vector[j].m_timer.getMetric<stk::diag::LapCount>().getAccumulatedLap(false);

    EXPECT_EQ(lap_count, stk::diag::MetricTraits<stk::diag::LapCount>::Type(0));

    for (size_t j = 0; j < object_vector.size(); ++j) 
      object_vector[j].run();

    stk::diag::printTimersTable(strout, unitTestTimer(), stk::diag::METRICS_ALL, false);    

    //root node has 15, children node 7, grandchildren 3, greatgrandchildren 1
    // 15 + 2*7 + 4*3 + 8*1 = 49 for laptimes that are cumulative
    EXPECT_EQ(15u, object_vector[0].m_timer.getMetric<stk::diag::LapCount>().getAccumulatedLap());
    lap_count = 0;
    for (size_t j = 0; j < object_vector.size(); ++j) 
      lap_count += object_vector[j].m_timer.getMetric<stk::diag::LapCount>().getAccumulatedLap(false);

    EXPECT_EQ(lap_count, stk::diag::MetricTraits<stk::diag::LapCount>::Type(49));

    for (size_t i = 1; i < 100; ++i) 
      for (size_t j = 0; j < object_vector.size(); ++j) 
        object_vector[j].run();

    stk::diag::printTimersTable(strout, unitTestTimer(), stk::diag::METRICS_ALL, false);    

    lap_count = 0;
    for (size_t j = 0; j < object_vector.size(); ++j) 
      lap_count += object_vector[j].m_timer.getMetric<stk::diag::LapCount>().getAccumulatedLap(false);
  
    EXPECT_EQ(lap_count, stk::diag::MetricTraits<stk::diag::LapCount>::Type(4900));

    stk::diag::printTimersTable(strout, unitTestTimer(), stk::diag::METRICS_ALL, true);

    for (size_t i = 1; i < 100; ++i) 
      for (size_t j = 0; j < object_vector.size(); ++j) 
        object_vector[j].run();

    stk::diag::printTimersTable(strout, unitTestTimer(), stk::diag::METRICS_ALL, true);
  }
}

TEST(UnitTestTimer, YuugeNumberOfTimers)
{
    std::ostringstream strout;

    stk::diag::TimerSet unitTestSecondTimerSet(TIMER_APP_3);
    const std::string name("Unit Test Timer");
    stk::diag::Timer rootTimer (stk::diag::createRootTimer(name, unitTestSecondTimerSet));

    stk::diag::TimeBlock root_time_block(rootTimer);

    unsigned numTimers = 100;
    numTimers = stk::unit_test_util::get_command_line_option("-numTimers", numTimers);
    {
        static std::vector<stk::diag::Timer> lap_timers;
        for (unsigned i = 0; i < numTimers; ++i)
        {
            std::ostringstream os;
            os << "Really Great Timer For Index with lots of space in between the name and index" << i;
            lap_timers.emplace_back(os.str(), rootTimer);
            stk::diag::TimeBlock _time(lap_timers[i]);
            // work(1);
        }
        for (unsigned i = 0; i < numTimers; ++i)
        {
            stk::diag::MetricTraits<stk::diag::LapCount>::Type lap_count = lap_timers[i].getMetric<stk::diag::LapCount>().getAccumulatedLap(false);
            EXPECT_EQ(1u, lap_count);
        }
    }

    stk::diag::printTimersTable(strout, rootTimer, stk::diag::METRICS_ALL, false, MPI_COMM_WORLD);
}

TEST(UnitTestTimer, MultipleStarts)
{
  // To stk team: This fails also--seems like calling start or stop multiple times shouldn't break timers
  stk::diag::TimerSet timerSet(TIMER_APP_3);
  stk::diag::Timer rootTimer(stk::diag::createRootTimer("Root Timer", timerSet));
  stk::diag::TimeBlock root_time_block(rootTimer);
  stk::diag::Timer childTimer("Child Timer", rootTimer);

  std::ostringstream strout;
  
  {
    stk::diag::TimeBlock childBlock(childTimer);
    std::this_thread::sleep_for(std::chrono::milliseconds(20));
  }
  {
    childTimer.start();
    childTimer.start();
    std::this_thread::sleep_for(std::chrono::milliseconds(20));
    childTimer.stop();
    childTimer.stop();
  }
  std::this_thread::sleep_for(std::chrono::milliseconds(50));
  EXPECT_NEAR(childTimer.getMetric<stk::diag::WallTime>().getAccumulatedLap(), 0.04, millisecTolerance);
  EXPECT_EQ(childTimer.getMetric<stk::diag::LapCount>().getAccumulatedLap(), 2u);
  stk::diag::printTimersTable(strout, rootTimer, stk::diag::METRICS_ALL, false, MPI_COMM_WORLD);
}

TEST(UnitTestTimer, NestedTimers)
{
  stk::diag::TimerSet timerSet(TIMER_APP_3);
  stk::diag::Timer rootTimer(stk::diag::createRootTimer("Root Timer", timerSet));
  stk::diag::TimeBlock root_time_block(rootTimer);
  stk::diag::Timer childTimer("Child Timer", rootTimer);
  stk::diag::Timer grandChildTimer(" Grandchild Timer", childTimer);

  std::ostringstream strout;
  
  {
    stk::diag::TimeBlock childBlock(childTimer);
    stk::diag::TimeBlock grandChildBlock(grandChildTimer);
    std::this_thread::sleep_for(std::chrono::milliseconds(50));
  }
  {
    stk::diag::TimeBlock lap_timer(grandChildTimer);
    std::this_thread::sleep_for(std::chrono::milliseconds(50));
  }
  EXPECT_GE(childTimer.getMetric<stk::diag::WallTime>().getAccumulatedLap(), (0.1 - millisecTolerance));
  EXPECT_EQ(childTimer.getMetric<stk::diag::LapCount>().getAccumulatedLap(), 2u);
  stk::diag::printTimersTable(strout, rootTimer, stk::diag::METRICS_ALL, false, MPI_COMM_WORLD);
}

TEST(UnitTestTimer, ReferenceCounting)
{
  stk::diag::TimerSet timerSet(TIMER_APP_3);
  stk::diag::Timer rootTimer(stk::diag::createRootTimer("Root Timer", timerSet));
  stk::diag::TimeBlock root_time_block(rootTimer);
  stk::diag::Timer childTimer("Child Timer", rootTimer);
  stk::diag::Timer grandChildTimer("Grandchild Timer", childTimer);
  stk::diag::Timer grandChildTimer2("Grandchild Timer 2", childTimer);

  std::ostringstream strout;
  
  {
    stk::diag::TimeBlock grandChildBlock(grandChildTimer);
    stk::diag::TimeBlock grandChildBlock2(grandChildTimer);
    std::this_thread::sleep_for(std::chrono::milliseconds(10));
  }

  EXPECT_GE(childTimer.getMetric<stk::diag::WallTime>().getAccumulatedLap(), 0.01);
  EXPECT_EQ(childTimer.getMetric<stk::diag::LapCount>().getAccumulatedLap(), 1u);

  {
    stk::diag::TimeBlock grandChildBlock(grandChildTimer);
    {
      stk::diag::TimeBlock grandChildBlock2(grandChildTimer2);
      std::this_thread::sleep_for(std::chrono::milliseconds(10));
    }
    std::this_thread::sleep_for(std::chrono::milliseconds(10));
  }
  EXPECT_GE(childTimer.getMetric<stk::diag::WallTime>().getAccumulatedLap(), 0.03);
  EXPECT_EQ(childTimer.getMetric<stk::diag::LapCount>().getAccumulatedLap(), 2u);

  {
    stk::diag::TimeBlock childBlock(childTimer);
    {
      stk::diag::TimeBlock grandChildBlock(grandChildTimer);
      {
        stk::diag::TimeBlock grandChildBlock2(grandChildTimer2);
        std::this_thread::sleep_for(std::chrono::milliseconds(10));
      }
      std::this_thread::sleep_for(std::chrono::milliseconds(10));
    }
    std::this_thread::sleep_for(std::chrono::milliseconds(10));
  }
  EXPECT_GE(childTimer.getMetric<stk::diag::WallTime>().getAccumulatedLap(), 0.06);
  EXPECT_EQ(childTimer.getMetric<stk::diag::LapCount>().getAccumulatedLap(), 3u);

  stk::diag::printTimersTable(strout, rootTimer, stk::diag::METRICS_ALL, false, MPI_COMM_WORLD);
}<|MERGE_RESOLUTION|>--- conflicted
+++ resolved
@@ -183,11 +183,7 @@
     
     stk::diag::MetricTraits<stk::diag::WallTime>::Type lap_time = lap_timer.getMetric<stk::diag::WallTime>().getLap();
   
-<<<<<<< HEAD
-    EXPECT_NEAR(0.02, lap_time, millisecTolerance);
-=======
     EXPECT_GE(lap_time, (0.02 - millisecTolerance));
->>>>>>> 4103bf6c
 
     std::this_thread::sleep_for(std::chrono::milliseconds(20));
 
@@ -195,11 +191,7 @@
     
     lap_time = lap_timer.getMetric<stk::diag::WallTime>().getLap();
   
-<<<<<<< HEAD
-    EXPECT_NEAR(0.04, lap_time, millisecTolerance);
-=======
     EXPECT_GE(lap_time, (0.04 - millisecTolerance));
->>>>>>> 4103bf6c
   }
 
   {
