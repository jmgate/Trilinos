// @HEADER
// ************************************************************************
//
//                           Intrepid2 Package
//                 Copyright (2007) Sandia Corporation
//
// Under terms of Contract DE-AC04-94AL85000, there is a non-exclusive
// license for use of this work by or on behalf of the U.S. Government.
//
// Redistribution and use in source and binary forms, with or without
// modification, are permitted provided that the following conditions are
// met:
//
// 1. Redistributions of source code must retain the above copyright
// notice, this list of conditions and the following disclaimer.
//
// 2. Redistributions in binary form must reproduce the above copyright
// notice, this list of conditions and the following disclaimer in the
// documentation and/or other materials provided with the distribution.
//
// 3. Neither the name of the Corporation nor the names of the
// contributors may be used to endorse or promote products derived from
// this software without specific prior written permission.
//
// THIS SOFTWARE IS PROVIDED BY SANDIA CORPORATION "AS IS" AND ANY
// EXPRESS OR IMPLIED WARRANTIES, INCLUDING, BUT NOT LIMITED TO, THE
// IMPLIED WARRANTIES OF MERCHANTABILITY AND FITNESS FOR A PARTICULAR
// PURPOSE ARE DISCLAIMED. IN NO EVENT SHALL SANDIA CORPORATION OR THE
// CONTRIBUTORS BE LIABLE FOR ANY DIRECT, INDIRECT, INCIDENTAL, SPECIAL,
// EXEMPLARY, OR CONSEQUENTIAL DAMAGES (INCLUDING, BUT NOT LIMITED TO,
// PROCUREMENT OF SUBSTITUTE GOODS OR SERVICES; LOSS OF USE, DATA, OR
// PROFITS; OR BUSINESS INTERRUPTION) HOWEVER CAUSED AND ON ANY THEORY OF
// LIABILITY, WHETHER IN CONTRACT, STRICT LIABILITY, OR TORT (INCLUDING
// NEGLIGENCE OR OTHERWISE) ARISING IN ANY WAY OUT OF THE USE OF THIS
// SOFTWARE, EVEN IF ADVISED OF THE POSSIBILITY OF SUCH DAMAGE.
//
// Questions: Alejandro Mota (amota@sandia.gov)
//
// ************************************************************************
// @HEADER

#if !defined(Intrepid2_MiniTensor_LinearAlgebra_t_h)
#define Intrepid2_MiniTensor_LinearAlgebra_t_h

namespace Intrepid2 {

//
// R^N 2nd-order tensor inverse
// Gauss-Jordan elimination. Warning: full pivoting
// for small tensors. Use Teuchos LAPACK interface for
// more efficient and robust techniques.
// \param A nonsingular tensor
// \return \f$ A^{-1} \f$
//
template<typename T, Index N, class ES>
#if defined(HAVE_INTREPID_KOKKOSCORE)
KOKKOS_INLINE_FUNCTION
#endif
Tensor<T, N, ES>
inverse(Tensor<T, N, ES> const & A)
{
  Index const
  dimension = A.get_dimension();

#if defined(HAVE_INTREPID_KOKKOSCORE) && defined(KOKKOS_HAVE_CUDA)
Index const maximum_dimension = NPP_MAX_32U ;
  if (dimension> maximum_dimension)
   Kokkos::abort("ERROR (IntrepidMiniTensor:inverse): Requested dimension exceeds maximum allowed for inverse");
#else
  Index const
  maximum_dimension = static_cast<Index>(std::numeric_limits<Index>::digits);

  if (dimension > maximum_dimension) {
    std::cerr << "ERROR: " << __PRETTY_FUNCTION__;
    std::cerr << std::endl;
    std::cerr << "Requested dimension (" << dimension;
    std::cerr << ") exceeds maximum allowed for inverse: " << maximum_dimension;
    std::cerr << std::endl;
    exit(1);
  }
#endif

  switch (dimension) {

  case 3:
    {
      T const determinant = det(A);
      assert(determinant != 0.0);
      return Tensor<T, N, ES>(
        -A(1,2)*A(2,1) + A(1,1)*A(2,2),
         A(0,2)*A(2,1) - A(0,1)*A(2,2),
        -A(0,2)*A(1,1) + A(0,1)*A(1,2),
         A(1,2)*A(2,0) - A(1,0)*A(2,2),
        -A(0,2)*A(2,0) + A(0,0)*A(2,2),
         A(0,2)*A(1,0) - A(0,0)*A(1,2),
        -A(1,1)*A(2,0) + A(1,0)*A(2,1),
         A(0,1)*A(2,0) - A(0,0)*A(2,1),
        -A(0,1)*A(1,0) + A(0,0)*A(1,1)
        )/ determinant;
    }
    break;

  case 2:
    {
      T const determinant = det(A);
      assert(determinant != 0.0);
      return Tensor<T, N, ES>(A(1,1), -A(0,1), -A(1,0), A(0,0)) / determinant;
    }
    break;

  case 1:
    return Tensor<T, N>(ONES) / A(0,0);
    break;

 default:
    break;
  }

  Tensor<T, N, ES>
  S = A;

  Tensor<T, N, ES>
  B = identity<T, N, ES>(dimension);

  // Set 1 ... dimension bits to one.
  Index
  intact_rows = static_cast<Index>((1UL << dimension) - 1);

  Index
  intact_cols = static_cast<Index>((1UL << dimension) - 1);

  // Gauss-Jordan elimination with full pivoting
  for (Index k = 0; k < dimension; ++k) {

    // Determine full pivot
    T
    pivot = 0.0;

    Index
    pivot_row = dimension;

    Index
    pivot_col = dimension;

    for (Index row = 0; row < dimension; ++row) {

      if (!(intact_rows & (1 << row))) continue;

      for (Index col = 0; col < dimension; ++col) {

        if (!(intact_cols & (1 << col))) continue;

        T
        s = std::abs(S(row, col));
        if (s > pivot) {

          pivot_row = row;
          pivot_col = col;

          pivot = s;

        }

      }

    }

    // Gauss-Jordan elimination
    T const
    t = S(pivot_row, pivot_col);

    assert(t != 0.0);

    for (Index j = 0; j < dimension; ++j) {
      S(pivot_row, j) /= t;
      B(pivot_row, j) /= t;
    }

    for (Index i = 0; i < dimension; ++i) {
      if (i == pivot_row) continue;

      T const
      c = S(i, pivot_col);

      for (Index j = 0; j < dimension; ++j) {
        S(i, j) -= c * S(pivot_row, j);
        B(i, j) -= c * B(pivot_row, j);
      }
    }

    // Eliminate current row and col from intact rows and cols
    intact_rows &= ~(1 << pivot_row);
    intact_cols &= ~(1 << pivot_col);

  }

  Tensor<T, N, ES> const
  X = t_dot(S, B);

  return X;
}

//
// R^N Subtensor
// \param A tensor
// \param i index
// \param j index
// \return Subtensor with i-row and j-col deleted.
//
template<typename T, Index N, class ES>
KOKKOS_INLINE_FUNCTION
Tensor<T, dimension_subtract<N, 1>::value >
subtensor(Tensor<T, N, ES> const & A, Index const i, Index const j)
{
  Index const
  dimension = A.get_dimension();

  assert(i < dimension);
  assert(j < dimension);

  Tensor<T, dimension_subtract<N, 1>::value >
  B(dimension - 1);

  Index p = 0;
  Index q = 0;
  for (Index m = 0; m < dimension; ++m) {
    if (m == i) continue;
    for (Index n = 0; n < dimension; ++n) {
      if (n == j) continue;
      B(p, q) = A(m, n);
      ++q;
    }
    ++p;
  }

  return B;
}

//
// Exponential map
//
template<typename T, Index N, class ES>
KOKKOS_INLINE_FUNCTION
Tensor<T, N, ES>
exp(Tensor<T, N, ES> const & A)
{
  return exp_pade(A);
}

//
// R^N exponential map by Taylor series, radius of convergence is infinity
// \param A tensor
// \return \f$ \exp A \f$
//
template<typename T, Index N, class ES>
KOKKOS_INLINE_FUNCTION
Tensor<T, N, ES>
exp_taylor(Tensor<T, N, ES> const & A)
{
  Index const
  max_iter = 128;

  T const
  tol = machine_epsilon<T>();

  Index const
  dimension = A.get_dimension();

  Tensor<T, N, ES>
  term = identity<T, N, ES>(dimension);

  // Relative error taken wrt to the first term, which is I and norm = 1
  T
  relative_error = 1.0;

  Tensor<T, N, ES>
  B = term;

  Index
  k = 0;

  while (relative_error > tol && k < max_iter) {
    term = static_cast<T>(1.0 / (k + 1.0)) * term * A;
    B = B + term;
    relative_error = norm_1(term);
    ++k;
  }

  return B;
}

namespace {

//
// Scaling parameter theta for scaling and squaring exponential.
//
template<typename T>
KOKKOS_INLINE_FUNCTION
T
scaling_squaring_theta(Index const order)
{
  assert(order > 0 && order < 22);

  T const theta[] =
  {
      0.0e-0, 3.7e-8, 5.3e-4, 1.5e-2, 8.5e-2, 2.5e-1, 5.4e-1, 9.5e-1,
      1.5e-0, 2.1e-0, 2.8e-0, 3.6e-0, 4.5e-0, 5.4e-0, 6.3e-0, 7.3e-0,
      8.4e-0, 9,4e-0, 1.1e+1, 1.2e+1, 1.3e+1, 1.4e+1
  };

  return theta[order];
}

//
// Polynomial coefficients for Padé approximants.
//
template<typename T>
KOKKOS_INLINE_FUNCTION
T
polynomial_coefficient(Index const order, Index const index)
{
  assert(index <= order);

  T
  c = 0.0;

  switch (order) {

    default:
#if defined(HAVE_INTREPID_KOKKOSCORE)
     Kokkos::abort("ERROR(polynomial_coefficient): Wrong order in Pade' polynomial coefficient ");
#else
      std::cerr << "ERROR: " << __PRETTY_FUNCTION__;
      std::cerr << std::endl;
      std::cerr << "Wrong order in Pade' polynomial coefficient: ";
      std::cerr << order << std::endl;
      exit(1);
#endif
      break;

    case 3:
    {
      T const
      b[] = {120.0, 60.0, 12.0, 1.0};

      c = b[index];
    }
    break;

    case 5:
    {
      T const
      b[] = {30240.0, 15120.0, 3360.0, 420.0, 30.0, 1.0};

      c = b[index];
    }
    break;

    case 7:
    {
      T const
      b[] = {17297280.0, 8648640.0, 1995840.0, 277200.0, 25200.0, 1512.0,
          56.0, 1.0};

      c = b[index];
    }
    break;

    case 9:
    {
      T const
      b[] = {17643225600.0, 8821612800.0, 2075673600.0, 302702400.0,
          30270240.0, 2162160.0, 110880.0, 3960.0, 90.0, 1.0};

      c = b[index];
    }
    break;

    case 13:
    {
      T const
      b[] = {64764752532480000.0, 32382376266240000.0, 7771770303897600.0,
          1187353796428800.0, 129060195264000.0, 10559470521600.0,
          670442572800.0, 33522128640.0, 1323241920.0, 40840800.0,
          960960.0, 16380.0, 182.0, 1.0};

      c = b[index];
    }
    break;

  }

  return c;
}

//
// Padé approximant polynomial odd and even terms.
//
<<<<<<< HEAD
template<typename T, Index N, class ES>
//KOKKOS_INLINE_FUNCTION
std::pair<Tensor<T, N, ES>, Tensor<T, N, ES> >
pade_polynomial_terms(Tensor<T, N, ES> const & A, Index const order)
=======
template<typename T, Index N>
std::pair<Tensor<T, N>, Tensor<T, N>>
pade_polynomial_terms(Tensor<T, N> const & A, Index const order)
>>>>>>> 221ae643
{
  Index const
  dimension = A.get_dimension();

  Tensor<T, N, ES>
  B = identity<T, N, ES>(dimension);

  Tensor<T, N, ES>
  U = polynomial_coefficient<Real>(order, 1) * B;

  Tensor<T, N, ES>
  V = polynomial_coefficient<Real>(order, 0) * B;

  Tensor<T, N, ES> const
  A2 = A * A;

  for (Index i = 3; i <= order; i += 2) {

    B = B * A2;

    Tensor<T, N, ES> const
    O = polynomial_coefficient<Real>(order, i) * B;

    Tensor<T, N, ES> const
    E = polynomial_coefficient<Real>(order, i - 1) * B;

    U += O;

    V += E;

  }

  U = A * U;

  return std::make_pair(U, V);
}

//
// Compute a non-negative integer power of a tensor by binary manipulation.
//
template<typename T, Index N, class ES>
KOKKOS_INLINE_FUNCTION
Tensor<T, N, ES>
binary_powering(Tensor<T, N, ES> const & A, Index const exponent)
{
  if (exponent == 0) return eye<T, N, ES>(A.get_dimension());

  Index const
  rightmost_bit = 1;

#if defined(HAVE_INTREPID_KOKKOSCORE) && defined(KOKKOS_HAVE_CUDA)
  Index const
  number_digits =  NPP_MAX_32U;
#else
  Index const
  number_digits = std::numeric_limits<Index>::digits;
#endif

  Index const
  leftmost_bit = rightmost_bit << (number_digits - 1);

  Index
  t = 0;

  for (Index j = 0; j < number_digits; ++j) {

    if (((exponent << j) & leftmost_bit) != 0) {

      t = number_digits - j - 1;
      break;

    }

  }

  Tensor<T, N, ES>
  P = A;

  Index
  i = 0;

  Index
  m = exponent;

  while ((m & rightmost_bit) == 0) {
    P = P * P;
    ++i;
    m = m >> 1;
  }

  Tensor<T, N, ES>
  X = P;

  for (Index j = i + 1; j <= t; ++j) {
    P = P * P;

    if (((exponent >> j) & rightmost_bit) != 0) {
      X = X * P;
    }
  }

  return X;
}

} // anonymous namespace

//
// Exponential map by squaring and scaling and Padé approximants.
// See algorithm 10.20 in Functions of Matrices, N.J. Higham, SIAM, 2008.
// \param A tensor
// \return \f$ \exp A \f$
//
template<typename T, Index N, class ES>
KOKKOS_INLINE_FUNCTION
Tensor<T, N, ES>
exp_pade(Tensor<T, N, ES> const & A)
{
  Index const
  dimension = A.get_dimension();

  Index const
  orders[] = {3, 5, 7, 9, 13};

  Index const
  number_orders = 5;

  Index const
  highest_order = orders[number_orders - 1];

  Tensor<T, N, ES>
  B;

  Real const
  norm = Sacado::ScalarValue<T>::eval((norm_1(A)));

  for (Index i = 0; i < number_orders; ++i) {

    Index const
    order = orders[i];

    Real const
    theta = scaling_squaring_theta<Real>(order);

    if (order < highest_order && norm < theta) {

      Tensor<T, N, ES>
      U;

      Tensor<T, N, ES>
      V;

      boost::tie(U, V) = pade_polynomial_terms(A, order);

      B = inverse(V - U) * (U + V);

      break;

    } else if (order == highest_order) {

      Real const
      theta_highest = scaling_squaring_theta<Real>(order);

      int const
      signed_power = static_cast<int>(std::ceil(std::log2(norm / theta_highest)));
      Index const
      power_two = signed_power > 0 ? static_cast<Index>(signed_power) : 0;

      Real
      scale = 1.0;

      for (Index j = 0; j < power_two; ++j) {
        scale /= 2.0;
      }

      Tensor<T, N, ES> const
      I = identity<T, N, ES>(dimension);

      Tensor<T, N, ES> const
      A1 = scale * A;

      Tensor<T, N, ES> const
      A2 = A1 * A1;

      Tensor<T, N, ES> const
      A4 = A2 * A2;

      Tensor<T, N, ES> const
      A6 = A2 * A4;

      Real const b0  = polynomial_coefficient<Real>(order, 0);
      Real const b1  = polynomial_coefficient<Real>(order, 1);
      Real const b2  = polynomial_coefficient<Real>(order, 2);
      Real const b3  = polynomial_coefficient<Real>(order, 3);
      Real const b4  = polynomial_coefficient<Real>(order, 4);
      Real const b5  = polynomial_coefficient<Real>(order, 5);
      Real const b6  = polynomial_coefficient<Real>(order, 6);
      Real const b7  = polynomial_coefficient<Real>(order, 7);
      Real const b8  = polynomial_coefficient<Real>(order, 8);
      Real const b9  = polynomial_coefficient<Real>(order, 9);
      Real const b10 = polynomial_coefficient<Real>(order, 10);
      Real const b11 = polynomial_coefficient<Real>(order, 11);
      Real const b12 = polynomial_coefficient<Real>(order, 12);
      Real const b13 = polynomial_coefficient<Real>(order, 13);

      Tensor<T, N, ES> const
      U = A1 * (
          (A6 * (b13 * A6 + b11 * A4 + b9 * A2) +
              b7 * A6 + b5 * A4 + b3 * A2 + b1 * I));

      Tensor<T, N, ES> const
      V = A6 * (b12 * A6 + b10 * A4 + b8 * A2) +
      b6 * A6 + b4 * A4 + b2 * A2 + b0 * I;

      Tensor<T, N, ES> const
      R = inverse(V - U) * (U + V);

      Index const
      exponent = (1U << power_two);

      B = binary_powering(R, exponent);

    }

  }

  return B;
}

//
// Logarithmic map by Taylor series.
//
template<typename T, Index N, class ES>
KOKKOS_INLINE_FUNCTION
Tensor<T, N, ES>
log_taylor(Tensor<T, N, ES> const & A)
{
  Index const
  max_iter = 128;

  T const
  tol = machine_epsilon<T>();

  T const
  norm_tensor = norm_1(A);

  Index const
  dimension = A.get_dimension();

  Tensor<T, N, ES> const
  A_minus_I = A - identity<T, N, ES>(dimension);

  Tensor<T, N, ES>
  term = A_minus_I;

  T
  norm_term = norm_1(term);

  T
  relative_error = norm_term / norm_tensor;

  Tensor<T, N, ES>
  B = term;

  Index
  k = 1;

  while (relative_error > tol && k <= max_iter) {
    term = static_cast<T>(- (k / (k + 1.0))) * term * A_minus_I;
    B = B + term;
    norm_term = norm_1(term);
    relative_error = norm_term / norm_tensor;
    ++k;
  }

  return B;
}

//
// Logarithmic map.
//
template<typename T, Index N, class ES>
KOKKOS_INLINE_FUNCTION
Tensor<T, N, ES>
log(Tensor<T, N, ES> const & A)
{
  return log_gregory(A);
}

//
// Logarithmic map by Gregory series.
//
template<typename T, Index N, class ES>
KOKKOS_INLINE_FUNCTION
Tensor<T, N, ES>
log_gregory(Tensor<T, N, ES> const & A)
{
  Index const
  max_iter = 128;

  T const
  tol = machine_epsilon<T>();

  T const
  norm_tensor = norm_1(A);

  Index const
  dimension = A.get_dimension();

  Tensor<T, N, ES> const
  I_minus_A = identity<T, N, ES>(dimension) - A;

  Tensor<T, N, ES> const
  I_plus_A = identity<T, N, ES>(dimension) + A;

  Tensor<T, N, ES>
  term = I_minus_A * inverse(I_plus_A);

  T
  norm_term = norm_1(term);

  T
  relative_error = norm_term / norm_tensor;

  Tensor<T, N, ES> const
  C = term * term;

  Tensor<T, N, ES>
  B = term;

  Index
  k = 1;

  while (relative_error > tol && k <= max_iter + 1) {
    term = static_cast<T>((2 * k - 1.0) / (2 * k + 1.0)) * term * C;
    B = B + term;
    norm_term = norm_1(term);
    relative_error = norm_term / norm_tensor;
    ++k;
  }

  B = - 2.0 * B;

  return B;
}

//
// Logarithmic map for symmetric tensor.
//
template<typename T, Index N, class ES>
KOKKOS_INLINE_FUNCTION
Tensor<T, N, ES>
log_sym(Tensor<T, N, ES> const & A)
{
  return log_eig_sym(A);
}

//
// Logarithmic map for symmetric tensor using eigenvalue decomposition.
//
template<typename T, Index N, class ES>
KOKKOS_INLINE_FUNCTION
Tensor<T, N, ES>
log_eig_sym(Tensor<T, N, ES> const & A)
{
  Index const
  dimension = A.get_dimension();

  Tensor<T, N, ES>
  V(dimension);

  Tensor<T, N, ES>
  D(dimension);

  boost::tie(V, D) = eig_sym(A);

  for (Index i = 0; i < dimension; ++i) {
    D(i, i) = std::log(D(i, i));
  }

  Tensor<T, N, ES> const
  B = dot_t(dot(V, D), V);

  return B;
}

//
// R^N logarithmic map of a rotation.
// \param R with \f$ R \in SO(N) \f$
// \return \f$ r = \log R \f$ with \f$ r \in so(N) \f$
//
template<typename T, Index N, class ES>
KOKKOS_INLINE_FUNCTION
Tensor<T, N, ES>
log_rotation(Tensor<T, N, ES> const & R)
{
  Index const
  dimension = R.get_dimension();

  //firewalls, make sure R \in SO(N)
  assert(norm(dot_t(R,R) - eye<T, N, ES>(dimension)) <
      100.0 * machine_epsilon<T>());
  assert(std::abs(det(R) - 1.0) < 100.0 * machine_epsilon<T>());
  // acos requires input between -1 and +1
  T
  cosine = 0.5 * (trace(R) - 1.0);

  if (cosine < -1.0) {
    cosine = -1.0;
  } else if(cosine > 1.0) {
    cosine = 1.0;
  }
  T
  theta = std::acos(cosine);

  Tensor<T, N, ES>
  r(dimension);

  switch (dimension) {

    default:
#if defined(HAVE_INTREPID_KOKKOSCORE) 
     Kokkos::abort("Logarithm of SO(N) N != 2,3 not implemented.");
#else
      std::cerr << "Logarithm of SO(N) N != 2,3 not implemented." << std::endl;
      exit(1);
#endif
      break;

    case 3:
      if (theta == 0.0) {

        r = zero<T, N, ES>(3);

      } else if (std::abs(cosine + 1.0) < 10.0 * machine_epsilon<T>())  {

        r = log_rotation_pi(R);

      } else {

        r = theta / std::sin(theta) * skew(R);

      }
      break;

    case 2:
      r(0,0) = 0.0;
      r(0,1) = -theta;
      r(1,0) = theta;
      r(1,1) = 0.0;
      break;

    case 1:
      r(0,0) = 0.0;
      break;

  }

  return r;
}

// R^N Logarithmic map of a 180-degree rotation.
// \param R with \f$ R \in SO(N) \f$
// \return \f$ r = \log R \f$ with \f$ r \in so(N) \f$
//
template<typename T, Index N, class ES>
KOKKOS_INLINE_FUNCTION
Tensor<T, N, ES>
log_rotation_pi(Tensor<T, N, ES> const & R)
{
  Index const
  dimension = R.get_dimension();

  T
  cosine = 0.5*(trace(R) - 1.0);
  // set firewall to make sure the rotation is indeed 180 degrees
  assert(std::abs(cosine + 1.0) < 10.0 * machine_epsilon<T>());

  Tensor<T, N, ES>
  r(dimension);

  switch (dimension) {

    default:
#if defined(HAVE_INTREPID_KOKKOSCORE)
     Kokkos::abort("Logarithm of SO(N) N != 2,3 not implemented.");
#else
      std::cerr << "Logarithm of SO(N) N != 2,3 not implemented." << std::endl;
      exit(1);
#endif
      break;

    case 3:
    {
      // obtain U from R = LU
      r = gaussian_elimination((R - identity<T, N, ES>(3)));

      // backward substitution (for rotation exp(R) only)
      T const tol = 10.0 * machine_epsilon<T>();

      Vector<T, N, ES> normal(3);
      if (std::abs(r(2,2)) < tol){
        normal(2) = 1.0;
      } else {
        normal(2) = 0.0;
      }

      if (std::abs(r(1,1)) < tol){
        normal(1) = 1.0;
      } else {
        normal(1) = -normal(2)*r(1,2)/r(1,1);
      }

      if (std::abs(r(0,0)) < tol){
        normal(0) = 1.0;
      } else {
        normal(0) = -normal(1)*r(0,1) - normal(2)*r(0,2)/r(0,0);
      }
      normal = normal / norm(normal);

      r.fill(ZEROS);
      r(0,1) = -normal(2);
      r(0,2) =  normal(1);
      r(1,0) =  normal(2);
      r(1,2) = -normal(0);
      r(2,0) = -normal(1);
      r(2,1) =  normal(0);
      T const pi = std::acos(-1.0);
      r = pi * r;
    }
    break;

    case 2:
    {
      T theta = std::acos(-1.0);
      if (R(0,0) > 0.0) {
        theta = -theta;
      }

      r(0,0) = 0.0;
      r(0,1) = -theta;
      r(1,0) = theta;
      r(1,1) = 0.0;
    }
    break;

  }

  return r;
}

// Gaussian Elimination with partial pivot
// \param matrix \f$ A \f$
// \return \f$ U \f$ where \f$ A = LU \f$
//
template<typename T, Index N, class ES>
KOKKOS_INLINE_FUNCTION
Tensor<T, N, ES>
gaussian_elimination(Tensor<T, N, ES> const & A)
{
  Index const
  dimension = A.get_dimension();

  Tensor<T, N, ES>
  U = A;

  T const
  tol = 10.0 * machine_epsilon<T>();

  Index i = 0;
  Index j = 0;
  Index i_max = 0;

  while ((i < dimension) && (j < dimension)) {
    // find pivot in column j, starting in row i
    i_max = i;
    for (Index k = i + 1; k < dimension; ++k) {
      if (std::abs(U(k,j)) > std::abs(U(i_max,j))) {
        i_max = k;
      }
    }

    // Check if A(i_max,j) equal to or very close to 0
    if (std::abs(U(i_max,j)) > tol){
      // swap rows i and i_max and divide each entry in row i
      // by U(i,j)
      for (Index k = 0; k < dimension; ++k) {
        std::swap(U(i,k), U(i_max,k));
      }
      for (Index k = 0; k < dimension; ++k) {
        U(i,k) = U(i,k) / U(i,j);
      }

      for (Index l = i + 1; l < dimension; ++l) {
        for (Index k = 0; k < dimension; ++k) {
          U(l,k) = U(l,k) - U(l,i) * U(i,k) / U(i,i);
        }
      }
      ++i;
    }
    ++j;
  }

  return U;
}

//
// Apply Givens-Jacobi rotation on the left in place.
//
template<typename T, Index N, class ES>
KOKKOS_INLINE_FUNCTION
void
givens_left(T const & c, T const & s, Index i, Index k, Tensor<T, N, ES> & A)
{
  Index const
  dimension = A.get_dimension();

  for (Index j = 0; j < dimension; ++j) {
    T const t1 = A(i,j);
    T const t2 = A(k,j);
    A(i,j) = c * t1 - s * t2;
    A(k,j) = s * t1 + c * t2;
  }
  return;
}

//
// Apply Givens-Jacobi rotation on the right in place.
//
template<typename T, Index N, class ES>
KOKKOS_INLINE_FUNCTION
void
givens_right(T const & c, T const & s, Index i, Index k, Tensor<T, N, ES> & A)
{
  Index const
  dimension = A.get_dimension();

  for (Index j = 0; j < dimension; ++j) {
    T const t1 = A(j,i);
    T const t2 = A(j,k);
    A(j,i) = c * t1 - s * t2;
    A(j,k) = s * t1 + c * t2;
  }
  return;
}

///
/// Apply rank-one update on the left in place
///
template<typename T, Index N, class ES>
KOKKOS_INLINE_FUNCTION
void
rank_one_left(T const & beta, Vector<T, N, ES> const & v, Tensor<T, N, ES> & A)
{
  A -= beta * dyad(v, dot(v, A));
  return;
}

///
/// Apply rank-one update on the right in place
///
template<typename T, Index N, class ES>
KOKKOS_INLINE_FUNCTION
void
rank_one_right(T const & beta, Vector<T, N, ES> const & v, Tensor<T, N, ES> & A)
{
  A -= beta * dyad(dot(A, v), v);
  return;
}

//
// R^N exponential map of a skew-symmetric tensor.
//
template<typename T, Index N, class ES>
KOKKOS_INLINE_FUNCTION
Tensor<T, N, ES>
exp_skew_symmetric(Tensor<T, N, ES> const & r)
{
  // Check whether skew-symmetry holds
  assert(norm(sym(r)) < machine_epsilon<T>());

  Index const
  dimension = r.get_dimension();

  Tensor<T, N, ES>
  R = identity<T, N, ES>(dimension);

  T
  theta = 0.0;

  switch (dimension) {

    default:
      R = exp(r);
      break;

    case 3:
      theta = sqrt(r(2,1)*r(2,1)+r(0,2)*r(0,2)+r(1,0)*r(1,0));

      //Check whether norm == 0. If so, return identity.
      if (theta >= machine_epsilon<T>()) {
        R += sin(theta) / theta * r +
            (1.0 - cos(theta)) / (theta * theta) * r * r;
      }
      break;

    case 2:
      theta = r(1,0);
<<<<<<< HEAD
      T
      c = std::cos(theta);
=======

      {
        T const
        c = std::cos(theta);
>>>>>>> 221ae643

        T const
        s = std::sin(theta);

        R(0,0) = c;
        R(0,1) = -s;
        R(1,0) = s;
        R(1,1) = c;
      }

      break;

    case 1:
      R(0,0) = 1.0;
      break;

 }

  return R;
}

//
// R^N off-diagonal norm. Useful for SVD and other algorithms
// that rely on Jacobi-type procedures.
// \param A
// \return \f$ \sqrt(\sum_i \sum_{j, j\neq i} a_{ij}^2) \f$
//
template<typename T, Index N, class ES>
KOKKOS_INLINE_FUNCTION
T
norm_off_diagonal(Tensor<T, N, ES> const & A)
{
  Index const
  dimension = A.get_dimension();

  T
  s = 0.0;

  switch (dimension) {

    default:
      for (Index i = 0; i < dimension; ++i) {
        for (Index j = 0; j < dimension; ++j) {
          if (i != j) s += A(i,j)*A(i,j);
        }
      }
      break;

    case 3:
      s = A(0,1)*A(0,1) + A(0,2)*A(0,2) + A(1,2)*A(1,2) +
      A(1,0)*A(1,0) + A(2,0)*A(2,0) + A(2,1)*A(2,1);
      break;

    case 2:
      s = A(0,1)*A(0,1) + A(1,0)*A(1,0);
      break;

    case 1:
      s = 0.0;
      break;

  }
  return std::sqrt(s);
}

//
// R^N arg max abs. Useful for inverse and other algorithms
// that rely on Jacobi-type procedures.
// \param A
// \return \f$ (p,q) = arg max_{i,j} |a_{ij}| \f$
//
template<typename T, Index N, class ES>
//KOKKOS_INLINE_FUNCTION
std::pair<Index, Index>
arg_max_abs(Tensor<T, N, ES> const & A)
{

  Index p = 0;
  Index q = 0;

  T
  s = std::abs(A(p,q));

  Index const
  dimension = A.get_dimension();

  for (Index i = 0; i < dimension; ++i) {
    for (Index j = 0; j < dimension; ++j) {
      if (std::abs(A(i,j)) > s) {
        p = i;
        q = j;
        s = std::abs(A(i,j));
      }
    }
  }

  return std::make_pair(p,q);
}

//
// R^N arg max off-diagonal. Useful for SVD and other algorithms
// that rely on Jacobi-type procedures.
// \param A
// \return \f$ (p,q) = arg max_{i \neq j} |a_{ij}| \f$
//
template<typename T, Index N, class ES>
//KOKKOS_INLINE_FUNCTION
std::pair<Index, Index>
arg_max_off_diagonal(Tensor<T, N, ES> const & A)
{
  Index p = 0;
  Index q = 1;

  T s = std::abs(A(p,q));

  Index const
  dimension = A.get_dimension();

  for (Index i = 0; i < dimension; ++i) {
    for (Index j = 0; j < dimension; ++j) {
      if (i != j && std::abs(A(i,j)) > s) {
        p = i;
        q = j;
        s = std::abs(A(i,j));
      }
    }
  }

  return std::make_pair(p,q);
}

namespace {

//
// Singular value decomposition (SVD) for 2x2
// bidiagonal matrix. Used for general 2x2 SVD.
// Adapted from LAPAPCK's DLASV2, Netlib's dlasv2.c
// and LBNL computational crystalography toolbox
// \param f, g, h where A = [f, g; 0, h]
// \return \f$ A = USV^T\f$
//
<<<<<<< HEAD
template<typename T, Index N, class ES=NOKOKKOS>
boost::tuple<Tensor<T, N, ES>, Tensor<T, N, ES>, Tensor<T, N, ES> >
=======
template<typename T, Index N>
boost::tuple<Tensor<T, N>, Tensor<T, N>, Tensor<T, N>>
>>>>>>> 221ae643
svd_bidiagonal(T f, T g, T h)
{
  T fa = std::abs(f);
  T ga = std::abs(g);
  T ha = std::abs(h);

  T s0 = 0.0;
  T s1 = 0.0;

  T cu = 1.0;
  T su = 0.0;
  T cv = 1.0;
  T sv = 0.0;

  bool swap_diag = (ha > fa);

  if (swap_diag) {
    std::swap(fa, ha);
    std::swap(f, h);
  }

  if (ga == 0.0) {
    s1 = ha;
    s0 = fa;
  } else if (ga > fa && fa / ga < machine_epsilon<T>()) {
    // case of very large ga
    s0 = ga;
    s1 = ha > 1.0 ?
        T(fa / (ga / ha)) :
        T((fa / ga) * ha);
    cu = 1.0;
    su = h / g;
    cv = f / g;
    sv = 1.0;
  } else {
    // normal case
    T d = fa - ha;
    T l = d != fa ?
        T(d / fa) :
        T(1.0); // l \in [0,1]
    T m = g / f; // m \in (-1/macheps, 1/macheps)
    T t = 2.0 - l; // t \in [1,2]
    T mm = m * m;
    T tt = t * t;
    T s = std::sqrt(tt + mm); // s \in [1,1 + 1/macheps]
    T r = l != 0.0 ?
        T(std::sqrt(l * l + mm)) :
        T(std::abs(m)); // r \in [0,1 + 1/macheps]
    T a = 0.5 * (s + r); // a \in [1,1 + |m|]
    s1 = ha / a;
    s0 = fa * a;

    // Compute singular vectors
    T tau; // second assignment to T in DLASV2
    if (mm != 0.0) {
      tau = (m / (s + t) + m / (r + l)) * (1.0 + a);
    } else {
      // note that m is very tiny
      tau = l == 0.0 ?
          T(copysign(T(2.0), f) * copysign(T(1.0), g)) :
          T(g / copysign(d, f) + m / t);
    }
    T lv = std::sqrt(tau * tau + 4.0); // second assignment to L in DLASV2
    cv = 2.0 / lv;
    sv = tau / lv;
    cu = (cv + sv * m) / a;
    su = (h / f) * sv / a;
  }

  // Fix signs of singular values in accordance to sign of singular vectors
  s0 = copysign(s0, f);
  s1 = copysign(s1, h);

  if (swap_diag) {
    std::swap(cu, sv);
    std::swap(su, cv);
  }

  Tensor<T, N, ES> U(cu, -su, su, cu);

  Tensor<T, N, ES> S(s0, 0.0, 0.0, s1);

  Tensor<T, N, ES> V(cv, -sv, sv, cv);
  return boost::make_tuple(U, S, V);
}

//
// R^2 singular value decomposition (SVD)
// \param A tensor
// \return \f$ A = USV^T\f$
//
<<<<<<< HEAD
template<typename T, Index N, class ES=NOKOKKOS>
boost::tuple<Tensor<T, N, ES>, Tensor<T, N, ES>, Tensor<T, N, ES> >
svd_2x2(Tensor<T, N, ES> const & A)
=======
template<typename T, Index N>
boost::tuple<Tensor<T, N>, Tensor<T, N>, Tensor<T, N>>
svd_2x2(Tensor<T, N> const & A)
>>>>>>> 221ae643
{
  assert(A.get_dimension() == 2);

  // First compute a givens rotation to eliminate 1,0 entry in tensor
  T c = 1.0;
  T s = 0.0;
  boost::tie(c, s) = givens(A(0,0), A(1,0));

  Tensor<T, N, ES>
  R(c, -s, s, c);

  Tensor<T, N, ES>
  B = R * A;

  // B is bidiagonal. Use specialized algorithm to compute its SVD
  Tensor<T, N, ES>
  X(2), S(2), V(2);

  boost::tie(X, S, V) = svd_bidiagonal<T, N, ES>(B(0,0), B(0,1), B(1,1));

  // Complete general 2x2 SVD with givens rotation calculated above
  Tensor<T, N, ES>
  U = transpose(R) * X;

  return boost::make_tuple(U, S, V);
}

//
// R^N singular value decomposition (SVD)
// \param A tensor
// \return \f$ A = USV^T\f$
//
<<<<<<< HEAD
template<typename T, Index N, class ES=NOKOKKOS>
boost::tuple<Tensor<T, N, ES>, Tensor<T, N, ES>, Tensor<T, N, ES> >
svd_NxN(Tensor<T, N, ES> const & A)
=======
template<typename T, Index N>
boost::tuple<Tensor<T, N>, Tensor<T, N>, Tensor<T, N>>
svd_NxN(Tensor<T, N> const & A)
>>>>>>> 221ae643
{
  Tensor<T, N, ES>
  S = A;

  Index const
  dimension = A.get_dimension();

  Tensor<T, N, ES>
  U = identity<T, N, ES>(dimension);

  Tensor<T, N, ES>
  V = identity<T, N, ES>(dimension);

  T
  off = norm_off_diagonal(S);

  T const
  tol = machine_epsilon<T>() * norm(A);

  Index const
  max_iter = 128;

  Index
  num_iter = 0;

  while (off > tol && num_iter < max_iter) {

    // Find largest off-diagonal entry
    Index
    p = 0;

    Index
    q = 0;

    boost::tie(p,q) = arg_max_off_diagonal(S);

    if (p > q) {
      std::swap(p, q);
    }

    // Obtain left and right Givens rotations by using 2x2 SVD
    Tensor <T, 2, ES>
    Spq(S(p,p), S(p,q), S(q,p), S(q,q));

    Tensor <T, 2, ES>
    L(2), D(2), R(2);

    boost::tie(L, D, R) = svd_2x2(Spq);

    T const &
    cl = L(0,0);

    T const &
    sl = L(0,1);

    T const &
    cr = R(0,0);

    T const &
    sr = (sgn(R(0,1)) == sgn(R(1,0))) ? T(-R(0,1)) : T(R(0,1));

    // Apply both Givens rotations to matrices
    // that are converging to singular values and singular vectors
    givens_left(cl, sl, p, q, S);
    givens_right(cr, sr, p, q, S);

    givens_right(cl, sl, p, q, U);
    givens_left(cr, sr, p, q, V);

    off = norm_off_diagonal(S);
    num_iter++;
  }

  if (num_iter == max_iter) {
#if defined(HAVE_INTREPID_KOKKOSCORE) 
    Kokkos::abort("WARNING: SVD iteration did not converge.");
#else
    std::cerr << "WARNING: SVD iteration did not converge." << std::endl;
#endif
  }

  // Fix signs for entries in the diagonal matrix S
  // that are negative
  for (Index i = 0; i < dimension; ++i) {
    if (S(i,i) < 0.0) {
      S(i,i) = -S(i,i);
      for (Index j = 0; j < dimension; ++j) {
        U(j,i) = -U(j,i);
      }
    }
  }

  Vector<T, N, ES> s(dimension);
  Tensor<T, N, ES> P(dimension);

  boost::tie(s, P) = sort_permutation(diag(S));
  S = diag(s);
  U = U * P;
  V = V * P;

  return boost::make_tuple(U, diag(diag(S)), transpose(V));
}

} // anonymous namespace

//
// R^N singular value decomposition (SVD)
// \param A tensor
// \return \f$ A = USV^T\f$
//
<<<<<<< HEAD
template<typename T, Index N, class ES>
boost::tuple<Tensor<T, N, ES>, Tensor<T, N, ES>, Tensor<T, N, ES> >
svd(Tensor<T, N, ES> const & A)
=======
template<typename T, Index N>
boost::tuple<Tensor<T, N>, Tensor<T, N>, Tensor<T, N>>
svd(Tensor<T, N> const & A)
>>>>>>> 221ae643
{
  Index const
  dimension = A.get_dimension();

  Tensor<T, N, ES>
  U(dimension), S(dimension), V(dimension);

  switch (dimension) {

    default:
      boost::tie(U, S, V) = svd_NxN(A);
      break;

    case 2:
      boost::tie(U, S, V) = svd_2x2(A);
      break;

  }

  return boost::make_tuple(U, S, V);
}

//
// Project to O(N) (Orthogonal Group) using a Newton-type algorithm.
// See Higham's Functions of Matrices p210 [2008]
// \param A tensor (often a deformation-gradient-like tensor)
// \return \f$ R = \argmin_Q \|A - Q\|\f$
// This algorithm projects a given tensor in GL(N) to O(N).
// The rotation/reflection obtained through this projection is
// the orthogonal component of the real polar decomposition
//
template<typename T, Index N, class ES>
KOKKOS_INLINE_FUNCTION
Tensor<T, N, ES>
polar_rotation(Tensor<T, N, ES> const & A)
{
  Index const
  dimension = A.get_dimension();

  bool
  scale = true;

  T const
  tol_scale = 0.01;

  T const
  tol_conv = std::sqrt(dimension) * machine_epsilon<T>();

  Tensor<T, N, ES>
  X = A;

  T
  gamma = 2.0;

  Index const
  max_iter = 128;

  Index
  num_iter = 0;
 
  while (num_iter < max_iter) {

    Tensor<T, N, ES>
    Y = inverse(X);

    T
    mu = 1.0;

    if (scale == true) {
      mu = (norm_1(Y) * norm_infinity(Y)) / (norm_1(X) * norm_infinity(X));
      mu = std::sqrt(std::sqrt(mu));
    }

    Tensor<T, N, ES>
    Z = 0.5 * (mu * X + transpose(Y) / mu);

    Tensor<T, N, ES>
    D = Z - X;

    T
    delta = norm(D) / norm(Z);

    if (scale == true && delta < tol_scale) {
      scale = false;
    }

    bool
    end_iter =
        norm(D) <= std::sqrt(tol_conv) ||
        (delta > 0.5 * gamma && scale == false);

    X = Z;
    gamma = delta;

    if (end_iter == true) {
      break;
    }

    num_iter++;

  }

  if (num_iter == max_iter) {
#if defined(HAVE_INTREPID_KOKKOSCORE)
    Kokkos::abort("WARNING: Polar iteration did not converge.");
#else
    std::cerr << "WARNING: Polar iteration did not converge." << std::endl;
#endif
  }

  return X;
}

//
// R^N Left polar decomposition
// \param A tensor (often a deformation-gradient-like tensor)
// \return \f$ VR = A \f$ with \f$ R \in SO(N) \f$ and \f$ V \in SPD(N) \f$
//
<<<<<<< HEAD
template<typename T, Index N, class ES>
std::pair<Tensor<T, N, ES>, Tensor<T, N, ES> >
polar_left(Tensor<T, N, ES> const & A)
=======
template<typename T, Index N>
std::pair<Tensor<T, N>, Tensor<T, N>>
polar_left(Tensor<T, N> const & A)
>>>>>>> 221ae643
{
  Tensor<T, N, ES>
  R = polar_rotation(A);

  Tensor<T, N, ES>
  V = sym(A * transpose(R));

  return std::make_pair(V, R);
}

//
// R^N Right polar decomposition
// \param A tensor (often a deformation-gradient-like tensor)
// \return \f$ RU = A \f$ with \f$ R \in SO(N) \f$ and \f$ U \in SPD(N) \f$
//
<<<<<<< HEAD
template<typename T, Index N, class ES>
std::pair<Tensor<T, N, ES>, Tensor<T, N, ES> >
polar_right(Tensor<T, N, ES> const & A)
=======
template<typename T, Index N>
std::pair<Tensor<T, N>, Tensor<T, N>>
polar_right(Tensor<T, N> const & A)
>>>>>>> 221ae643
{
  Tensor<T, N, ES>
  R = polar_rotation(A);

  Tensor<T, N, ES>
  U = sym(transpose(R) * A);

  return std::make_pair(R, U);
}

//
// R^3 left polar decomposition with eigenvalue decomposition
// \param F tensor (often a deformation-gradient-like tensor)
// \return \f$ VR = F \f$ with \f$ R \in SO(3) \f$ and V SPD(3)
//
<<<<<<< HEAD
template<typename T, Index N, class ES>
//KOKKOS_INLINE_FUNCTION
std::pair<Tensor<T, N, ES>, Tensor<T, N, ES> >
polar_left_eig(Tensor<T, N, ES> const & F)
=======
template<typename T, Index N>
std::pair<Tensor<T, N>, Tensor<T, N>>
polar_left_eig(Tensor<T, N> const & F)
>>>>>>> 221ae643
{
  assert(F.get_dimension() == 3);

  // set up return tensors
  Tensor<T, N, ES>
  R(3);

  Tensor<T, N, ES>
  V(3);

  // temporary tensor used to compute R
  Tensor<T, N, ES>
  Vinv(3);

  // compute spd tensor
  Tensor<T, N, ES>
  b = F * transpose(F);

  // get eigenvalues/eigenvectors
  Tensor<T, N, ES>
  eVal(3);

  Tensor<T, N, ES>
  eVec(3);
  boost::tie(eVec, eVal) = eig_spd(b);

  // compute sqrt() and inv(sqrt()) of eigenvalues
  Tensor<T, N, ES>
  x = zero<T, N, ES>(3);

#if defined(HAVE_INTREPID_KOKKOSCORE) && defined(KOKKOS_HAVE_CUDA)
  x(0,0) = sqrt(eVal(0,0));
  x(1,1) = sqrt(eVal(1,1));
  x(2,2) = sqrt(eVal(2,2));
#else
  x(0,0) = std::sqrt(eVal(0,0));
  x(1,1) = std::sqrt(eVal(1,1));
  x(2,2) = std::sqrt(eVal(2,2));
#endif

  Tensor<T, N, ES>
  xi = zero<T, N, ES>(3);

  xi(0,0) = 1.0 / x(0,0);
  xi(1,1) = 1.0 / x(1,1);
  xi(2,2) = 1.0 / x(2,2);

  // compute V, Vinv, and R
  V    = eVec * x * transpose(eVec);
  Vinv = eVec * xi * transpose(eVec);
  R    = Vinv * F;
#if defined(HAVE_INTREPID_KOKKOSCORE) && defined(KOKKOS_HAVE_CUDA)
//Irina TOFIX
 //if (ES==Kokkos::CUDA)
   Kokkos::abort("ERROR:: polar_left_eig function can't be used on CUDA ");
#endif
  return std::make_pair(V, R);
}

//
// R^3 right polar decomposition with eigenvalue decomposition
// \param F tensor (often a deformation-gradient-like tensor)
// \return \f$ RU = F \f$ with \f$ R \in SO(3) \f$ and U SPD(3)
//
<<<<<<< HEAD
template<typename T, Index N, class ES>
std::pair<Tensor<T, N, ES>, Tensor<T, N, ES> >
polar_right_eig(Tensor<T, N, ES> const & F)
=======
template<typename T, Index N>
std::pair<Tensor<T, N>, Tensor<T, N>>
polar_right_eig(Tensor<T, N> const & F)
>>>>>>> 221ae643
{
#if defined(HAVE_INTREPID_KOKKOSCORE) && defined(KOKKOS_HAVE_CUDA)
//Irina TOFIX
// if (ES==Kokkos::CUDA)
   Kokkos::abort("ERROR:: polar_right_eig function can't be used on CUDA ");
#endif
  Index const
  dimension = F.get_dimension();

  assert(dimension == 3);

  Tensor<T, N, ES>
  R(dimension);

  Tensor<T, N, ES>
  U(dimension);

  // temporary tensor used to compute R
  Tensor<T, N, ES>
  Uinv(dimension);

  // compute spd tensor
  Tensor<T, N, ES>
  C = transpose(F) * F;

  // get eigenvalues/eigenvectors
  Tensor<T, N, ES>
  eVal(dimension);

  Tensor<T, N, ES>
  eVec(dimension);

  boost::tie(eVec, eVal) = eig_spd(C);

  // compute sqrt() and inv(sqrt()) of eigenvalues
  Tensor<T, N, ES>
  x = zero<T, N, ES>(dimension);

  x(0,0) = std::sqrt(eVal(0,0));
  x(1,1) = std::sqrt(eVal(1,1));
  x(2,2) = std::sqrt(eVal(2,2));

  Tensor<T, N, ES>
  xi = zero<T, N, ES>(dimension);

  xi(0,0) = 1.0 / x(0,0);
  xi(1,1) = 1.0 / x(1,1);
  xi(2,2) = 1.0 / x(2,2);

  // compute U, Uinv, and R
  U    = eVec * x * transpose(eVec);
  Uinv = eVec * xi * transpose(eVec);
  R    = F * Uinv;

  return std::make_pair(R, U);
}

//
// R^N left polar decomposition with matrix logarithm for V
// \param F tensor (often a deformation-gradient-like tensor)
// \return \f$ VR = F \f$ with \f$ R \in SO(N) \f$ and V SPD(N), and log V
//
<<<<<<< HEAD
template<typename T, Index N, class ES>
boost::tuple<Tensor<T, N, ES>, Tensor<T, N, ES>, Tensor<T, N, ES> >
polar_left_logV(Tensor<T, N, ES> const & F)
=======
template<typename T, Index N>
boost::tuple<Tensor<T, N>, Tensor<T, N>, Tensor<T, N>>
polar_left_logV(Tensor<T, N> const & F)
>>>>>>> 221ae643
{
  Index const
  dimension = F.get_dimension();

  Tensor<T, N, ES>
  X(dimension), S(dimension), Y(dimension);

  boost::tie(X, S, Y) = svd(F);

  Tensor<T, N, ES>
  R = X * transpose(Y);

  Tensor<T, N, ES>
  V = X * S * transpose(X);

  Tensor<T, N, ES>
  s = S;

  for (Index i = 0; i < dimension; ++i) {
    s(i,i) = std::log(s(i,i));
  }

  Tensor<T, N, ES>
  v = X * s * transpose(X);

  return boost::make_tuple(V, R, v);
}

<<<<<<< HEAD
template<typename T, Index N, class ES>
boost::tuple<Tensor<T, N, ES>, Tensor<T, N, ES>, Tensor<T, N, ES> >
polar_left_logV_eig(Tensor<T, N, ES> const & F)
=======
template<typename T, Index N>
boost::tuple<Tensor<T, N>, Tensor<T, N>, Tensor<T, N>>
polar_left_logV_eig(Tensor<T, N> const & F)
>>>>>>> 221ae643
{
  Index const
  dimension = F.get_dimension();

  Tensor<T, N, ES> const
  b = dot_t(F, F);

  Tensor<T, N, ES>
  V(dimension), D(dimension);

  boost::tie(V, D) = eig_sym(b);

  Tensor<T, N, ES>
  DQ(dimension, ZEROS), DI(dimension, ZEROS), DL(dimension, ZEROS);

  for (Index i = 0; i < dimension; ++i) {
#if defined(HAVE_INTREPID_KOKKOSCORE) && defined(KOKKOS_HAVE_CUDA)
    DQ(i,i) = sqrt(D(i,i));
    DI(i,i) = 1.0 / DQ(i,i);
    DL(i,i) = log(DQ(i,i));
#else
    DQ(i,i) = std::sqrt(D(i,i));
    DI(i,i) = 1.0 / DQ(i,i);
    DL(i,i) = std::log(DQ(i,i));
#endif
  }

  Tensor<T, N, ES> const
  R = dot(V, DI) * t_dot(V, F);

  Tensor<T, N, ES> const
  X = V * dot_t(DQ, V);

  Tensor<T, N, ES> const
  x = V * dot_t(DL, V);

  return boost::make_tuple(X, R, x);
}

//
// R^N left polar decomposition with matrix logarithm for V
// \param F tensor (often a deformation-gradient-like tensor)
// \return \f$ VR = F \f$ with \f$ R \in SO(N) \f$ and V SPD(N), and log V
//
<<<<<<< HEAD
template<typename T, Index N, class ES>
boost::tuple<Tensor<T, N, ES>, Tensor<T, N, ES>, Tensor<T, N, ES> >
polar_left_logV_lame(Tensor<T, N, ES> const & F)
=======
template<typename T, Index N>
boost::tuple<Tensor<T, N>, Tensor<T, N>, Tensor<T, N>>
polar_left_logV_lame(Tensor<T, N> const & F)
>>>>>>> 221ae643
{
  Index const
  dimension = F.get_dimension();

  // set up return tensors
  Tensor<T, N, ES> R(dimension), V(dimension), v(dimension), Vinv(dimension);

  // compute spd tensor
  Tensor<T, N, ES> b = F*transpose(F);

  // get eigenvalues/eigenvectors
  Tensor<T, N, ES> eVal(dimension);
  Tensor<T, N, ES> eVec(dimension);
  boost::tie(eVec,eVal) = eig_spd_cos(b);

  // compute sqrt() and inv(sqrt()) of eigenvalues
  Tensor<T, N, ES> x = zero<T, N, ES>(3);
  x(0,0) = std::sqrt(eVal(0,0));
  x(1,1) = std::sqrt(eVal(1,1));
  x(2,2) = std::sqrt(eVal(2,2));
  Tensor<T, N, ES> xi = zero<T, N, ES>(3);
  xi(0,0) = 1.0/x(0,0);
  xi(1,1) = 1.0/x(1,1);
  xi(2,2) = 1.0/x(2,2);
  Tensor<T, N, ES> lnx = zero<T, N, ES>(3);
  lnx(0,0) = std::log(x(0,0));
  lnx(1,1) = std::log(x(1,1));
  lnx(2,2) = std::log(x(2,2));
  // compute V, Vinv, log(V)=v, and R
  V    = eVec*x*transpose(eVec);
  Vinv = eVec*xi*transpose(eVec);
  v    = eVec*lnx*transpose(eVec);
  R    = Vinv*F;

  return boost::make_tuple(V,R,v);
}

//
// R^N logarithmic map using BCH expansion (4 terms)
// \param x tensor
// \param y tensor
// \return Baker-Campbell-Hausdorff series up to 4 terms
//
template<typename T, Index N, class ES>
#if defined(HAVE_INTREPID_KOKKOSCORE) 
KOKKOS_INLINE_FUNCTION
#endif
Tensor<T, N, ES>
bch(Tensor<T, N, ES> const & x, Tensor<T, N, ES> const & y)
{
  return
      // first order term
      x + y
      +
      // second order term
      0.5*(x*y - y*x)
      +
      // third order term
      1.0/12.0 *
      (x*x*y - 2.0*x*y*x + x*y*y + y*x*x - 2.0*y*x*y + y*y*x)
      +
      // fourth order term
      1.0/24.0 *
      (x*x*y*y - 2.0*x*y*x*y + 2.0*y*x*y*x - y*y*x*x);
}

//
// Symmetric Schur algorithm for R^2.
// \param \f$ A = [f, g; g, h] \in S(2) \f$
// \return \f$ c, s \rightarrow [c, -s; s, c]\f diagonalizes A$
//
template<typename T>
std::pair<T, T>
schur_sym(T const f, T const g, T const h)
{
  T c = 1.0;
  T s = 0.0;

  if (g != 0.0) {
    T t = (h - f) / (2.0 * g);

    if (t >= 0.0) {
      t = 1.0 / (std::sqrt(1.0 + t * t) + t);
    } else {
      t = -1.0 / (std::sqrt(1.0 + t * t) - t);
    }
    c = 1.0 / std::sqrt(1.0 + t * t);
    s = t * c;
  }

  return std::make_pair(c, s);
}

//
// Givens rotation. [c, -s; s, c] [a; b] = [r; 0]
// \param a, b
// \return c, s
//
template<typename T>
std::pair<T, T>
givens(T const & a, T const & b)
{
  T c = 1.0;
  T s = 0.0;

  if (b != 0.0) {
    if (std::abs(b) > std::abs(a)) {
      T const t = - a / b;
      s = 1.0 / std::sqrt(1.0 + t * t);
      c = t * s;
    } else {
      T const t = - b / a;
      c = 1.0 / std::sqrt(1.0 + t * t);
      s = t * c;
    }
  }

  return std::make_pair(c, s);
}

namespace {

//
// R^N eigenvalue decomposition for symmetric 2nd-order tensor
// \param A tensor
// \return V eigenvectors, D eigenvalues in diagonal Matlab-style
// See algorithm 8.4.2 in Matrix Computations, Golub & Van Loan 1996
//
<<<<<<< HEAD
template<typename T, Index N, class ES>
std::pair<Tensor<T, N, ES>, Tensor<T, N, ES> >
eig_sym_NxN(Tensor<T, N, ES> const & A)
=======
template<typename T, Index N>
std::pair<Tensor<T, N>, Tensor<T, N>>
eig_sym_NxN(Tensor<T, N> const & A)
>>>>>>> 221ae643
{
  Tensor<T, N, ES>
  D = sym(A);

  Index const
  dimension = A.get_dimension();

  Tensor<T, N, ES>
  V = identity<T, N, ES>(dimension);

  T
  off = norm_off_diagonal(D);

  T
  tol = machine_epsilon<T>() * norm(A);

  // Estimate based on random generation and linear regression.
  // Golub & Van Loan p 429 expect ~ dimension * log(dimension)
  Index const
  max_iter = 5 * dimension * dimension / 2;

  Index
  num_iter = 0;

  while (off > tol && num_iter < max_iter) {

    // Find largest off-diagonal entry
    Index
    p = 0;

    Index
    q = 0;

    boost::tie(p,q) = arg_max_off_diagonal(D);
    if (p > q) {
      std::swap(p,q);
    }

    // Obtain Givens rotations by using 2x2 symmetric Schur algorithm
    T const &
    f = D(p,p);

    T const &
    g = D(p,q);

    T const &
    h = D(q,q);

    T
    c, s;

    boost::tie(c, s) = schur_sym(f, g, h);

    // Apply Givens rotation to matrices
    // that are converging to eigenvalues and eigenvectors
    givens_left(c, s, p, q, D);
    givens_right(c, s, p, q, D);

    givens_right(c, s, p, q, V);

    off = norm_off_diagonal(D);
    num_iter++;
  }

  Vector<T, N, ES> d(dimension);
  Tensor<T, N, ES> P(dimension);

  boost::tie(d, P) = sort_permutation(diag(D));
  D = diag(d);
  V = V * P;

  return std::make_pair(V, D);
}

//
// R^2 eigenvalue decomposition for symmetric 2nd-order tensor
// \param A tensor
// \return V eigenvectors, D eigenvalues in diagonal Matlab-style
//
<<<<<<< HEAD
template<typename T, Index N, class ES>
std::pair<Tensor<T, N, ES>, Tensor<T, N, ES> >
eig_sym_2x2(Tensor<T, N, ES> const & A)
=======
template<typename T, Index N>
std::pair<Tensor<T, N>, Tensor<T, N>>
eig_sym_2x2(Tensor<T, N> const & A)
>>>>>>> 221ae643
{
  assert(A.get_dimension() == 2);

  T const f = A(0,0);
  T const g = 0.5 * (A(0,1) + A(1,0));
  T const h = A(1,1);

  //
  // Eigenvalues, based on LAPACK's dlae2
  //
  T const sum = f + h;
  T const dif = std::abs(f - h);
  T const g2 = std::abs(g + g);

  T fhmax = f;
  T fhmin = h;

  const bool swap_diag = std::abs(h) > std::abs(f);

  if (swap_diag == true) {
    std::swap(fhmax, fhmin);
  }

  T r = 0.0;
  if (dif > g2) {
    T const t = g2 / dif;
    r = dif * std::sqrt(1.0 + t * t);
  } else if (dif < g2) {
    T const t = dif / g2;
    r = g2 * std::sqrt(1.0 + t * t);
  } else {
    // dif == g2, including zero
        r = g2 * std::sqrt(2.0);
  }

  T s0 = 0.0;
  T s1 = 0.0;

  if (sum != 0.0) {
    s0 = 0.5 * (sum + copysign(r, sum));
    // Order of execution important.
    // To get fully accurate smaller eigenvalue,
    // next line needs to be executed in higher precision.
    s1 = (fhmax / s0) * fhmin - (g / s0) * g;
  } else {
    // s0 == s1, including zero
    s0 = 0.5 * r;
    s1 = -0.5 * r;
  }

  Tensor<T, N, ES>
  D(s0, 0.0, 0.0, s1);

  //
  // Eigenvectors
  //
  T
  c, s;

  boost::tie(c, s) = schur_sym(f, g, h);

  Tensor<T, N, ES>
  V(c, -s, s, c);

  if (swap_diag == true) {
    // swap eigenvectors if eigenvalues were swapped
    std::swap(V(0,0), V(0,1));
    std::swap(V(1,0), V(1,1));
  }

  return std::make_pair(V, D);
}

} // anonymous namespace

//
// R^N eigenvalue decomposition for symmetric 2nd-order tensor
// \param A tensor
// \return V eigenvectors, D eigenvalues in diagonal Matlab-style
//
<<<<<<< HEAD
template<typename T, Index N, class ES>
std::pair<Tensor<T, N, ES>, Tensor<T, N, ES> >
eig_sym(Tensor<T, N, ES> const & A)
=======
template<typename T, Index N>
std::pair<Tensor<T, N>, Tensor<T, N>>
eig_sym(Tensor<T, N> const & A)
>>>>>>> 221ae643
{
  Index const
  dimension = A.get_dimension();

  Tensor<T, N, ES>
  V(dimension), D(dimension);

  switch (dimension) {

    default:
      boost::tie(V, D) = eig_sym_NxN(A);
      break;

    case 2:
      boost::tie(V, D) = eig_sym_2x2(A);
      break;

  }

  return std::make_pair(V, D);
}

//
// R^N eigenvalue decomposition for SPD 2nd-order tensor
// \param A tensor
// \return V eigenvectors, D eigenvalues in diagonal Matlab-style
//
<<<<<<< HEAD
template<typename T, Index N, class ES>
std::pair<Tensor<T, N, ES>, Tensor<T, N, ES> >
eig_spd(Tensor<T, N, ES> const & A)
=======
template<typename T, Index N>
std::pair<Tensor<T, N>, Tensor<T, N>>
eig_spd(Tensor<T, N> const & A)
>>>>>>> 221ae643
{
  return eig_sym(A);
}

//
// R^3 eigenvalue decomposition for SPD 2nd-order tensor
// \param A tensor
// \return V eigenvectors, D eigenvalues in diagonal Matlab-style
//
<<<<<<< HEAD
template<typename T, Index N, class ES>
std::pair<Tensor<T, N, ES>, Tensor<T, N, ES> >
eig_spd_cos(Tensor<T, N, ES> const & A)
=======
template<typename T, Index N>
std::pair<Tensor<T, N>, Tensor<T, N>>
eig_spd_cos(Tensor<T, N> const & A)
>>>>>>> 221ae643
{
  Index const
  dimension = A.get_dimension();

  assert(dimension == 3);

  // This algorithm comes from the journal article
  // Scherzinger and Dohrmann, CMAME 197 (2008) 4007-4015

  // this algorithm will return the eigenvalues in D
  // and the eigenvectors in V
  Tensor<T, N, ES>
  D = zero<T, N, ES>(dimension);

  Tensor<T, N, ES>
  V = zero<T, N, ES>(dimension);

  // not sure if this is necessary...
  T
  pi = std::acos(-1);

  // convenience operators
  Tensor<T, N, ES> const
  I = identity<T, N, ES>(dimension);

  int
  ii[3][2] = { { 1, 2 }, { 2, 0 }, { 0, 1 } };

  Tensor<T, N, ES>
  rm = zero<T, N, ES>(dimension);

  // scale the matrix to reduce the characteristic equation
  T
  trA = (1.0/3.0) * I1(A);

  Tensor<T, N, ES>
  Ap(A - trA*I);

  // compute other invariants
  T
  J2 = I2(Ap);

  T
  J3 = det(Ap);

  // deal with volumetric tensors
  if (-J2 <= 1.e-30)
  {
    D(0,0) = trA;
    D(1,1) = trA;
    D(2,2) = trA;

    V(0,0) = 1.0;
    V(1,0) = 0.0;
    V(2,0) = 0.0;

    V(0,1) = 0.0;
    V(1,1) = 1.0;
    V(2,1) = 0.0;

    V(0,2) = 0.0;
    V(1,2) = 0.0;
    V(2,2) = 1.0;
  }
  else
  {
    // first things first, find the most dominant e-value
    // Need to solve cos(3 theta)=rhs for theta
    T
    t1 = 3.0 / -J2;

    T
    rhs = (J3 / 2.0) * T(std::sqrt(t1 * t1 * t1));

    T
    theta = pi / 2.0 * (1.0 - (rhs < 0 ? -1.0 : 1.0));

    if (std::abs(rhs) <= 1.0) theta = std::acos(rhs);

    T
    thetad3 = theta / 3.0;

    if (thetad3 > pi / 6.0) thetad3 += 2.0 * pi / 3.0;

    // most dominant e-value
    D(2,2) = 2.0 * std::cos(thetad3) * std::sqrt(-J2 / 3.0);

    // now reduce the system
    Tensor<T, N, ES>
    R = Ap - D(2,2) * I;

    // QR factorization with column pivoting
    Vector<T, N, ES> a(dimension);
    a(0) = R(0,0)*R(0,0) + R(1,0)*R(1,0) + R(2,0)*R(2,0);
    a(1) = R(0,1)*R(0,1) + R(1,1)*R(1,1) + R(2,1)*R(2,1);
    a(2) = R(0,2)*R(0,2) + R(1,2)*R(1,2) + R(2,2)*R(2,2);

    // find the most dominant column
    int k = 0;
    T max = a(0);
    if (a(1) > max)
    {
      k = 1;
      max = a(1);
    }
    if (a(2) > max)
    {
      k = 2;
    }

    // normalize the most dominant column to get s1
    a(k) = std::sqrt(a(k));
    for (int i(0); i < dimension; ++i)
      R(i,k) /= a(k);

    // dot products of dominant column with other two columns
    T d0 = 0.0;
    T d1 = 0.0;
    for (int i(0); i < dimension; ++i)
    {
      d0 += R(i,k) * R(i,ii[k][0]);
      d1 += R(i,k) * R(i,ii[k][1]);
    }

    // projection
    for (int i(0); i < dimension; ++i)
    {
      R(i,ii[k][0]) -= d0 * R(i,k);
      R(i,ii[k][1]) -= d1 * R(i,k);
    }

    // now finding next most dominant column
    a.clear();
    for (int i(0); i < dimension; ++i)
    {
      a(0) += R(i,ii[k][0]) * R(i,ii[k][0]);
      a(1) += R(i,ii[k][1]) * R(i,ii[k][1]);
    }

    int p = 0;
    if (std::abs(a(1)) > std::abs(a(0))) p = 1;

    // normalize next most dominant column to get s2
    a(p) = std::sqrt(a(p));
    int k2 = ii[k][p];

    for (int i(0); i < dimension; ++i)
      R(i,k2) /= a(p);

    // set first eigenvector as cross product of s1 and s2
    V(0,2) = R(1,k) * R(2,k2) - R(2,k) * R(1,k2);
    V(1,2) = R(2,k) * R(0,k2) - R(0,k) * R(2,k2);
    V(2,2) = R(0,k) * R(1,k2) - R(1,k) * R(0,k2);

    // normalize
    T
    mag = std::sqrt(V(0,2) * V(0,2) + V(1,2) * V(1,2) + V(2,2) * V(2,2));

    V(0,2) /= mag;
    V(1,2) /= mag;
    V(2,2) /= mag;

    // now for the other two eigenvalues, extract vectors
    Vector<T, N, ES>
    rk(R(0,k), R(1,k), R(2,k));

    Vector<T, N, ES>
    rk2(R(0,k2), R(1,k2), R(2,k2));

    // compute projections
    Vector<T, N, ES>
    ak = Ap * rk;

    Vector<T, N, ES>
    ak2 = Ap * rk2;

    // set up reduced remainder matrix
    rm(0,0) = dot(rk,ak);
    rm(0,1) = dot(rk,ak2);
    rm(1,1) = dot(rk2,ak2);

    // compute eigenvalues 2 and 3
    T
    b = 0.5 * (rm(0,0) - rm(1,1));

    T
    fac = (b < 0 ? -1.0 : 1.0);

    T
    arg = b * b + rm(0,1) * rm(0,1);

    if (arg == 0)
      D(0,0) = rm(1,1) + b;
    else
      D(0,0) = rm(1,1) + b - fac * std::sqrt(b * b + rm(0,1) * rm(0,1));

    D(1,1) = rm(0,0) + rm(1,1) - D(0,0);

    // update reduced remainder matrix
    rm(0,0) -= D(0,0);
    rm(1,0) = rm(0,1);
    rm(1,1) -= D(0,0);

    // again, find most dominant column
    a.clear();
    a(0) = rm(0,0) * rm(0,0) + rm(0,1) * rm(0,1);
    a(1) = rm(0,1) * rm(0,1) + rm(1,1) * rm(1,1);

    int k3 = 0;
    if (a(1) > a(0)) k3 = 1;
    if (a(k3) == 0.0)
    {
      rm(0,k3) = 1.0;
      rm(1,k3) = 0.0;
    }

    // set 2nd eigenvector via cross product
    V(0,0) = rm(0,k3) * rk2(0) - rm(1,k3) * rk(0);
    V(1,0) = rm(0,k3) * rk2(1) - rm(1,k3) * rk(1);
    V(2,0) = rm(0,k3) * rk2(2) - rm(1,k3) * rk(2);

    // normalize
    mag = std::sqrt(V(0,0) * V(0,0) + V(1,0) * V(1,0) + V(2,0) * V(2,0));
    V(0,0) /= mag;
    V(1,0) /= mag;
    V(2,0) /= mag;

    // set last eigenvector as cross product of other two
    V(0,1) = V(1,0) * V(2,2) - V(2,0) * V(1,2);
    V(1,1) = V(2,0) * V(0,2) - V(0,0) * V(2,2);
    V(2,1) = V(0,0) * V(1,2) - V(1,0) * V(0,2);

    // normalize
    mag = std::sqrt(V(0,1) * V(0,1) + V(1,1) * V(1,1) + V(2,1) * V(2,1));
    V(0,1) /= mag;
    V(1,1) /= mag;
    V(2,1) /= mag;

    // add back in the offset
    for (int i(0); i < dimension; ++i)
      D(i,i) += trA;
  }

  return std::make_pair(V, D);
}

//
// Cholesky decomposition, rank-1 update algorithm
// (Matrix Computations 3rd ed., Golub & Van Loan, p145)
// \param A assumed symmetric tensor
// \return G Cholesky factor A = GG^T
// \return completed (bool) algorithm ran to completion
//
<<<<<<< HEAD
template<typename T, Index N, class ES>
std::pair<Tensor<T, N, ES>, bool >
cholesky(Tensor<T, N, ES> const & A)
=======
template<typename T, Index N>
std::pair<Tensor<T, N>, bool>
cholesky(Tensor<T, N> const & A)
>>>>>>> 221ae643
{
  Tensor<T, N, ES>
  G = sym(A);

  Index const
  dimension = A.get_dimension();

  for (Index k = 0; k < dimension; ++k) {

    // Zeros above the diagonal
    for (Index j = k + 1; j < dimension; ++j) {
      G(k,j) = 0.0;
    }

    T
    s = G(k,k);

    if (s <= 0.0) {
      return std::make_pair(G, false);
    }

    s = std::sqrt(s);

    for (Index j = k + 1; j < dimension; ++j) {
      G(j,k) /= s;
    }

    G(k,k) = s;

    for (Index j = k + 1; j < dimension; ++j) {
      for (Index i = j; i < dimension; ++i) {
        G(i,j) -= G(i,k) * G(j,k);
      }
    }

  }

  return std::make_pair(G, true);
}

//
// Solve linear system of equations.
// This is means for the solution of small linear systems of equations
// typically found in constitutive updates.
// Right now the implementation is very inefficient (but accurate)
// as it just uses the inverse function. It is intended to be used in
// conjunction with Kokkos to take advantage of thread parallelism.
//
template<typename T, Index N, class ES>
#if defined(HAVE_INTREPID_KOKKOSCORE)
KOKKOS_INLINE_FUNCTION
#endif
Vector<T, N, ES>
solve(Tensor<T, N, ES> const & A, Vector<T, N, ES> const & b)
{
  return dot(inverse(A), b);
}

template<typename T, Index N, Index P, class ES>
#if defined(HAVE_INTREPID_KOKKOSCORE) 
KOKKOS_INLINE_FUNCTION
#endif
Matrix<T, N, P, ES>
solve(Tensor<T, N, ES> const & A, Matrix<T, N, P, ES> const & B)
{
  auto const
  I = inverse(A);

  auto
  X = B;

  Vector<T, N, ES>
  b(A.get_dimension());

  Vector<T, N, ES>
  x(A.get_dimension());

  for (auto j = 0; j < B.get_num_cols(); ++j) {
    b = col(B, j);

    x = dot(I, b);

    for (auto i = 0; i < B.get_num_rows(); ++i) {
      X(i, j) = x(i);
    }
  }

  return X;
}

} // namespace Intrepid

#endif // Intrepid2_MiniTensor_LinearAlgebra_t_h<|MERGE_RESOLUTION|>--- conflicted
+++ resolved
@@ -396,16 +396,10 @@
 //
 // Padé approximant polynomial odd and even terms.
 //
-<<<<<<< HEAD
 template<typename T, Index N, class ES>
 //KOKKOS_INLINE_FUNCTION
 std::pair<Tensor<T, N, ES>, Tensor<T, N, ES> >
 pade_polynomial_terms(Tensor<T, N, ES> const & A, Index const order)
-=======
-template<typename T, Index N>
-std::pair<Tensor<T, N>, Tensor<T, N>>
-pade_polynomial_terms(Tensor<T, N> const & A, Index const order)
->>>>>>> 221ae643
 {
   Index const
   dimension = A.get_dimension();
@@ -1113,15 +1107,10 @@
 
     case 2:
       theta = r(1,0);
-<<<<<<< HEAD
-      T
-      c = std::cos(theta);
-=======
 
       {
         T const
         c = std::cos(theta);
->>>>>>> 221ae643
 
         T const
         s = std::sin(theta);
@@ -1263,13 +1252,8 @@
 // \param f, g, h where A = [f, g; 0, h]
 // \return \f$ A = USV^T\f$
 //
-<<<<<<< HEAD
 template<typename T, Index N, class ES=NOKOKKOS>
 boost::tuple<Tensor<T, N, ES>, Tensor<T, N, ES>, Tensor<T, N, ES> >
-=======
-template<typename T, Index N>
-boost::tuple<Tensor<T, N>, Tensor<T, N>, Tensor<T, N>>
->>>>>>> 221ae643
 svd_bidiagonal(T f, T g, T h)
 {
   T fa = std::abs(f);
@@ -1361,15 +1345,9 @@
 // \param A tensor
 // \return \f$ A = USV^T\f$
 //
-<<<<<<< HEAD
 template<typename T, Index N, class ES=NOKOKKOS>
 boost::tuple<Tensor<T, N, ES>, Tensor<T, N, ES>, Tensor<T, N, ES> >
 svd_2x2(Tensor<T, N, ES> const & A)
-=======
-template<typename T, Index N>
-boost::tuple<Tensor<T, N>, Tensor<T, N>, Tensor<T, N>>
-svd_2x2(Tensor<T, N> const & A)
->>>>>>> 221ae643
 {
   assert(A.get_dimension() == 2);
 
@@ -1402,15 +1380,9 @@
 // \param A tensor
 // \return \f$ A = USV^T\f$
 //
-<<<<<<< HEAD
 template<typename T, Index N, class ES=NOKOKKOS>
 boost::tuple<Tensor<T, N, ES>, Tensor<T, N, ES>, Tensor<T, N, ES> >
 svd_NxN(Tensor<T, N, ES> const & A)
-=======
-template<typename T, Index N>
-boost::tuple<Tensor<T, N>, Tensor<T, N>, Tensor<T, N>>
-svd_NxN(Tensor<T, N> const & A)
->>>>>>> 221ae643
 {
   Tensor<T, N, ES>
   S = A;
@@ -1521,15 +1493,9 @@
 // \param A tensor
 // \return \f$ A = USV^T\f$
 //
-<<<<<<< HEAD
 template<typename T, Index N, class ES>
 boost::tuple<Tensor<T, N, ES>, Tensor<T, N, ES>, Tensor<T, N, ES> >
 svd(Tensor<T, N, ES> const & A)
-=======
-template<typename T, Index N>
-boost::tuple<Tensor<T, N>, Tensor<T, N>, Tensor<T, N>>
-svd(Tensor<T, N> const & A)
->>>>>>> 221ae643
 {
   Index const
   dimension = A.get_dimension();
@@ -1648,15 +1614,9 @@
 // \param A tensor (often a deformation-gradient-like tensor)
 // \return \f$ VR = A \f$ with \f$ R \in SO(N) \f$ and \f$ V \in SPD(N) \f$
 //
-<<<<<<< HEAD
 template<typename T, Index N, class ES>
 std::pair<Tensor<T, N, ES>, Tensor<T, N, ES> >
 polar_left(Tensor<T, N, ES> const & A)
-=======
-template<typename T, Index N>
-std::pair<Tensor<T, N>, Tensor<T, N>>
-polar_left(Tensor<T, N> const & A)
->>>>>>> 221ae643
 {
   Tensor<T, N, ES>
   R = polar_rotation(A);
@@ -1672,15 +1632,9 @@
 // \param A tensor (often a deformation-gradient-like tensor)
 // \return \f$ RU = A \f$ with \f$ R \in SO(N) \f$ and \f$ U \in SPD(N) \f$
 //
-<<<<<<< HEAD
 template<typename T, Index N, class ES>
 std::pair<Tensor<T, N, ES>, Tensor<T, N, ES> >
 polar_right(Tensor<T, N, ES> const & A)
-=======
-template<typename T, Index N>
-std::pair<Tensor<T, N>, Tensor<T, N>>
-polar_right(Tensor<T, N> const & A)
->>>>>>> 221ae643
 {
   Tensor<T, N, ES>
   R = polar_rotation(A);
@@ -1696,16 +1650,10 @@
 // \param F tensor (often a deformation-gradient-like tensor)
 // \return \f$ VR = F \f$ with \f$ R \in SO(3) \f$ and V SPD(3)
 //
-<<<<<<< HEAD
 template<typename T, Index N, class ES>
 //KOKKOS_INLINE_FUNCTION
 std::pair<Tensor<T, N, ES>, Tensor<T, N, ES> >
 polar_left_eig(Tensor<T, N, ES> const & F)
-=======
-template<typename T, Index N>
-std::pair<Tensor<T, N>, Tensor<T, N>>
-polar_left_eig(Tensor<T, N> const & F)
->>>>>>> 221ae643
 {
   assert(F.get_dimension() == 3);
 
@@ -1736,15 +1684,9 @@
   Tensor<T, N, ES>
   x = zero<T, N, ES>(3);
 
-#if defined(HAVE_INTREPID_KOKKOSCORE) && defined(KOKKOS_HAVE_CUDA)
-  x(0,0) = sqrt(eVal(0,0));
-  x(1,1) = sqrt(eVal(1,1));
-  x(2,2) = sqrt(eVal(2,2));
-#else
   x(0,0) = std::sqrt(eVal(0,0));
   x(1,1) = std::sqrt(eVal(1,1));
   x(2,2) = std::sqrt(eVal(2,2));
-#endif
 
   Tensor<T, N, ES>
   xi = zero<T, N, ES>(3);
@@ -1770,15 +1712,9 @@
 // \param F tensor (often a deformation-gradient-like tensor)
 // \return \f$ RU = F \f$ with \f$ R \in SO(3) \f$ and U SPD(3)
 //
-<<<<<<< HEAD
 template<typename T, Index N, class ES>
 std::pair<Tensor<T, N, ES>, Tensor<T, N, ES> >
 polar_right_eig(Tensor<T, N, ES> const & F)
-=======
-template<typename T, Index N>
-std::pair<Tensor<T, N>, Tensor<T, N>>
-polar_right_eig(Tensor<T, N> const & F)
->>>>>>> 221ae643
 {
 #if defined(HAVE_INTREPID_KOKKOSCORE) && defined(KOKKOS_HAVE_CUDA)
 //Irina TOFIX
@@ -1841,15 +1777,9 @@
 // \param F tensor (often a deformation-gradient-like tensor)
 // \return \f$ VR = F \f$ with \f$ R \in SO(N) \f$ and V SPD(N), and log V
 //
-<<<<<<< HEAD
 template<typename T, Index N, class ES>
 boost::tuple<Tensor<T, N, ES>, Tensor<T, N, ES>, Tensor<T, N, ES> >
 polar_left_logV(Tensor<T, N, ES> const & F)
-=======
-template<typename T, Index N>
-boost::tuple<Tensor<T, N>, Tensor<T, N>, Tensor<T, N>>
-polar_left_logV(Tensor<T, N> const & F)
->>>>>>> 221ae643
 {
   Index const
   dimension = F.get_dimension();
@@ -1878,15 +1808,9 @@
   return boost::make_tuple(V, R, v);
 }
 
-<<<<<<< HEAD
-template<typename T, Index N, class ES>
-boost::tuple<Tensor<T, N, ES>, Tensor<T, N, ES>, Tensor<T, N, ES> >
-polar_left_logV_eig(Tensor<T, N, ES> const & F)
-=======
 template<typename T, Index N>
 boost::tuple<Tensor<T, N>, Tensor<T, N>, Tensor<T, N>>
 polar_left_logV_eig(Tensor<T, N> const & F)
->>>>>>> 221ae643
 {
   Index const
   dimension = F.get_dimension();
@@ -1903,15 +1827,9 @@
   DQ(dimension, ZEROS), DI(dimension, ZEROS), DL(dimension, ZEROS);
 
   for (Index i = 0; i < dimension; ++i) {
-#if defined(HAVE_INTREPID_KOKKOSCORE) && defined(KOKKOS_HAVE_CUDA)
-    DQ(i,i) = sqrt(D(i,i));
-    DI(i,i) = 1.0 / DQ(i,i);
-    DL(i,i) = log(DQ(i,i));
-#else
     DQ(i,i) = std::sqrt(D(i,i));
     DI(i,i) = 1.0 / DQ(i,i);
     DL(i,i) = std::log(DQ(i,i));
-#endif
   }
 
   Tensor<T, N, ES> const
@@ -1931,15 +1849,9 @@
 // \param F tensor (often a deformation-gradient-like tensor)
 // \return \f$ VR = F \f$ with \f$ R \in SO(N) \f$ and V SPD(N), and log V
 //
-<<<<<<< HEAD
 template<typename T, Index N, class ES>
 boost::tuple<Tensor<T, N, ES>, Tensor<T, N, ES>, Tensor<T, N, ES> >
 polar_left_logV_lame(Tensor<T, N, ES> const & F)
-=======
-template<typename T, Index N>
-boost::tuple<Tensor<T, N>, Tensor<T, N>, Tensor<T, N>>
-polar_left_logV_lame(Tensor<T, N> const & F)
->>>>>>> 221ae643
 {
   Index const
   dimension = F.get_dimension();
@@ -2068,15 +1980,9 @@
 // \return V eigenvectors, D eigenvalues in diagonal Matlab-style
 // See algorithm 8.4.2 in Matrix Computations, Golub & Van Loan 1996
 //
-<<<<<<< HEAD
 template<typename T, Index N, class ES>
 std::pair<Tensor<T, N, ES>, Tensor<T, N, ES> >
 eig_sym_NxN(Tensor<T, N, ES> const & A)
-=======
-template<typename T, Index N>
-std::pair<Tensor<T, N>, Tensor<T, N>>
-eig_sym_NxN(Tensor<T, N> const & A)
->>>>>>> 221ae643
 {
   Tensor<T, N, ES>
   D = sym(A);
@@ -2156,15 +2062,9 @@
 // \param A tensor
 // \return V eigenvectors, D eigenvalues in diagonal Matlab-style
 //
-<<<<<<< HEAD
 template<typename T, Index N, class ES>
 std::pair<Tensor<T, N, ES>, Tensor<T, N, ES> >
 eig_sym_2x2(Tensor<T, N, ES> const & A)
-=======
-template<typename T, Index N>
-std::pair<Tensor<T, N>, Tensor<T, N>>
-eig_sym_2x2(Tensor<T, N> const & A)
->>>>>>> 221ae643
 {
   assert(A.get_dimension() == 2);
 
@@ -2245,15 +2145,9 @@
 // \param A tensor
 // \return V eigenvectors, D eigenvalues in diagonal Matlab-style
 //
-<<<<<<< HEAD
 template<typename T, Index N, class ES>
 std::pair<Tensor<T, N, ES>, Tensor<T, N, ES> >
 eig_sym(Tensor<T, N, ES> const & A)
-=======
-template<typename T, Index N>
-std::pair<Tensor<T, N>, Tensor<T, N>>
-eig_sym(Tensor<T, N> const & A)
->>>>>>> 221ae643
 {
   Index const
   dimension = A.get_dimension();
@@ -2281,15 +2175,9 @@
 // \param A tensor
 // \return V eigenvectors, D eigenvalues in diagonal Matlab-style
 //
-<<<<<<< HEAD
 template<typename T, Index N, class ES>
 std::pair<Tensor<T, N, ES>, Tensor<T, N, ES> >
 eig_spd(Tensor<T, N, ES> const & A)
-=======
-template<typename T, Index N>
-std::pair<Tensor<T, N>, Tensor<T, N>>
-eig_spd(Tensor<T, N> const & A)
->>>>>>> 221ae643
 {
   return eig_sym(A);
 }
@@ -2299,15 +2187,9 @@
 // \param A tensor
 // \return V eigenvectors, D eigenvalues in diagonal Matlab-style
 //
-<<<<<<< HEAD
 template<typename T, Index N, class ES>
 std::pair<Tensor<T, N, ES>, Tensor<T, N, ES> >
 eig_spd_cos(Tensor<T, N, ES> const & A)
-=======
-template<typename T, Index N>
-std::pair<Tensor<T, N>, Tensor<T, N>>
-eig_spd_cos(Tensor<T, N> const & A)
->>>>>>> 221ae643
 {
   Index const
   dimension = A.get_dimension();
@@ -2561,15 +2443,9 @@
 // \return G Cholesky factor A = GG^T
 // \return completed (bool) algorithm ran to completion
 //
-<<<<<<< HEAD
 template<typename T, Index N, class ES>
 std::pair<Tensor<T, N, ES>, bool >
 cholesky(Tensor<T, N, ES> const & A)
-=======
-template<typename T, Index N>
-std::pair<Tensor<T, N>, bool>
-cholesky(Tensor<T, N> const & A)
->>>>>>> 221ae643
 {
   Tensor<T, N, ES>
   G = sym(A);
