<<<<<<< HEAD
C    Copyright(C) 2014-2017 National Technology & Engineering Solutions of
C    Sandia, LLC (NTESS).  Under the terms of Contract DE-NA0003525 with
C    NTESS, the U.S. Government retains certain rights in this software.
C
C    Redistribution and use in source and binary forms, with or without
C    modification, are permitted provided that the following conditions are
C    met:
C
C    * Redistributions of source code must retain the above copyright
C       notice, this list of conditions and the following disclaimer.
C
C    * Redistributions in binary form must reproduce the above
C      copyright notice, this list of conditions and the following
C      disclaimer in the documentation and/or other materials provided
C      with the distribution.
C
C    * Neither the name of NTESS nor the names of its
C      contributors may be used to endorse or promote products derived
C      from this software without specific prior written permission.
C
C    THIS SOFTWARE IS PROVIDED BY THE COPYRIGHT HOLDERS AND CONTRIBUTORS
C    "AS IS" AND ANY EXPRESS OR IMPLIED WARRANTIES, INCLUDING, BUT NOT
C    LIMITED TO, THE IMPLIED WARRANTIES OF MERCHANTABILITY AND FITNESS FOR
C    A PARTICULAR PURPOSE ARE DISCLAIMED. IN NO EVENT SHALL THE COPYRIGHT
C    OWNER OR CONTRIBUTORS BE LIABLE FOR ANY DIRECT, INDIRECT, INCIDENTAL,
C    SPECIAL, EXEMPLARY, OR CONSEQUENTIAL DAMAGES (INCLUDING, BUT NOT
C    LIMITED TO, PROCUREMENT OF SUBSTITUTE GOODS OR SERVICES; LOSS OF USE,
C    DATA, OR PROFITS; OR BUSINESS INTERRUPTION) HOWEVER CAUSED AND ON ANY
C    THEORY OF LIABILITY, WHETHER IN CONTRACT, STRICT LIABILITY, OR TORT
C    (INCLUDING NEGLIGENCE OR OTHERWISE) ARISING IN ANY WAY OUT OF THE USE
C    OF THIS SOFTWARE, EVEN IF ADVISED OF THE POSSIBILITY OF SUCH DAMAGE.
C

C $Id: mesh.f,v 1.15 2005/06/23 20:18:44 gdsjaar Exp $
=======
C    Copyright(C) 1999-2020 National Technology & Engineering Solutions
C    of Sandia, LLC (NTESS).  Under the terms of Contract DE-NA0003525 with
C    NTESS, the U.S. Government retains certain rights in this software.
C
C    See packages/seacas/LICENSE for details

>>>>>>> 4103bf6c
      SUBROUTINE MESH (A, IA, MP, ML, MS, MR, MSC, MA, MCOM, ICOM, JCOM,
     &   CIN, RIN, IIN, KIN, IDUMP, N, IPOINT, COOR, IPBOUN, ILINE,
     &   LTYPE, NINT, FACTOR, LCON, ILBOUN, ISBOUN, ISIDE, NLPS, IFLINE,
     &   ILLIST, IBARST, JMAT, JCENT, NLPB, JFLINE, JLLIST, IREGN, IMAT,
     &   NSPR, IFSIDE, ISLIST, IRPB, IPBF, NPPF, IFPB, LISTPB, ILBF,
     &   NLPF, IFLB, LISTLB, ISBF, NSPF, IFSB, LISTSB, LINKP, LINKL,
     &   LINKS, LINKB, LINKR, LINKM, LINKSC, LINKPB, LINKLB, LINKSB,
     &   IWTPBF, IWTLBF, IWTSBF, RSIZE, IFHOLE, NHPR, IHLIST, IRGFLG,
     &   ISCHM, SCHEME, NUMBER, DEFSCH, DEFSIZ, TITLE, OPTIM, IDEV,
     &   ALPHA, DEV1, THREE, EIGHT, NINE, BATCH, VAXVMS, VERSN, AXIS,
     &   AREACG, LABN, LABE, LABO, LABNB, LABSB, LABM, LABW, WROTE,
     &   TIME1, HARDPL, EXODUSII)
C***********************************************************************

C  SUBROUTINE MESH = PROCESSES THE MESH AND THEN GRAPHICALLY DISPLAYS
C                    THE MESH

C***********************************************************************

C  SUBROUTINE CALLED BY:
C     FASTQ  = A PROGRAM TO QUICKLY PREPARE QMESH INPUT

C***********************************************************************

C  SUBROUTINES CALLED:
C     QMESH  = GENERATES THE MESH
C     RENUM  = ASSIGNS NODAL AND ELEMENT NUMBERS TO THE MESH

C***********************************************************************

C  VARIABLES USED:
C     IANS   = LOGICAL RESPONSE FROM YES-NO QUESTION
C     TITLE  = MESH TITLE
C     TALL   = CHARACTER HEIGHT SETTING PARAMETER
C     STEP   = .TRUE. IF GENERATION TO BE STEPPED THROUGH INTERACTIVELY
C     DONE   = .TRUE. IF MESH HAS BEEN PROCESSED

C***********************************************************************

      PARAMETER (MAXNAM = 40, MLINK = 55)

      include 'exodusII.inc'

C  DIMENSIONS FOR MESH DEFINING ENTITIES  (I.E. POINTS,  LINES,  ETC.)

      DIMENSION A(1), IA(1)
      DIMENSION IPOINT(MP), COOR(2, MP), IPBOUN(MP)
      DIMENSION ILINE(ML), LTYPE(ML), NINT(ML), FACTOR(ML)
      DIMENSION LCON(3, ML)
      DIMENSION ILBOUN(ML), ISBOUN(ML)
      DIMENSION ISIDE(MS), NLPS(MS), IFLINE(MS), ILLIST(MS*3)
      DIMENSION IREGN(MR), IMAT(MR)
      DIMENSION NSPR(MR), IFSIDE(MR), ISLIST(MR*4), IRGFLG(MR)
      DIMENSION RSIZE(MR), IFHOLE(MR), NHPR(MR), IHLIST(MR*2)
      DIMENSION IBARST(MS), JMAT(MS), JCENT(MS)
      DIMENSION NLPB(MS), JFLINE(MS), JLLIST(MS*3)
      DIMENSION IRPB(MR), ISCHM(MSC), SCHEME(MSC)
      DIMENSION IPBF(MP), NPPF(MP), IFPB(MP)
      DIMENSION LISTPB(2, MP), IWTPBF(3, MP)
      DIMENSION ILBF(ML), NLPF(ML), IFLB(ML)
      DIMENSION LISTLB(2, ML), IWTLBF(3, ML)
      DIMENSION ISBF(ML), NSPF(ML), IFSB(ML)
      DIMENSION LISTSB(2, ML), IWTSBF(3, ML)
      DIMENSION LINKP(2, MP), LINKL(2, ML), LINKS(2, MS)
      DIMENSION LINKB(2, MS)
      DIMENSION LINKR(2, MR), LINKM(2, (MS + MR)), LINKSC(2, MR)
      DIMENSION LINKPB(2, MP), LINKLB(2, ML), LINKSB(2, ML)
      DIMENSION NUMBER(MSC)
      DIMENSION N(29), K(41), IDEV(2), III(1)
      DIMENSION KIN(MCOM), IIN(MCOM), RIN(MCOM)

      CHARACTER*72 SCHEME, DEFSCH, TITLE, DEV1*3, CIN(MCOM)
      CHARACTER*2048 FNAME
      CHARACTER*80 NUMBER, HOLD, VERSN*10
<<<<<<< HEAD
C
=======

>>>>>>> 4103bf6c
      LOGICAL OPTIM, STEP, ERR, ALPHA, THREE, EIGHT, NINE
      LOGICAL AXIS, AREACG, LABE, LABO, LABN, LABNB, LABSB, LABM, LABW
      LOGICAL ADDLNK, BATCH, VAXVMS, WROTE, HARDPL, LGROUP
      LOGICAL REMESH, LONG
      LOGICAL EXODUSII, ISBARS

      CHARACTER*8 CDUMH, CDUMS
      INTEGER CMPSIZ

      NPREGN = 0
      IZ = 0
      ADDLNK = .FALSE.
      REMESH = .FALSE.

C  ENTER THE MESH OPTION

  100 CONTINUE
      IF (ICOM.GT.JCOM) THEN
         CALL MESAGE (' ')
         CALL FREFLD (IZ, IZ, 'ENTER MESH OPTION: ', MCOM, IOSTAT, JCOM,
     &      KIN, CIN, IIN, RIN)
         ICOM = 1
      END IF

C  RETURN FROM MESHING AFTER DELETING THE MESH

      IF (CIN(ICOM)(1:1) .EQ. ' ') THEN
         ICOM = ICOM + 1
         IF (NPREGN.GT.0) THEN
            CALL MDDEL ('IPART')
            CALL MDDEL ('LSTNBC')
            CALL MDDEL ('LSTSBC')
            CALL MDDEL ('NNFLG')
            CALL MDDEL ('NNPTR')
            CALL MDDEL ('NNLEN')
            CALL MDDEL ('NSFLG')
            CALL MDDEL ('NSPTR')
            CALL MDDEL ('NSLEN')
            CALL MDDEL ('NVPTR')
            CALL MDDEL ('NVLEN')
            CALL MDDEL ('NSIDEN')
            CALL MDDEL ('NUID')
            CALL MDDEL ('XN')
            CALL MDDEL ('YN')
            CALL MDDEL ('NXK')
            CALL MDDEL ('MAT')
            CALL MDDEL ('KXN')
            CALL MDDEL ('LIST')
            CALL MDDEL ('LA')
            CALL MDDEL ('LB')
            CALL MDDEL ('CENTK')
            CALL MDDEL ('MATMAP')
            CALL MDDEL ('LISTN')
            CALL MDDEL ('WTNODE')
            CALL MDDEL ('WTSIDE')
            CALL MDDEL ('WTHOLD')
            CALL MDDEL ('IHERE')
            CALL MDDEL ('ILIST')
            CALL MDDEL ('XLIST')
            CALL MDDEL ('AMESUR')
            CALL MDDEL ('XNOLD')
            CALL MDDEL ('YNOLD')
            CALL MDDEL ('NXKOLD')
            CALL MDDEL ('MMPOLD')
            CALL MDDEL ('LINKEG')
            CALL MDDEL ('LISTEG')
            CALL MDDEL ('BMESUR')
            CALL MDDEL ('CMESUR')
            CALL MDDEL ('DMESUR')
            CALL MDSTAT (NERR, MUSED)
            IF (NERR.GT.0) THEN
               CALL MDEROR (6)
               STOP ' '
            END IF
            KKK = 0
         END IF
         RETURN

C  SPECIFY ExodusI (X1) or ExodusII (X2) database format
      ELSE IF ((CIN(ICOM)(1:1) .EQ. 'X') .OR.
     &        (CIN(ICOM)(1:1) .EQ. 'x')) THEN
         if (cin(icom)(2:2) .eq. '2') then
            exodusII = .TRUE.
            call mesage ('Writing EXODUSII Format')
         else if (cin(icom)(2:2) .eq. '1') then
            exodusII = .FALSE.
            call mesage ('Writing EXODUSI/GENESIS Format')
         end if
         ICOM = ICOM + 1

C  ENTER THE MESH GRAPHICS OPTION

      ELSE IF ((CIN(ICOM)(1:1) .EQ. 'G') .OR.
     &   (CIN(ICOM)(1:1) .EQ. 'g')) THEN
         ICOM = ICOM + 1
         IF (KKK.LE.0) THEN
            CALL MESAGE (' ')
            CALL MESAGE ('****************************************')
            CALL MESAGE ('*    NO MESH HAS BEEN PROCESSED        *')
            CALL MESAGE ('*        NO PLOTTING POSSIBLE          *')
            CALL MESAGE ('****************************************')
            CALL MESAGE (' ')
         ELSE
            CALL GMESH (NPNODE, NPELEM, MXNFLG, MXSFLG, NPNBC, NPSBC,
     &         MAXKXN, MR, NPREGN, MCOM, ICOM, JCOM, CIN, RIN, IIN, KIN,
     &         NNN, KKK, NUMMAT, NNXK, IA(K(1)), IA(K(2)), IA(K(4)),
     &         IA(K(5)), IA(K(7)), IA(K(10)), IA(K(11)), IA(K(12)),
     &         IA(K(13)), A(K(14)), A(K(15)), IA(K(16)),
     &         IA(K(17)), IA(K(18)), IA(K(19)), A(K(22)),
     &         IA(K(23)), A(K(25)), A(K(26)), NBCNOD, NNLIST,
     &         NBCSID, NVLIST, TITLE, IDUMP, AXIS, AREACG, LABE, LABO,
     &         LABN, LABNB, LABSB, LABM, LABW, IDEV, ALPHA, DEV1, EIGHT,
     &         NINE, VAXVMS, VERSN, WROTE, TIME1, HARDPL, BATCH)
         END IF

C  TOGGLE OPTIMIZATION

      ELSE IF ((CIN(ICOM)(1:1) .EQ. 'O') .OR.
     &   (CIN(ICOM)(1:1) .EQ. 'o')) THEN
         ICOM = ICOM + 1
         IF (OPTIM) THEN
            OPTIM = .FALSE.
            CALL MESAGE (' ')
            CALL MESAGE ('BANDWIDTH OPTIMIZATION - DISABLED')
         ELSE
            OPTIM = .TRUE.
            CALL MESAGE (' ')
            CALL MESAGE ('BANDWIDTH OPTIMIZATION - ENABLED')
         END IF

C  TOGGLE THREE NODE BAR ELEMENTS

      ELSE IF ((CIN(ICOM)(1:1) .EQ. 'T') .OR.
     &   (CIN(ICOM)(1:1) .EQ. 't')) THEN
         ICOM = ICOM + 1
         IF (THREE) THEN
            THREE = .FALSE.
            CALL MESAGE (' ')
            CALL MESAGE ('THREE NODE BAR GENERATION - DISABLED')
         ELSE
            THREE = .TRUE.
            CALL MESAGE (' ')
            CALL MESAGE ('THREE NODE BAR GENERATION - ENABLED')
         END IF
         KKK = 0

C  TOGGLE EIGHT NODE ELEMENTS

      ELSE IF ((CIN(ICOM)(1:2) .EQ. 'EI') .OR.
     &   (CIN(ICOM)(1:2) .EQ. 'ei')) THEN
         ICOM = ICOM + 1
         IF (EIGHT) THEN
            EIGHT = .FALSE.
            CALL MESAGE (' ')
            CALL MESAGE ('EIGHT NODE QUAD GENERATION - DISABLED')
         ELSE
            EIGHT = .TRUE.
            NINE = .FALSE.
            CALL MESAGE (' ')
            CALL MESAGE ('EIGHT NODE QUAD GENERATION - ENABLED')
         END IF
         KKK = 0

C  TOGGLE NINE NODE ELEMENT GENERATION

      ELSE IF ((CIN(ICOM)(1:2) .EQ. 'NI') .OR.
     &   (CIN(ICOM)(1:2) .EQ. 'ni')) THEN
         ICOM = ICOM + 1
         IF (NINE) THEN
            NINE = .FALSE.
            CALL MESAGE (' ')
            CALL MESAGE ('NINE NODE QUAD GENERATION - DISABLED')
         ELSE
            NINE = .TRUE.
            EIGHT = .FALSE.
            CALL MESAGE (' ')
            CALL MESAGE ('NINE NODE QUAD GENERATION - ENABLED')
         END IF
         KKK = 0

C  EXIT OPTION - EXITS FASTQ

      ELSE IF ((CIN(ICOM)(1:2) .EQ. 'EX') .OR.
     &   (CIN(ICOM)(1:2) .EQ. 'ex')) THEN
         CALL STRLNG (CIN(ICOM), LEN)
         IF (LEN .GT. 1) THEN
            IF ( (CIN(ICOM)(2:2) .EQ. 'X') .OR.
     &         (CIN(ICOM)(2:2) .EQ. 'x')) THEN
               ICOM = ICOM + 1
               CALL FEXIT (WROTE, MCOM, ICOM, JCOM, CIN, IIN, RIN, KIN,
     &            TIME1, BATCH, VERSN)
            ELSE
               ICOM = ICOM + 1
               CALL HELP_FQ(12)
            ENDIF
         ELSE
            ICOM = ICOM + 1
            CALL FEXIT (WROTE, MCOM, ICOM, JCOM, CIN, IIN, RIN, KIN,
     &         TIME1, BATCH, VERSN)
         ENDIF
         GOTO 100

C  ENTER LINE INTERVALS

      ELSE IF ((CIN(ICOM)(1:1) .EQ. 'I') .OR.
     &   (CIN(ICOM)(1:1) .EQ. 'i')) THEN
         ICOM = ICOM + 1
         IF (ICOM.GT.JCOM) THEN
            CALL MESAGE ('ENTER LINE INTERVALS IN THE FOLLOWING '//
     &         'FORMAT:')
            CALL MESAGE ('[ LINE NO. (OR NEG SIDE NO.),  INTERVALS ]')
            CALL MESAGE ('HIT RETURN TO END INPUT')
         END IF
  110    CONTINUE
         IF (ICOM.GT.JCOM) THEN
            CALL FREFLD (IZ, IZ, '>', MCOM, IOSTAT, JCOM, KIN, CIN, IIN,
     &         RIN)
            ICOM = 1
         END IF
         CALL GETI12 (MCOM, ICOM, JCOM, CIN, IIN, KIN, I1, I2, IFOUND)
         IF (IFOUND.GT.0) THEN
            III(1) = I1
            CALL ININTR (ML, MS, 1, I2, III(1), N(19), N(20), NINT,
     &         NLPS, IFLINE, ILLIST, LINKL, LINKS, ADDLNK)
            GOTO 110
         END IF

C  SPAWN A PROCESS

      ELSE IF ((CIN(ICOM)(1:2) .EQ. 'SP') .OR.
     &   (CIN(ICOM)(1:2) .EQ. 'sp')) THEN
         ICOM = ICOM + 1
         CALL SPAWN (VAXVMS)

C  ENTER A NEW SIZE FOR A REGION

      ELSE IF ((CIN(ICOM)(1:2)  .EQ.  'SI') .OR.
     &   (CIN(ICOM)(1:2)  .EQ.  'si')) THEN
         ICOM = ICOM + 1
         CALL MESAGE ('NOTE: ENTER A DEFAULT SIZE BY SPECIFYING')
         CALL MESAGE ('      A SIZE WITH NO REGIONS.')
         CALL MESAGE ('ENTER REGION SIZE DATA IN THE FOLLOWING FORMAT:')
         CALL MESAGE ('[ SIZE, REGION 1, REGION 2, ..., REGION N ]')
         CALL MESAGE ('HIT RETURN TO END INPUT')
         ICOM = JCOM + 1
  120    CONTINUE
         CALL FREFLD (IZ, IZ, '>', MCOM, IOSTAT, IFOUND, KIN, CIN, IIN,
     &      RIN)
         IF (IFOUND .GT. 0) THEN
            IF (IFOUND .LT. 2) THEN
               DEFSIZ = RIN(1)
            ELSE
               ADDLNK = .FALSE.
               DO 130 IRSZ = 2, IFOUND
                  CALL LTSORT(MR, LINKR, IIN(IRSZ), JJ, ADDLNK)
                  IF (JJ .GE. 0) THEN
                     RSIZE(JJ) = AMAX1(RIN(1), 0.)
                  ELSE
                     WRITE(*, 10000)IIN(IRSZ)
                  END IF
  130          CONTINUE
            END IF
            GO TO 120
         END IF

C  GENERATE THE MESH

      ELSE IF ((CIN(ICOM)(1:1) .EQ. 'P') .OR.
     &   (CIN(ICOM)(1:1) .EQ. 'p') .OR.
     &   (CIN(ICOM)(1:1) .EQ. 'S') .OR.
     &   (CIN(ICOM)(1:1) .EQ. 's')) THEN
         DO 140 I = 1, 2
            IF (N(I).LE.0) THEN
               CALL MESAGE ('***************************************')
               IF (I .EQ. 1) THEN
                  CALL MESAGE
     &               ('*    NO POINT CARDS IN DATABASE       *')
               ELSE
                  CALL MESAGE
     &               ('*     NO LINE CARDS IN DATABASE       *')
               END IF
               CALL MESAGE ('*     NO MESH GENERATION POSSIBLE     *')
               CALL MESAGE ('***************************************')
               ICOM = ICOM + 1
               GOTO 100
            END IF
  140    CONTINUE
         IF ((CIN(ICOM)(1:1) .EQ. 'S') .OR.
     &      (CIN(ICOM)(1:1) .EQ. 's')) THEN
            STEP = .TRUE.
         ELSE
            STEP = .FALSE.
         END IF
         ICOM = ICOM + 1

C  OPEN THE TEMPORARY FILE

         IUNIT = 99
         OPEN (UNIT = IUNIT, STATUS = 'scratch', FORM = 'unformatted',
     &      ACCESS = 'sequential')
         REWIND IUNIT

C  GENERATE THE MESH

         IF (NPREGN.GT.0) THEN
            CALL MDDEL ('IPART')
            CALL MDDEL ('LSTNBC')
            CALL MDDEL ('LSTSBC')
            CALL MDDEL ('NNFLG')
            CALL MDDEL ('NNPTR')
            CALL MDDEL ('NNLEN')
            CALL MDDEL ('NSFLG')
            CALL MDDEL ('NSPTR')
            CALL MDDEL ('NSLEN')
            CALL MDDEL ('NVPTR')
            CALL MDDEL ('NVLEN')
            CALL MDDEL ('NSIDEN')
            CALL MDDEL ('NUID')
            CALL MDDEL ('XN')
            CALL MDDEL ('YN')
            CALL MDDEL ('NXK')
            CALL MDDEL ('MAT')
            CALL MDDEL ('KXN')
            CALL MDDEL ('LIST')
            CALL MDDEL ('LA')
            CALL MDDEL ('LB')
            CALL MDDEL ('CENTK')
            CALL MDDEL ('MATMAP')
            CALL MDDEL ('LISTN')
            CALL MDDEL ('WTNODE')
            CALL MDDEL ('WTSIDE')
            CALL MDDEL ('WTHOLD')
            CALL MDDEL ('IHERE')
            CALL MDDEL ('ILIST')
            CALL MDDEL ('XLIST')
            IF (.NOT. REMESH) THEN
               CALL MDDEL ('AMESUR')
               CALL MDDEL ('XNOLD')
               CALL MDDEL ('YNOLD')
               CALL MDDEL ('NXKOLD')
               CALL MDDEL ('MMPOLD')
               CALL MDDEL ('LINKEG')
               CALL MDDEL ('LISTEG')
               CALL MDDEL ('BMESUR')
               CALL MDDEL ('CMESUR')
               CALL MDDEL ('DMESUR')
            END IF
            CALL MDSTAT (NERR, MUSED)
            IF (NERR.GT.0) THEN
               CALL MDEROR (6)
               STOP ' '
            END IF
            NPREGN = 0

C  SET UP THE ARRAYS FOR ADAPTIVE REMESHING

         END IF
         IF (.NOT. REMESH) THEN
            CALL MDRSRV ('AMESUR', K(31), 1)
            CALL MDRSRV ('XNOLD',  K(32), 1)
            CALL MDRSRV ('YNOLD',  K(33), 1)
            CALL MDRSRV ('NXKOLD', K(34), 4)
            CALL MDRSRV ('MMPOLD', K(35), 3)
            CALL MDRSRV ('LINKEG', K(36), 2)
            CALL MDRSRV ('LISTEG', K(37), 2)
            CALL MDRSRV ('BMESUR', K(38), 1)
            CALL MDRSRV ('CMESUR', K(39), 1)
            CALL MDRSRV ('DMESUR', K(40), 1)
            NPROLD = 1
            NPNOLD = 1
            NPEOLD = 1
            NNXK = 1
            CALL MDSTAT (NERR, MUSED)
            IF (NERR.GT.0) THEN
               CALL MDEROR (6)
               STOP ' '
            END IF
         END IF

         LGROUP = .FALSE.
         DO 150 I = 1, N(7)
            IF (IRGFLG(I) .GE. 1) THEN
               LGROUP = .TRUE.
               GO TO 160
            END IF
  150    CONTINUE
  160    CONTINUE
         CALL QMESH (A, IA, MP, ML, MS, MR, MSC, MCOM, ICOM, JCOM, CIN,
     &      RIN, IIN, KIN, IUNIT, IDUMP, N, IPOINT, COOR, IPBOUN,
     &      ILINE, LTYPE, NINT, FACTOR, LCON, ILBOUN, ISBOUN, ISIDE,
     &      NLPS, IFLINE, ILLIST, IBARST, JMAT, JCENT, NLPB, JFLINE,
     &      JLLIST, IREGN, IMAT, NSPR, IFSIDE, ISLIST, IRPB, IPBF,
     &      NPPF, IFPB, LISTPB, ILBF, NLPF, IFLB, LISTLB, ISBF, NSPF,
     &      IFSB, LISTSB, LINKP, LINKL, LINKS, LINKB, LINKR, LINKSC,
     &      LINKPB, LINKLB, LINKSB, RSIZE, IFHOLE, NHPR, IHLIST,
     &      IRGFLG, ISCHM, SCHEME, DEFSCH, DEFSIZ, NPREGN, NPNBC, NPSBC,
     &      NPNODE, NPELEM, MAXKXN, STEP, DEV1, THREE, EIGHT, NINE,
     &      LGROUP, BATCH, A(K(31)), A(K(32)), A(K(33)), A(K(34)),
     &      A(K(35)), A(K(36)), A(K(37)), A(K(38)), MLINK, NPROLD,
     &      NPNOLD, NPEOLD, NNXK, REMESH, REXMIN, REXMAX, REYMIN,
     &      REYMAX, IDIVIS, SIZMIN, EMAX, EMIN)

         IF (REMESH) REMESH = .FALSE.
         IF (NPREGN.GT.0) THEN

C  SET UP THE NECESSARY DIMENSIONING FOR NUMBERING

C  A(K(1))  =  IPART   =  ARRAY OF BEGINNING/ENDING ELEMENT NUMBERS/REGION
C  A(K(2))  =  LSTNBC  =  LIST OF NODAL BOUNDARY CONDITIONS
C                      (REORDERED TO NODES)
C  A(K(3))  =  LSTSBC  =  LIST OF SIDE BOUNDARY CONDITIONS
C                      (REORDERED TO NELEMS)
C  A(K(4))  =  NNFLG   =  LIST OF NODAL FLAGS
C  A(K(5))  =  NNPTR   =  POINTERS INTO THE NODES LIST FOR EACH NODE FLAG
C  A(K(6))  =  NNLEN   =  NUMBER OF NODES IN THE LIST FOR EACH NODE FLAG
C  A(K(7))  =  NSFLG   =  LIST OF SIDE FLAGS
C  A(K(8))  =  NSPTR   =  POINTERS INTO THE SIDES LIST FOR EACH SIDE FLAG
C  A(K(9))  =  NSLEN   =  NUMBER OF SIDES IN THE LIST FOR EACH SIDE FLAG
C  A(K(10)) =  NVPTR   =  POINTERS INTO THE NSIDEN LIST FOR EACH SIDE FLAG
C  A(K(11)) =  NVLEN   =  NUMBER OF NODES IN THE NSIDEN LIST FOR EACH
C                     SIDE FLAG
C  A(K(12)) =  NSIDEN  =  LIST OF SIDE NODES ASSOCIATED WITH THE SIDE LIST
C  A(K(13)) =  NUID    =  NODE UNIQUE IDENTIFIER ARRAY
C                     (LATER - MAPDXG ARRAY)
C  A(K(14)) =  XN      =  X COORDINATE OF THE NODES
C  A(K(15)) =  YN      =  Y COORDINATE OF THE NODES
C  A(K(16)) =  NXK     =  NODES PER ELEMENT (CONNECTIVITY) ARRAY
C  A(K(17)) =  MAT     =  MATERIAL NUMBER FOR EACH ELEMENT
C  A(K(18)) =  KXN     =  ELEMENTS ATTACHED TO EACH NODE
C                     (LATER - LOOKUP TABLE)
C  A(K(19)) =  LIST    =  WORKING ARRAY FOR NODE NUMBERING
C                     (LATER - MAPGXD ARRAY)
C  A(K(20)) =  LA      =  WORKING ARRAY FOR NODE NUMBERING
C  A(K(21)) =  LB      =  WORKING ARRAY FOR NODE NUMBERING
C  A(K(22)) =  CENTK   =  ARRAY CONTAINING X, Y LOCATION OF
C                           ELEMENT CENTER
C  A(K(23)) =  MATMAP  =  ARRAY OF BEGIN/END ELEMENT NUMBERS/REGION IN
C                     MAPGXD
C  A(K(24)) =  LISTN   =  LIST FOR RENUMBERING THE NODES FOR
C                     BANDWIDTH OPTIMIZATION
C  A(K(25)) =  WTNODE  =  NODAL BOUNDARY FLAG WEIGHTING FACTOR ARRAY
C  A(K(26)) =  WTSIDE  =  ELEMENT SIDE BOUNDARY FLAG WEIGHTING
C                           FACTOR ARRAY
C  A(K(27)) =  WTHOLD  =  TEMPORARY ARRAY USED FOR MIDSIDE NODE
C                           PROCESSING
C  A(K(28)) =  IHERE   =  A WORK ARRAY FOR SORTING BOUNDARY FLAGS
C  A(K(29)) =  ILIST   =  LINE LIST FOR WEIGHTED BOUNDARIES
C  A(K(30)) =  XLIST   =  WORKING LIST FOR WEIGHTED BOUNDARIES
C  A(K(31)) =  AMESUR  =  FIRST ADAPTIVE MESHING VARIABLE
C  A(K(32)) =  XNOLD   =  OLD XN ARRAY USED DURING ADAPTIVE MESHING
C  A(K(33)) =  YNOLD   =  OLD YN ARRAY USED DURING ADAPTIVE MESHING
C  A(K(34)) =  NXKOLD  =  OLD NXK ARRAY USED DURING ADAPTIVE MESHING
C  A(K(35)) =  MMPOLD  =  OLD MATMAP ARRAY USED DURING ADAPTIVE MESHING
C  A(K(36)) =  LINKEG  =  ELEMENT GRID LINK FOR ADAPTIVE MESHING
C  A(K(37)) =  LISTEG  =  ELEMENT GRID LIST FOR ADAPTIVE MESHING
C  A(K(38)) =  BMESUR  =  AMESUR VALUES AVERAGED AT THE NODES
C  A(K(31)) =  CMESUR  =  SECOND ADAPTIVE MESHING VARIABLE
C  A(K(40)) =  DMESUR  =  CMESUR VALUES AVERAGED AT THE NODES

            IF (EIGHT) THEN
               NPNBC = NPNBC*2
               NPSBC = NPSBC*2
               NNXK = 8
            ELSE IF (NINE) THEN
               NPNBC = NPNBC*2
               NPSBC = NPSBC*2
               NNXK = 9
            ELSE
               NNXK = 4
            END IF
            NPWTS = MAX0 (NPNBC, NPSBC)
            MXNFLG = N(11) + N(13) + 1
            MXSFLG = N(15) + 1
            NNUID = MAX0 (NPNODE, NPNBC, NPSBC, NPELEM)
            MXLPS = 2
            DO 170 I = 1, N(3)
               MXLPS = MAX0(NLPS(I) + 1, MXLPS)
  170       CONTINUE
            CALL MDRSRV ('IPART', K(1), 3*NPREGN)
            CALL MDRSRV ('LSTNBC', K(2), NPNBC)
            CALL MDRSRV ('LSTSBC', K(3), NPSBC)
            CALL MDRSRV ('NNFLG', K(4), MXNFLG)
            CALL MDRSRV ('NNPTR', K(5), MXNFLG)
            CALL MDRSRV ('NNLEN', K(6), MXNFLG)
            CALL MDRSRV ('NSFLG', K(7), MXSFLG)
            CALL MDRSRV ('NSPTR', K(8), MXSFLG)
            CALL MDRSRV ('NSLEN', K(9), MXSFLG)
            CALL MDRSRV ('NVPTR', K(10), MXSFLG)
            CALL MDRSRV ('NVLEN', K(11), MXSFLG)
            CALL MDRSRV ('NSIDEN', K(12), NPSBC)
            CALL MDRSRV ('NUID', K(13), NNUID)
            CALL MDRSRV ('XN', K(14), NPNODE)
            CALL MDRSRV ('YN', K(15), NPNODE)
            CALL MDRSRV ('NXK', K(16), NPELEM*NNXK)
            CALL MDRSRV ('MAT', K(17), NPELEM)
C ... The kxn array is used for a work array in renum and needs to hold npsbc items.
            if (npsbc .gt. maxkxn) maxkxn = npsbc
            CALL MDRSRV ('KXN', K(18), MAXKXN*NNXK)
            CALL MDRSRV ('LIST', K(19), NNUID)
            CALL MDRSRV ('LA', K(20), NPNODE)
            CALL MDRSRV ('LB', K(21), NPNODE)
            CALL MDRSRV ('CENTK', K(22), NPELEM*2)
            CALL MDRSRV ('MATMAP', K(23), NPREGN*3)
            CALL MDRSRV ('LISTN', K(24), NNUID)
            CALL MDRSRV ('WTNODE', K(25), NPNBC)
            CALL MDRSRV ('WTSIDE', K(26), NPSBC)
            CALL MDRSRV ('WTHOLD', K(27), NPWTS)
            CALL MDRSRV ('IHERE',  K(28), NNUID)
            CALL MDRSRV ('ILIST',  K(29), MXLPS)
            CALL MDRSRV ('XLIST',  K(30), MXLPS)
            CALL MDSTAT (NERR, MUSED)
            IF (NERR.GT.0) THEN
               CALL MDEROR (6)
               STOP ' '
            END IF

            if (n(5) .gt. 0) then
              isbars = .true.
            else
              isbars = .false.
            end if

            CALL RENUM (NPNODE, NPELEM, MXNFLG, MXSFLG, NPNBC, NPSBC,
     &         NPWTS, NPREGN, MP, ML, MS, MR, MSC, MAXKXN, NNUID, NNXK,
     &         MXLPS, IUNIT, NNN, KKK, N(28), N(2), N(11), N(13),
     &         N(15), IA(K(1)), IA(K(2)), IA(K(3)), IA(K(4)),
     &         IA(K(5)), IA(K(6)), IA(K(7)), IA(K(8)), IA(K(9)),
     &         IA(K(10)), IA(K(11)), IA(K(12)), IA(K(13)),
     &         A(K(14)), A(K(15)), IA(K(16)), IA(K(17)),
     &         IA(K(18)), IA(K(19)), IA(K(20)), IA(K(21)),
     &         IA(K(23)), IA(K(24)), A(K(25)), A(K(26)),
     &         A(K(27)), IA(K(28)), IA(K(29)), A(K(30)), NUMMAT,
     &         NBCNOD, NNLIST, NBCSID, NSLIST, NVLIST, COOR, ILINE,
     &         LTYPE, LCON, ISIDE, NLPS, IFLINE, ILLIST, LINKP, LINKL,
     &         LINKS, LINKR, IMAT, LINKB, JMAT, IPBF, NPPF, IFPB,
     &         LISTPB, IWTPBF, ILBF, NLPF, IFLB, LISTLB, IWTLBF, ISBF,
     &         NSPF, IFSB, LISTSB, IWTSBF, LINKPB, LINKLB, LINKSB,
     &         NUMBER, THREE, EIGHT, NINE, OPTIM, ISBARS)

C  AN ERROR HAS OCCURRED AND THUS THE DUMMY REMESH ARRAYS MUST BE
C  DELETED IF NOT REMESHING

         ELSEIF (.NOT. REMESH) THEN
            CALL MDDEL ('AMESUR')
            CALL MDDEL ('XNOLD')
            CALL MDDEL ('YNOLD')
            CALL MDDEL ('NXKOLD')
            CALL MDDEL ('MMPOLD')
            CALL MDDEL ('LINKEG')
            CALL MDDEL ('LISTEG')
            CALL MDDEL ('BMESUR')
            CALL MDDEL ('CMESUR')
            CALL MDDEL ('DMESUR')
            CALL MDSTAT (NERR, MUSED)
            IF (NERR.GT.0) THEN
               CALL MDEROR (6)
               STOP ' '
            END IF
         END IF

         CLOSE (IUNIT)

C  ENTER LINE FACTORS

      ELSE IF ((CIN(ICOM)(1:1) .EQ. 'F') .OR.
     &   (CIN(ICOM)(1:1) .EQ. 'f')) THEN
         ICOM = ICOM + 1
         IF (ICOM.GT.JCOM) THEN
            CALL MESAGE ('ENTER LINE FACTORS IN THE FOLLOWING FORMAT:')
            CALL MESAGE ('[ LINE NO. (OR NEG. SIDE NO.),  FACTOR ]')
            CALL MESAGE ('HIT RETURN TO END INPUT')
         END IF
  180    CONTINUE
         IF (ICOM.GT.JCOM) THEN
            CALL FREFLD (IZ, IZ, '>', MCOM, IOSTAT, JCOM, KIN, CIN, IIN,
     &         RIN)
            ICOM = 1
         END IF
         CALL GETI1R (MCOM, ICOM, JCOM, CIN, IIN, RIN, KIN, I1, R1,
     &      IFOUND)
         IF (IFOUND.GT.0) THEN
            III(1) = I1
            CALL INFACT (ML, MS, 1, R1, III(1), N(19), N(20), FACTOR,
     &         NLPS, IFLINE, ILLIST, LINKL, LINKS, ADDLNK)
            GOTO 180
         END IF

C  CLEAR OUT ALL THE INTERVALS ASSIGNED TO LINES BY REGION

      ELSE IF ((CIN(ICOM)(1:2) .EQ. 'CI') .OR.
     &   (CIN(ICOM)(1:2) .EQ. 'ci')) THEN
         ICOM = ICOM + 1
         CALL MESAGE ('CLEAR INTERVALS FROM REGIONS FROM <I1> TO <I2>')
         CALL MESAGE ('HIT RETURN TO END INPUT')
  200    CONTINUE
         IF (ICOM.GT.JCOM)THEN
            CALL FREFLD (IZ, IZ, '>', MCOM, IOSTAT, JCOM, KIN, CIN,
     &         IIN, RIN)
            ICOM = 1
         ENDIF
         CALL GETI12 (MCOM, ICOM, JCOM, CIN, IIN, KIN, I1, I2, IFOUND)

         IF (IFOUND .GT. 0) THEN
            IF (I1 .GT. 0) THEN
               CALL CHECK (I1, I2, N (22))

C  REMOVE INTERVALS ON LINES ASSOCIATED WITH THE REGIONS

               DO 230 I = I1, I2
                  CALL LTSORT (MR, LINKR, I, II, ADDLNK)
                  IF (II .GT. 0) THEN
                     DO 220 J = IFSIDE (II), IFSIDE (II) + NSPR (II)-1

C  FIRST REMOVE INTERVALS OF LINES ON SIDE DATA

                        CALL LTSORT (MS, LINKS, ISLIST (J), JJ, ADDLNK)
                        IF ((ISLIST (J) .GT. 0) .AND. (JJ .GT. 0)) THEN
                           DO 210 KKK = IFLINE (JJ), IFLINE (JJ) +
     &                        NLPS (JJ)-1
                              CALL LTSORT (ML, LINKL, ILLIST (KKK), KK,
     &                           ADDLNK)
                              IF (KK .GT. 0) NINT (KK) = 0
  210                      CONTINUE

C  NEXT REMOVE INTERVALS ON LINES ALONE

                        ELSE
                           JJ = IABS (ISLIST (J))
                           CALL LTSORT (ML, LINKL, JJ, KK, ADDLNK)
                           IF (KK.GT.0) NINT (KK) = 0
                        ENDIF
  220                CONTINUE
                  ENDIF
  230          CONTINUE
               GOTO 200
            ENDIF
         ENDIF

C     ADJUST THE MESH

      ELSE IF ((CIN(ICOM)(1:2) .EQ. 'AD') .OR.
     &   (CIN(ICOM)(1:2) .EQ. 'ad')) THEN
         ICOM = ICOM + 1
         IF (KKK.LE.0) THEN
            CALL MESAGE (' ')
            CALL MESAGE ('****************************************')
            CALL MESAGE ('*      NO ELEMENTS IN DATABASE         *')
            CALL MESAGE ('*    NO MESH ADJUSTMENT POSSIBLE       *')
            CALL MESAGE ('****************************************')
            CALL MESAGE (' ')
            GOTO 100
         END IF
         CALL ADJMSH (MS, MR, NPNODE, NPELEM, MXNFLG, MXSFLG, NPREGN,
     &      NPNBC, NPSBC, MCOM, ICOM, JCOM, CIN, RIN, IIN, KIN, NNN,
     &      KKK, NNXK, IA(K(2)), IA(K(3)), IA(K(4)), IA(K(5)), IA(K(6)),
     &      IA(K(7)), IA(K(8)), IA(K(9)), IA(K(10)), IA(K(11)),
     &      IA(K(12)), IA(K(13)), A(K(14)), A(K(15)), IA(K(16)),
     &      IA(K(17)), IA(K(19)), IA(K(23)), A(K(25)), A(K(26)), NBCNOD,
     &      NNLIST, NBCSID, NSLIST, NVLIST, NUMMAT, LINKM, TITLE, ERR,
     &      EIGHT, NINE, VERSN)
         IF (ERR) THEN
            CALL MESAGE (' ')
            CALL MESAGE ('******************************************')
            CALL MESAGE ('*         ERROR ADJUSTING MESH           *')
            CALL MESAGE ('******************************************')
            CALL MESAGE (' ')
         END IF

C     CALCULATE A DISTORTION INDEX FOR THE REGIONS

      ELSE IF (((CIN(ICOM)(1:1) .EQ. 'D') .OR.
     &   (CIN(ICOM)(1:1) .EQ. 'd')) .AND.
     &   (CIN(ICOM)(2:2) .NE. 'N') .AND.
     &   (CIN(ICOM)(2:2) .NE. 'n')) THEN
         ICOM = ICOM + 1
         IF (KKK.LE.0) THEN
            CALL MESAGE (' ')
            CALL MESAGE ('****************************************')
            CALL MESAGE ('*      NO ELEMENTS IN DATABASE         *')
            CALL MESAGE ('*   NO DISTORTION INDEX CALCULATED     *')
            CALL MESAGE ('****************************************')
            CALL MESAGE (' ')
            GOTO 100
         END IF
         CALL RGDSTR (NPNODE, NPELEM, KKK, NNXK, IA(K(14)),
     &      A(K(15)), A(K(16)) )

C     Write out the mesh data into the genesis or exodusII data base
      ELSE IF ((CIN(ICOM)(1:1) .EQ. 'W') .OR.
     &         (CIN(ICOM)(1:1) .EQ. 'w')) THEN
         ICOM = ICOM + 1
         IF (KKK.LE.0) THEN
            CALL MESAGE (' ')
            CALL MESAGE ('****************************************')
            CALL MESAGE ('*       NO ELEMENTS IN DATABASE        *')
            CALL MESAGE ('*  NO EXODUSII FILE WRITING POSSIBLE   *')
            CALL MESAGE ('****************************************')
            CALL MESAGE (' ')
            GOTO 100
         END IF
         IUNIT = 9
  240    CONTINUE
         IF (BATCH) THEN
            CALL EXNAME (IUNIT, FNAME, LN)
         ELSE
            IF (ICOM.LE.JCOM) THEN
               FNAME = CIN(ICOM)
               LN = lenstr(FNAME)
               ICOM = ICOM + 1
            ELSE
               CALL INQSTR ('OUTPUT DATABASE FILE NAME: ',
     &            FNAME)
               LN = lenstr(FNAME)
            END IF
         END IF
C ... Create the exodusII file
         if (EXODUSII) THEN
            CMPSIZ = 0
            IOWS   = 0

C ... See if user-specified output word size EXT05
            call exname (-5, hold, llen)
            if (llen .lt. 1) goto 25
            read(hold,'(i1)',ERR=25)iows
            goto 26
 25         continue

            call exparm (cdumh, cdums, idum, iows, idum, idum)
 26         continue

C ... One final check to make sure we have a valid iows.
            if (iows .ne. 4 .and. iows .ne. 8) then
              iows = 4
            endif

            iunit = excre(FNAME(:LN), EXCLOB, CMPSIZ, IOWS, IERR)
            if (ierr .lt. 0) then
               call exopts (EXVRBS, ierr)
               call exerr('fastq', 'Error from excre', ierr)
               if (batch) then
                 stop 'Exodus Error'
               else
                 go to 240
               endif
            endif
            CALL WREX2 (MS, MR, NPNODE, NPELEM, MXNFLG, MXSFLG, NPREGN,
     &           NPNBC, NPSBC, IUNIT, NNN, KKK, NNXK, IA(K(2)),
     &           IA(K(3)), IA(K(4)), IA(K(5)), IA(K(6)), IA(K(7)),
     &           IA(K(8)), IA(K(9)), IA(K(10)), IA(K(11)), IA(K(12)),
     &           IA(K(13)), A(K(14)), A(K(15)), IA(K(16)), IA(K(17)),
     &           IA(K(19)), IA(K(23)), A(K(25)), A(K(26)),
     &           NBCNOD, NNLIST, NBCSID, NSLIST, NVLIST, NUMMAT, LINKM,
     &           TITLE, ERR, EIGHT, NINE, VERSN, A, IA, FNAME(:LN))
            IF (ERR) THEN
               IF (BATCH) THEN
                  CALL MESAGE (' ')
                  CALL MESAGE
     &                 ('******************************************')
                  CALL MESAGE
     &                 ('*  ERROR WRITING GENESIS DATABASE FILE   *')
                  CALL MESAGE
     &                 ('*         NO OUTPUT FILE SAVED           *')
                  CALL MESAGE
     &                 ('******************************************')
                  CALL MESAGE (' ')
                  STOP
               END IF
            END IF
            call exclos(iunit, ierr)
         else
            OPEN (UNIT = IUNIT, FILE = FNAME(:LN), STATUS = 'UNKNOWN',
     &           FORM = 'UNFORMATTED', ACCESS = 'SEQUENTIAL', ERR = 240)
            REWIND IUNIT
            CALL WRGENS (MS, MR, NPNODE, NPELEM, MXNFLG, MXSFLG, NPREGN,
     &           NPNBC, NPSBC, IUNIT, NNN, KKK, NNXK, IA(K(2)),
     &           IA(K(3)), IA(K(4)), IA(K(5)), IA(K(6)), IA(K(7)),
     &           IA(K(8)), IA(K(9)), IA(K(10)), IA(K(11)), IA(K(12)),
     &           IA(K(13)), A(K(14)), A(K(15)), IA(K(16)), IA(K(17)),
     &           IA(K(19)), IA(K(23)), A(K(25)), A(K(26)),
     &           NBCNOD, NNLIST, NBCSID, NSLIST, NVLIST, NUMMAT, LINKM,
     &           TITLE, ERR, EIGHT, NINE, VERSN)
            IF (ERR) THEN
               CLOSE (UNIT = IUNIT, STATUS = 'DELETE')
               IF (BATCH) THEN
                  CALL MESAGE (' ')
                  CALL MESAGE
     &                 ('******************************************')
                  CALL MESAGE
     &                 ('*  ERROR WRITING GENESIS DATABASE FILE   *')
                  CALL MESAGE
     &                 ('*         NO OUTPUT FILE SAVED           *')
                  CALL MESAGE
     &                 ('******************************************')
                  CALL MESAGE (' ')
                  STOP
               END IF
            ELSE
               CLOSE (UNIT = IUNIT, STATUS = 'KEEP')
            end if
         end if

C     WRITE OUT THE MESH DATA INTO THE ERROR CODE DATA FORMAT

      ELSE IF ((CIN (ICOM) (1:1) .EQ. 'J') .OR.
     &   (CIN (ICOM) (1:1) .EQ. 'j')) THEN
         ICOM = ICOM + 1
         IF (KKK.LE.0) THEN
            CALL MESAGE (' ')
            CALL MESAGE ('****************************************')
            CALL MESAGE ('*      NO ELEMENTS IN DATABASE         *')
            CALL MESAGE ('*     NO FILE WRITING POSSIBLE        *')
            CALL MESAGE ('****************************************')
            CALL MESAGE (' ')
            GOTO 100
         END IF
         IUNIT = 99
  250    CONTINUE
         IF (ICOM.LE.JCOM) THEN
            FNAME = CIN (ICOM)
            ICOM = ICOM + 1
         ELSE
            CALL INQSTR ('JOE''S ERROR OUTPUT FILE NAME: ', FNAME)
         END IF
         OPEN (UNIT = IUNIT, FILE = FNAME, STATUS = 'NEW', ERR = 250)
         REWIND IUNIT
         CALL WRJERR (MS, MR, NPNODE, NPELEM, MXNFLG, MXSFLG, NPREGN,
     &      NPNBC, NPSBC, IUNIT, NNN, KKK, NNXK, IA(K(2)), IA(K(3)),
     &      IA(K(4)), IA(K(5)), IA(K(6)), IA(K(7)), IA(K(8)),
     &      IA(K(9)), IA(K(10)), IA(K(11)), IA(K(12)), IA(K(13)),
     &      A(K(14)), A(K(15)), IA(K(16)), IA(K(17)), IA(K(19)),
     &      IA(K(23)), NBCNOD, NNLIST, NBCSID, NSLIST, NVLIST, NUMMAT,
     &      LINKM, TITLE, ERR, EIGHT, NINE)
         IF(ERR) THEN
            CLOSE (UNIT = IUNIT, STATUS = 'DELETE')
         ELSE
            CLOSE (UNIT = IUNIT, STATUS = 'KEEP')
         END IF

C     WRITE OUT THE MESH DATA INTO THE ABAQUS DATA FORMAT

      ELSE IF ((CIN (ICOM) (1:1) .EQ. 'A') .OR.
     &   (CIN (ICOM) (1:1) .EQ. 'a')) THEN
         ICOM = ICOM + 1
         IF (KKK.LE.0) THEN
            CALL MESAGE (' ')
            CALL MESAGE ('****************************************')
            CALL MESAGE ('*      NO ELEMENTS IN DATABASE         *')
            CALL MESAGE ('*     NO FILE WRITING POSSIBLE        *')
            CALL MESAGE ('****************************************')
            CALL MESAGE (' ')
            GOTO 100
         END IF
         IUNIT = 99
  260    CONTINUE
         IF (ICOM.LE.JCOM) THEN
            FNAME = CIN (ICOM)
            ICOM = ICOM + 1
         ELSE
            CALL INQSTR ('ABAQUS OUTPUT FILE NAME: ', FNAME)
         END IF
         OPEN (UNIT = IUNIT, FILE = FNAME, STATUS = 'UNKNOWN',
     &        ERR = 260)
         REWIND IUNIT
         CALL WRABQS (MS, MR, NPNODE, NPELEM, MXNFLG, MXSFLG, NPREGN,
     &      NPNBC, NPSBC, IUNIT, NNN, KKK, NNXK, IA(K(2)), IA(K(3)),
     &      IA(K(4)), IA(K(5)), IA(K(6)), IA(K(7)), IA(K(8)),
     &      IA(K(9)), IA(K(10)), IA(K(11)), IA(K(12)), IA(K(13)),
     &      A(K(14)), A(K(15)), IA(K(16)), IA(K(17)), IA(K(19)),
     &      IA(K(23)), NBCNOD, NNLIST, NBCSID, NSLIST, NVLIST, NUMMAT,
     &      LINKM, TITLE, ERR, EIGHT, NINE)
         IF(ERR) THEN
            CLOSE (UNIT = IUNIT, STATUS = 'DELETE')
         ELSE
            CLOSE (UNIT = IUNIT, STATUS = 'KEEP')
         END IF

C     WRITE OUT THE MESH DATA INTO THE NASTRAN DATA FORMAT

      ELSE IF ((CIN(ICOM)(1:1) .EQ. 'N') .OR.
     &   (CIN(ICOM)(1:1) .EQ. 'n') .OR. (CIN(ICOM)(1:2) .EQ. 'DN') .OR.
     &   (CIN(ICOM)(1:1) .EQ. 'DN')) THEN
         ICOM = ICOM + 1
         IF ((CIN(ICOM)(1:1) .EQ. 'N') .OR.
     &      (CIN(ICOM)(1:1) .EQ. 'n')) THEN
            LONG = .TRUE.
         ELSE
            LONG = .FALSE.
         ENDIF
         IF (KKK.LE.0) THEN
            CALL MESAGE (' ')
            CALL MESAGE ('****************************************')
            CALL MESAGE ('*      NO ELEMENTS IN DATABASE         *')
            CALL MESAGE ('*     NO FILE WRITING POSSIBLE        *')
            CALL MESAGE ('****************************************')
            CALL MESAGE (' ')
            GOTO 100
         END IF
         IUNIT = 99
  270    CONTINUE
         IF (ICOM.LE.JCOM) THEN
            FNAME = CIN(ICOM)
            ICOM = ICOM + 1
         ELSE
            CALL INQSTR ('NASTRAN OUTPUT FILE NAME: ', FNAME)
         END IF
         OPEN (UNIT = IUNIT, FILE = FNAME, STATUS = 'UNKNOWN',
     &        ERR = 270)
         REWIND IUNIT
         CALL WRNAST (MS, MR, NPNODE, NPELEM, MXNFLG, MXSFLG, NPREGN,
     &      NPNBC, NPSBC, IUNIT, NNN, KKK, NNXK, IA(K(2)), IA(K(3)),
     &      IA(K(4)), IA(K(5)), IA(K(6)), IA(K(7)), IA(K(8)),
     &      IA(K(9)), IA(K(10)), IA(K(11)), IA(K(12)), IA(K(13)),
     &      A(K(14)), A(K(15)), IA(K(16)), IA(K(17)), IA(K(19)),
     &      IA(K(23)), NBCNOD, NNLIST, NBCSID, NSLIST, NVLIST, NUMMAT,
     &      LINKM, TITLE, ERR, EIGHT, NINE, LONG)
         IF (ERR) THEN
            CLOSE (UNIT = IUNIT, STATUS = 'DELETE')
         ELSE
            CLOSE (UNIT = IUNIT, STATUS = 'KEEP')
         END IF
      ELSE
         ICOM = ICOM + 1
         CALL HELP_FQ (12)
      END IF
      GOTO 100
<<<<<<< HEAD
C
=======

>>>>>>> 4103bf6c
10000 FORMAT (' REGION NO:', I5, ' IS NOT IN THE DATABASE', /,
     &   ' THUS NO SIZE CAN BE ENTERED')

      END<|MERGE_RESOLUTION|>--- conflicted
+++ resolved
@@ -1,46 +1,9 @@
-<<<<<<< HEAD
-C    Copyright(C) 2014-2017 National Technology & Engineering Solutions of
-C    Sandia, LLC (NTESS).  Under the terms of Contract DE-NA0003525 with
-C    NTESS, the U.S. Government retains certain rights in this software.
-C
-C    Redistribution and use in source and binary forms, with or without
-C    modification, are permitted provided that the following conditions are
-C    met:
-C
-C    * Redistributions of source code must retain the above copyright
-C       notice, this list of conditions and the following disclaimer.
-C
-C    * Redistributions in binary form must reproduce the above
-C      copyright notice, this list of conditions and the following
-C      disclaimer in the documentation and/or other materials provided
-C      with the distribution.
-C
-C    * Neither the name of NTESS nor the names of its
-C      contributors may be used to endorse or promote products derived
-C      from this software without specific prior written permission.
-C
-C    THIS SOFTWARE IS PROVIDED BY THE COPYRIGHT HOLDERS AND CONTRIBUTORS
-C    "AS IS" AND ANY EXPRESS OR IMPLIED WARRANTIES, INCLUDING, BUT NOT
-C    LIMITED TO, THE IMPLIED WARRANTIES OF MERCHANTABILITY AND FITNESS FOR
-C    A PARTICULAR PURPOSE ARE DISCLAIMED. IN NO EVENT SHALL THE COPYRIGHT
-C    OWNER OR CONTRIBUTORS BE LIABLE FOR ANY DIRECT, INDIRECT, INCIDENTAL,
-C    SPECIAL, EXEMPLARY, OR CONSEQUENTIAL DAMAGES (INCLUDING, BUT NOT
-C    LIMITED TO, PROCUREMENT OF SUBSTITUTE GOODS OR SERVICES; LOSS OF USE,
-C    DATA, OR PROFITS; OR BUSINESS INTERRUPTION) HOWEVER CAUSED AND ON ANY
-C    THEORY OF LIABILITY, WHETHER IN CONTRACT, STRICT LIABILITY, OR TORT
-C    (INCLUDING NEGLIGENCE OR OTHERWISE) ARISING IN ANY WAY OUT OF THE USE
-C    OF THIS SOFTWARE, EVEN IF ADVISED OF THE POSSIBILITY OF SUCH DAMAGE.
-C
-
-C $Id: mesh.f,v 1.15 2005/06/23 20:18:44 gdsjaar Exp $
-=======
 C    Copyright(C) 1999-2020 National Technology & Engineering Solutions
 C    of Sandia, LLC (NTESS).  Under the terms of Contract DE-NA0003525 with
 C    NTESS, the U.S. Government retains certain rights in this software.
 C
 C    See packages/seacas/LICENSE for details
 
->>>>>>> 4103bf6c
       SUBROUTINE MESH (A, IA, MP, ML, MS, MR, MSC, MA, MCOM, ICOM, JCOM,
      &   CIN, RIN, IIN, KIN, IDUMP, N, IPOINT, COOR, IPBOUN, ILINE,
      &   LTYPE, NINT, FACTOR, LCON, ILBOUN, ISBOUN, ISIDE, NLPS, IFLINE,
@@ -115,11 +78,7 @@
       CHARACTER*72 SCHEME, DEFSCH, TITLE, DEV1*3, CIN(MCOM)
       CHARACTER*2048 FNAME
       CHARACTER*80 NUMBER, HOLD, VERSN*10
-<<<<<<< HEAD
-C
-=======
-
->>>>>>> 4103bf6c
+
       LOGICAL OPTIM, STEP, ERR, ALPHA, THREE, EIGHT, NINE
       LOGICAL AXIS, AREACG, LABE, LABO, LABN, LABNB, LABSB, LABM, LABW
       LOGICAL ADDLNK, BATCH, VAXVMS, WROTE, HARDPL, LGROUP
@@ -1045,11 +1004,7 @@
          CALL HELP_FQ (12)
       END IF
       GOTO 100
-<<<<<<< HEAD
-C
-=======
-
->>>>>>> 4103bf6c
+
 10000 FORMAT (' REGION NO:', I5, ' IS NOT IN THE DATABASE', /,
      &   ' THUS NO SIZE CAN BE ENTERED')
 
