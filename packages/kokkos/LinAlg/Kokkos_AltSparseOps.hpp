//@HEADER
// ************************************************************************
//
//          Kokkos: Node API and Parallel Node Kernels
//              Copyright (2008) Sandia Corporation
//
// Under the terms of Contract DE-AC04-94AL85000 with Sandia Corporation,
// the U.S. Government retains certain rights in this software.
//
// Redistribution and use in source and binary forms, with or without
// modification, are permitted provided that the following conditions are
// met:
//
// 1. Redistributions of source code must retain the above copyright
// notice, this list of conditions and the following disclaimer.
//
// 2. Redistributions in binary form must reproduce the above copyright
// notice, this list of conditions and the following disclaimer in the
// documentation and/or other materials provided with the distribution.
//
// 3. Neither the name of the Corporation nor the names of the
// contributors may be used to endorse or promote products derived from
// this software without specific prior written permission.
//
// THIS SOFTWARE IS PROVIDED BY SANDIA CORPORATION "AS IS" AND ANY
// EXPRESS OR IMPLIED WARRANTIES, INCLUDING, BUT NOT LIMITED TO, THE
// IMPLIED WARRANTIES OF MERCHANTABILITY AND FITNESS FOR A PARTICULAR
// PURPOSE ARE DISCLAIMED. IN NO EVENT SHALL SANDIA CORPORATION OR THE
// CONTRIBUTORS BE LIABLE FOR ANY DIRECT, INDIRECT, INCIDENTAL, SPECIAL,
// EXEMPLARY, OR CONSEQUENTIAL DAMAGES (INCLUDING, BUT NOT LIMITED TO,
// PROCUREMENT OF SUBSTITUTE GOODS OR SERVICES; LOSS OF USE, DATA, OR
// PROFITS; OR BUSINESS INTERRUPTION) HOWEVER CAUSED AND ON ANY THEORY OF
// LIABILITY, WHETHER IN CONTRACT, STRICT LIABILITY, OR TORT (INCLUDING
// NEGLIGENCE OR OTHERWISE) ARISING IN ANY WAY OUT OF THE USE OF THIS
// SOFTWARE, EVEN IF ADVISED OF THE POSSIBILITY OF SUCH DAMAGE.
//
// Questions? Contact Michael A. Heroux (maherou@sandia.gov)
//
// ************************************************************************
//@HEADER

#ifndef __Kokkos_AltSparseOps_hpp
#define __Kokkos_AltSparseOps_hpp

#include <Teuchos_CompileTimeAssert.hpp>
#include <Teuchos_DataAccess.hpp>
#include <Teuchos_Describable.hpp>
#include <Teuchos_StandardParameterEntryValidators.hpp>
#include <iterator>
#include <stdexcept>

#include "Kokkos_ConfigDefs.hpp"
#include "Kokkos_CrsMatrixBase.hpp"
#include "Kokkos_CrsGraphBase.hpp"

#include "Kokkos_MultiVector.hpp"
#include "Kokkos_DefaultArithmetic.hpp"

#include "Kokkos_Raw_SparseMatVec_decl.hpp"
#include "Kokkos_Raw_SparseMatVec_def.hpp"
#include "Kokkos_Raw_SparseTriangularSolve_decl.hpp"
#include "Kokkos_Raw_SparseTriangularSolve_def.hpp"

#ifdef HAVE_KOKKOS_OPENMP
#  include "Kokkos_OpenMPNode.hpp"
#endif // HAVE_KOKKOS_OPENMP
#include "Kokkos_SerialNode.hpp"


namespace Kokkos {

  namespace details {

    /// \class AltSparseOpsDefaultAllocator
    /// \brief Default allocator for AltSparseOps.
    template <class Ordinal, class Node>
    class AltSparseOpsDefaultAllocator {
    public:
<<<<<<< HEAD
      static Teuchos::ArrayRCP<size_t>
      allocRowPtrs (const Teuchos::ArrayView<const size_t>& numEntriesPerRow)
=======
      static Teuchos::ArrayRCP<Ordinal>
      allocRowPtrs (const Teuchos::RCP<Node>& node,
                    const Teuchos::ArrayView<const Ordinal>& numEntriesPerRow)
>>>>>>> a9a0a4df
      {
        (void) node;

        const Ordinal numRows = numEntriesPerRow.size ();

        // Let the ArrayRCP constructor do the allocation.
        Teuchos::ArrayRCP<size_t> ptr (numRows + 1);
        ptr[0] = 0; // We'll fill in the rest of the entries below.

        if (numRows > 0) {
          // Fill in ptr sequentially for now.  We might parallelize
          // this later, though it's still only O(numRows) work.
          // Parallel prefix is only likely to pay off for a large
          // number of threads.
          std::partial_sum (numEntriesPerRow.getRawPtr (),
                            numEntriesPerRow.getRawPtr () + numRows,
                            ptr.getRawPtr () + 1);
        }
        return ptr;
      }

<<<<<<< HEAD
      static Teuchos::ArrayRCP<size_t>
      copyRowPtrs (const Teuchos::ArrayView<const size_t>& rowPtrs)
=======
      static Teuchos::ArrayRCP<Ordinal>
      copyRowPtrs (const Teuchos::RCP<Node>& node,
                   const Teuchos::ArrayView<const Ordinal>& rowPtrs)
>>>>>>> a9a0a4df
      {
        (void) node;

        // Let the ArrayRCP constructor do the allocation.
        Teuchos::ArrayRCP<size_t> ptr (rowPtrs.size ());

        // Copy rowPtrs sequentially for now.  We might parallelize
        // this later, though it's still only O(numRows) work.
        std::copy (rowPtrs.getRawPtr (),
                   rowPtrs.getRawPtr () + rowPtrs.size (),
                   ptr.getRawPtr ());
        return ptr;
      }

      template<class T>
      static Teuchos::ArrayRCP<T>
<<<<<<< HEAD
      allocStorage (const Teuchos::ArrayView<const size_t>& rowPtrs)
=======
      allocStorage (const Teuchos::RCP<Node>& node,
                    const Teuchos::ArrayView<const Ordinal>& rowPtrs)
>>>>>>> a9a0a4df
      {
        (void) node;

        using Teuchos::ArrayRCP;
        using Teuchos::arcp;

        TEUCHOS_TEST_FOR_EXCEPTION(rowPtrs.size() == 0, std::invalid_argument,
          "AltSparseOpsDefaultAllocator::allocStorage: The input rowPtrs array "
          "must have length at least one, but rowPtrs.size() = 0.  (Remember that "
          "rowPtrs must have exactly one more entry than the number of rows in "
          "the matrix.)");

        const Ordinal numRows = rowPtrs.size() - 1;
        const size_t totalNumEntries = rowPtrs[numRows];
        const T zero = Teuchos::ScalarTraits<T>::zero ();

        // Let the ArrayRCP constructor do the allocation.
        ArrayRCP<T> val (totalNumEntries);

        // Initialize the values sequentially.
        std::fill (val.getRawPtr (), val.getRawPtr () + totalNumEntries, zero);
        return val;
      }

      template<class T>
      static Teuchos::ArrayRCP<T>
<<<<<<< HEAD
      copyStorage (const Teuchos::ArrayView<const size_t>& rowPtrs,
=======
      copyStorage (const Teuchos::RCP<Node>& node,
                   const Teuchos::ArrayView<const Ordinal>& rowPtrs,
>>>>>>> a9a0a4df
                   const Teuchos::ArrayView<const T>& inputVals)
      {
        (void) node;

        using Teuchos::ArrayRCP;
        using Teuchos::arcp;

        TEUCHOS_TEST_FOR_EXCEPTION(rowPtrs.size() == 0, std::invalid_argument,
          "AltSparseOpsDefaultAllocator::copyStorage: The input rowPtrs array "
          "must have length at least one, but rowPtrs.size() = 0.  (Remember that "
          "rowPtrs must have exactly one more entry than the number of rows in "
          "the matrix.)");

        const Ordinal numRows = rowPtrs.size() - 1;
        const size_t totalNumEntries = rowPtrs[numRows];

        TEUCHOS_TEST_FOR_EXCEPTION(
          inputVals.size() != totalNumEntries, std::invalid_argument,
          "AltSparseOpsDefaultAllocator::copyStorage: The inputVals array "
          "must have as many entries as the number of entries in the local "
          "sparse matrix, namely " << totalNumEntries << ".");

        // Let the ArrayRCP constructor do the allocation.
        ArrayRCP<T> val (totalNumEntries);

        // Get the raw pointers so that the compiler doesn't have to
        // optimize across the ArrayView inlining.
        const T* const rawInputVals = inputVals.getRawPtr ();
        T* const rawOutputVals = val.getRawPtr ();

        // Copy the values sequentially.
        std::copy (rawInputVals, rawInputVals + totalNumEntries, rawOutputVals);
        return val;
      }
    };


    // Kokkos Kernels for generic first-touch allocation.
    namespace {
      template<class Ordinal, class T>
      class ZeroInitKernel {
      private:
        T* const x_;

      public:
        ZeroInitKernel (T* const x) : x_ (x) {}

        void execute (const Ordinal i) {
          x_[i] = Teuchos::ScalarTraits<T>::zero ();
        }
      };

      template<class Ordinal, class T>
      class CopyKernel {
      private:
        T* const out_;
        const T* const in_;

      public:
        CopyKernel (T* const out, const T* const in) :
          out_ (out), in_ (in)
        {}

        void execute (const Ordinal i) {
          out_[i] = in_[i];
        }
      };

      template<class Ordinal, class T>
      class CsrInitKernel {
      private:
        const Ordinal* const ptr_;
        T* const val_;

      public:
        CsrInitKernel (const Ordinal* const ptr,
                       T* const val) :
          ptr_ (ptr),
          val_ (val)
        {}

        void execute (const Ordinal i) {
          for (Ordinal k = ptr_[i]; k < ptr_[i+1]; ++k) {
            val_[k] = Teuchos::ScalarTraits<T>::zero ();
          }
        }
      };


      template<class Ordinal, class T>
      class CsrCopyKernel {
      private:
        const Ordinal* const ptr_;
        T* const outVal_;
        const T* const inVal_;

      public:
        CsrCopyKernel (const Ordinal* const ptr,
                       T* const outVal,
                       const T* const inVal) :
          ptr_ (ptr),
          outVal_ (outVal),
          inVal_ (inVal)
        {}

        void execute (const Ordinal i) {
          for (Ordinal k = ptr_[i]; k < ptr_[i+1]; ++k) {
            outVal_[k] = inVal_[k];
          }
        }
      };
    } // namespace (anonymous)


    /// \class AltSparseOpsFirstTouchAllocator
    /// \brief Allocator for AltSparseOps, based on first-touch allocation.
    ///
    /// \tparam Ordinal The type for indexing into (local) data.
    /// \tparam Node The Kokkos Node type.
    template <class Ordinal, class Node>
    class AltSparseOpsFirstTouchAllocator {
    public:
<<<<<<< HEAD
      static Teuchos::ArrayRCP<size_t>
      allocRowPtrs (const Teuchos::ArrayView<const size_t>& numEntriesPerRow)
=======
      static Teuchos::ArrayRCP<Ordinal>
      allocRowPtrs (const Teuchos::RCP<Node>& node,
                    const Teuchos::ArrayView<const Ordinal>& numEntriesPerRow)
>>>>>>> a9a0a4df
      {
        using Teuchos::ArrayRCP;
        using Teuchos::arcp;
        const Ordinal numRows = numEntriesPerRow.size ();

        // Allocate raw, since arcp() might initialize in debug mode.
        size_t* const rawPtr = new size_t [numRows + 1];

        // Initialize the row pointers in parallel, using the Kokkos
        // Node.  If the Kokkos Node's parallelization scheme respects
        // first-touch initialization, this should set the proper NUMA
        // affinity, at least at page boundaries.
        typedef ZeroInitKernel<Ordinal, Ordinal> kernel_type;
        node->parallel_for (0, numRows+1, kernel_type (rawPtr));

        // Encapsulate the raw pointer in an (owning) ArrayRCP.
        ArrayRCP<Ordinal> ptr = arcp<Ordinal> (rawPtr, 0, numRows+1, true);

        if (numRows > 0) {
          // Fill in ptr sequentially for now.  We might parallelize
          // this later, though it's still only O(numRows) work.
          // Parallel prefix is only likely to pay off for a large
          // number of threads.
          std::partial_sum (numEntriesPerRow.getRawPtr (),
                            numEntriesPerRow.getRawPtr () + numRows,
                            ptr.getRawPtr () + 1);
        }
        return ptr;
      }

      static Teuchos::ArrayRCP<Ordinal>
      copyRowPtrs (const Teuchos::RCP<Node>& node,
                   const Teuchos::ArrayView<const Ordinal>& rowPtrs)
      {
        using Teuchos::arcp;
        const Ordinal numRows = rowPtrs.size () - 1;

        // Don't force the compiler to inline ArrayView::operator[] in
        // the loop below.
        const Ordinal* const rawRowPtrs = rowPtrs.getRawPtr ();

        // Allocate raw, since arcp() might initialize in debug mode.
        Ordinal* const rawPtr = new Ordinal [numRows + 1];

        // Copy the row pointers in parallel.  If first touch works,
        // this should set the proper affinity at page boundaries.
        typedef CopyKernel<Ordinal, Ordinal> kernel_type;
        node->parallel_for (0, numRows+1, kernel_type (rawPtr, rawRowPtrs));

        // Encapsulate the raw pointer in an (owning) ArrayRCP.
        return arcp<Ordinal> (rawPtr, 0, numRows+1, true);
      }

      template<class T>
      static Teuchos::ArrayRCP<T>
      allocStorage (const Teuchos::RCP<Node>& node,
                    const Teuchos::ArrayView<const Ordinal>& rowPtrs)
      {
        using Teuchos::ArrayRCP;
        using Teuchos::arcp;

        TEUCHOS_TEST_FOR_EXCEPTION(rowPtrs.size() == 0, std::invalid_argument,
          "AltSparseOpsFirstTouchAllocator::allocStorage: The input rowPtrs array "
          "must have length at least one, but rowPtrs.size() = 0.  (Remember that "
          "rowPtrs must have exactly one more entry than the number of rows in "
          "the matrix.)");

        const Ordinal numRows = rowPtrs.size() - 1;
        const Ordinal totalNumEntries = rowPtrs[numRows];
        const T zero = Teuchos::ScalarTraits<T>::zero ();

        // Allocate raw, since arcp() might initialize in debug mode.
        T* const rawVal = new T [totalNumEntries];

        // Get the row pointer so that the compiler doesn't have to
        // optimize the ArrayView.
        const Ordinal* const rawRowPtrs = rowPtrs.getRawPtr ();

        // Initialize the values in parallel.  If first touch works,
        // this should set the proper affinity at page boundaries.  We
        // iterate over the values using the row pointers, so that if
        // the Kokkos Node parallelizes in a reproducible way, it will
        // initialize the values using the same affinity with which
        // the row pointers were initialized.
        CsrInitKernel<Ordinal, T> kernel;
        node->parallel_for (0, numRows, kernel);

        // Encapsulate the raw pointer in an (owning) ArrayRCP.
        return arcp<T> (rawVal, 0, totalNumEntries, true);
      }


      template<class T>
      static Teuchos::ArrayRCP<T>
      copyStorage (const Teuchos::RCP<Node>& node,
                   const Teuchos::ArrayView<const Ordinal>& rowPtrs,
                   const Teuchos::ArrayView<const T>& inputVals)
      {
        using Teuchos::ArrayRCP;
        using Teuchos::arcp;

        TEUCHOS_TEST_FOR_EXCEPTION(rowPtrs.size() == 0, std::invalid_argument,
          "AltSparseOpsFirstTouchAllocator::copyStorage: The input rowPtrs array "
          "must have length at least one, but rowPtrs.size() = 0.  (Remember that "
          "rowPtrs must have exactly one more entry than the number of rows in "
          "the matrix.)");

        const Ordinal numRows = rowPtrs.size() - 1;
        const Ordinal totalNumEntries = rowPtrs[numRows];

        TEUCHOS_TEST_FOR_EXCEPTION(
          inputVals.size() != totalNumEntries, std::invalid_argument,
          "AltSparseOpsFirstTouchAllocator::copyStorage: The inputVals array "
          "must have as many entries as the number of entries in the local "
          "sparse matrix, namely " << totalNumEntries << ".");

        // Allocate raw, since arcp() might initialize in debug mode.
        T* const rawOutputVals = new T [totalNumEntries];

        // Get the raw pointers so that the compiler doesn't have to
        // optimize across the ArrayView inlining.
        const Ordinal* const rawRowPtrs = rowPtrs.getRawPtr ();
        const T* const rawInputVals = inputVals.getRawPtr ();

        // Copy the values in parallel.  If first touch works, this
        // should set the proper affinity at page boundaries.  We
        // iterate over the values using the row pointers, so that if
        // the Kokkos Node parallelizes in a reproducible way, it will
        // initialize the values using the same affinity with which
        // the row pointers were initialized.
        typedef CsrCopyKernel<Ordinal, T> kernel_type;
        kernel_type kernel (rawRowPtrs, rawOutputVals, rawInputVals);
        node->parallel_for (0, numRows, kernel);

        // Encapsulate the raw pointer in an (owning) ArrayRCP.
        return arcp<T> (rawOutputVals, 0, totalNumEntries, true);
      }
    };


#ifdef HAVE_KOKKOS_OPENMP
    // Partial speicalization of AltSparseOpsFirstTouchAllocator for
    // Node=Kokkos::OpenMPNode.  This just uses OpenMP pragmas
    // directly, avoiding any possible overhead of going through the
    // Kokkos Node instance.
    template <class Ordinal>
    class AltSparseOpsFirstTouchAllocator<Ordinal, OpenMPNode> {
    public:
      static Teuchos::ArrayRCP<Ordinal>
      allocRowPtrs (const Teuchos::RCP<OpenMPNode>& node,
                    const Teuchos::ArrayView<const Ordinal>& numEntriesPerRow)
      {
        (void) node;

        using Teuchos::ArrayRCP;
        using Teuchos::arcp;
        const Ordinal numRows = numEntriesPerRow.size ();

        // Allocate raw, since arcp() might initialize in debug mode.
        Ordinal* const rawPtr = new Ordinal [numRows + 1];

        // Initialize the row pointers in parallel.  If the operating
        // system respects first-touch initialization, this should set
        // the proper NUMA affinity, at least at page boundaries.  We
        // don't rely on the Kokkos Node for parallelization; instead,
        // we use OpenMP, since that's what our kernels use.  If
        // you're building without OpenMP support, the compiler will
        // simply ignore this pragma.
        #pragma omp parallel for
        for (Ordinal i = 0; i < numRows+1; ++i) {
          rawPtr[i] = 0;
        }
        // Encapsulate the raw pointer in an (owning) ArrayRCP.
        ArrayRCP<size_t> ptr = arcp<size_t> (rawPtr, 0, numRows+1, true);

        if (numRows > 0) {
          // Fill in ptr sequentially for now.  We might parallelize
          // this later, though it's still only O(numRows) work.
          // Parallel prefix is only likely to pay off for a large
          // number of threads.
          std::partial_sum (numEntriesPerRow.getRawPtr (),
                            numEntriesPerRow.getRawPtr () + numRows,
                            ptr.getRawPtr () + 1);
        }
        return ptr;
      }

<<<<<<< HEAD
      static Teuchos::ArrayRCP<size_t>
      copyRowPtrs (const Teuchos::ArrayView<const size_t>& rowPtrs)
=======
      static Teuchos::ArrayRCP<Ordinal>
      copyRowPtrs (const Teuchos::RCP<OpenMPNode>& node,
                   const Teuchos::ArrayView<const Ordinal>& rowPtrs)
>>>>>>> a9a0a4df
      {
        (void) node;

        using Teuchos::arcp;
        const Ordinal numRows = rowPtrs.size () - 1;

        // Don't force the compiler to inline ArrayView::operator[] in
        // the loop below.
        const size_t* const rawRowPtrs = rowPtrs.getRawPtr ();

        // Allocate raw, since arcp() might initialize in debug mode.
        size_t* const rawPtr = new size_t [numRows + 1];

        // Copy the row pointers in parallel.  If first touch works,
        // this should set the proper affinity at page boundaries.  We
        // don't rely on the Kokkos Node for this; instead, we use
        // OpenMP, since that's what our kernels use.  If you're
        // building without OpenMP support, the compiler will simply
        // ignore this pragma.
        #pragma omp parallel for
        for (Ordinal i = 0; i < numRows+1; ++i) {
          rawPtr[i] = rawRowPtrs[i];
        }

        // Encapsulate the raw pointer in an (owning) ArrayRCP.
        return arcp<size_t> (rawPtr, 0, numRows+1, true);
      }

      template<class T>
      static Teuchos::ArrayRCP<T>
<<<<<<< HEAD
      allocStorage (const Teuchos::ArrayView<const size_t>& rowPtrs)
=======
      allocStorage (const Teuchos::RCP<OpenMPNode>& node,
                    const Teuchos::ArrayView<const Ordinal>& rowPtrs)
>>>>>>> a9a0a4df
      {
        (void) node;

        using Teuchos::ArrayRCP;
        using Teuchos::arcp;

        TEUCHOS_TEST_FOR_EXCEPTION(rowPtrs.size() == 0, std::invalid_argument,
          "AltSparseOpsFirstTouchAllocator::allocStorage: The input rowPtrs array "
          "must have length at least one, but rowPtrs.size() = 0.  (Remember that "
          "rowPtrs must have exactly one more entry than the number of rows in "
          "the matrix.)");

        const Ordinal numRows = rowPtrs.size() - 1;
        const size_t totalNumEntries = rowPtrs[numRows];
        const T zero = Teuchos::ScalarTraits<T>::zero ();

        // Allocate raw, since arcp() might initialize in debug mode.
        T* const rawVal = new T [totalNumEntries];

        // Get the row pointer so that the compiler doesn't have to
        // optimize the ArrayView.
        const size_t* const rawRowPtrs = rowPtrs.getRawPtr ();

        // Initialize the values in parallel.  If first touch works,
        // this should set the proper affinity at page boundaries.  We
        // don't rely on the Kokkos Node for this; instead, we use
        // OpenMP, since that's what our kernels use.  We also iterate
        // over the values using the row pointers, so that if OpenMP
        // parallelizes in a reproducible way, it will initialize the
        // values using the same affinity with which the row pointers
        // were initialized.
        //
        // If you're building without OpenMP support, the compiler will
        // simply ignore this pragma.
#pragma omp parallel for
        for (Ordinal i = 0; i < numRows; ++i) {
          for (size_t k = rawRowPtrs[i]; k < rawRowPtrs[i+1]; ++k) {
            rawVal[k] = zero;
          }
        }

        // Encapsulate the raw pointer in an (owning) ArrayRCP.
        return arcp<T> (rawVal, 0, totalNumEntries, true);
      }


      template<class T>
      static Teuchos::ArrayRCP<T>
<<<<<<< HEAD
      copyStorage (const Teuchos::ArrayView<const size_t>& rowPtrs,
=======
      copyStorage (const Teuchos::RCP<Kokkos::OpenMPNode>& node,
                   const Teuchos::ArrayView<const Ordinal>& rowPtrs,
>>>>>>> a9a0a4df
                   const Teuchos::ArrayView<const T>& inputVals)
      {
        (void) node;

        using Teuchos::ArrayRCP;
        using Teuchos::arcp;

        TEUCHOS_TEST_FOR_EXCEPTION(rowPtrs.size() == 0, std::invalid_argument,
          "AltSparseOpsFirstTouchAllocator::copyStorage: The input rowPtrs array "
          "must have length at least one, but rowPtrs.size() = 0.  (Remember that "
          "rowPtrs must have exactly one more entry than the number of rows in "
          "the matrix.)");

        const Ordinal numRows = rowPtrs.size() - 1;
        const size_t totalNumEntries = rowPtrs[numRows];

        TEUCHOS_TEST_FOR_EXCEPTION(
          inputVals.size() != totalNumEntries, std::invalid_argument,
          "AltSparseOpsFirstTouchAllocator::copyStorage: The inputVals array "
          "must have as many entries as the number of entries in the local "
          "sparse matrix, namely " << totalNumEntries << ".");

        // Allocate raw, since arcp() might initialize in debug mode.
        T* const rawOutputVals = new T [totalNumEntries];

        // Get the raw pointers so that the compiler doesn't have to
        // optimize across the ArrayView inlining.
        const size_t* const rawRowPtrs = rowPtrs.getRawPtr ();
        const T* const rawInputVals = inputVals.getRawPtr ();

        // Copy the values in parallel.  If first touch works, this
        // should set the proper affinity at page boundaries.  We
        // don't rely on the Kokkos Node for this; instead, we use
        // OpenMP, since that's what our kernels use.  We also iterate
        // over the values using the row pointers, so that if OpenMP
        // parallelizes in a reproducible way, it will initialize the
        // values using the same affinity with which the row pointers
        // were initialized.
        //
        // If you're building without OpenMP support, the compiler will
        // simply ignore this pragma.
#pragma omp parallel for
        for (Ordinal i = 0; i < numRows; ++i) {
          for (size_t k = rawRowPtrs[i]; k < rawRowPtrs[i+1]; ++k) {
            rawOutputVals[k] = rawInputVals[k];
          }
        }

        // Encapsulate the raw pointer in an (owning) ArrayRCP.
        return arcp<T> (rawOutputVals, 0, totalNumEntries, true);
      }
    };
#endif // HAVE_KOKKOS_OPENMP

  } // namespace details

  /// \class AltCrsGraph
  /// \brief Local sparse graph in compressed sparse row format;
  ///   suitable for host-based Kokkos Nodes.
  template <class Ordinal,class Node>
  class AltCrsGraph {
  public:
    typedef Ordinal ordinal_type;
    typedef Node node_type;

    AltCrsGraph (Ordinal numRows, Ordinal numCols,
                 const Teuchos::RCP<Node>& node,
                 const Teuchos::RCP<Teuchos::ParameterList>& params);

    Teuchos::RCP<Node> getNode() const {
      return node_;
    }

    Ordinal getNumRows () const {
      return numRows_;
    }

    Ordinal getNumCols () const {
      return numCols_;
    }

    Teuchos::ArrayRCP<const size_t> getPointers() const {
      return ptr_;
    }

    Teuchos::ArrayRCP<const Ordinal> getIndices() const {
      return ind_;
    }

    bool isInitialized() const {
      return isInitialized_;
    }

    /// \brief Whether the graph is empty.
    ///
    /// "Empty" means either that the graph has no rows (the number of
    /// rows is zero), or that the graph has no stored entries.
    bool isEmpty() const {
      return isEmpty_;
    }

    /// \brief Whether the graph has empty rows.
    ///
    /// An empty graph (see isEmpty()) trivially has empty rows.
    /// Otherwise, the graph has empty rows if one or more rows
    /// contains no stored entries.
    bool hasEmptyRows() const {
      return hasEmptyRows_;
    }

    void setStructure (const Teuchos::ArrayRCP<const size_t>& ptr,
                       const Teuchos::ArrayRCP<const Ordinal>& ind);
    void setMatDesc (Teuchos::EUplo uplo, Teuchos::EDiag diag);
    void getMatDesc (Teuchos::EUplo &uplo, Teuchos::EDiag &diag) const;

  private:
    Teuchos::RCP<Node> node_;
    Ordinal numRows_, numCols_;
    //Teuchos::RCP<ParameterList> params_;
    bool isInitialized_;
    bool isEmpty_;
    bool hasEmptyRows_;
    Teuchos::EUplo tri_uplo_;
    Teuchos::EDiag unit_diag_;

    Teuchos::ArrayRCP<const size_t> ptr_;
    Teuchos::ArrayRCP<const Ordinal> ind_;
  };


  /// \class AltCrsMatrix
  /// \brief Local sparse matrix in compressed sparse row format;
  ///   suitable for host-based Kokkos Nodes.
  ///
  /// \note Tied to a particular AltCrsGraph instance that defines the
  ///   structure of the sparse matrix.
  template <class Scalar,
            class Ordinal,
            class Node>
  class AltCrsMatrix {
  public:
    typedef Scalar scalar_type;
    typedef Ordinal ordinal_type;
    typedef Node node_type;
    typedef AltCrsGraph<Ordinal,Node> graph_type;

    AltCrsMatrix (const Teuchos::RCP<const AltCrsGraph<Ordinal,Node> > &graph,
                  const Teuchos::RCP<Teuchos::ParameterList> &params);

    void setValues (const Teuchos::ArrayRCP<const Scalar>& val);

    Teuchos::ArrayRCP<const Scalar> getValues() const {
      return val_;
    }

    bool isInitialized() const {
      return isInitialized_;
    }

  private:
    Teuchos::RCP<const graph_type> graph_;
    Teuchos::ArrayRCP<const Scalar> val_;
    bool isInitialized_;
  };

  template <class Ordinal, class Node>
  AltCrsGraph<Ordinal,Node>::
  AltCrsGraph (Ordinal numRows, Ordinal numCols,
               const Teuchos::RCP<Node> &node,
               const Teuchos::RCP<Teuchos::ParameterList> &params) :
    node_ (node),
    numRows_ (numRows),
    numCols_ (numCols),
    isInitialized_ (false),
    isEmpty_ (numRows == 0), // provisional; a matrix with numRows > 0
                             // may still have zero entries.
    hasEmptyRows_ (true), // provisional
    tri_uplo_ (Teuchos::UNDEF_TRI),
    unit_diag_ (Teuchos::NON_UNIT_DIAG)
  {
    // Make sure that users only specialize for Kokkos Node types that
    // are host Nodes (vs. device Nodes, such as GPU Nodes).
    Teuchos::CompileTimeAssert<Node::isHostNode == false> cta; (void) cta;

    // We don't use params currently.
    (void) params;
  }

  template <class Ordinal, class Node>
  void
  AltCrsGraph<Ordinal,Node>::
  setStructure (const Teuchos::ArrayRCP<const size_t> &ptr,
                const Teuchos::ArrayRCP<const Ordinal> &ind)
  {
    std::string tfecfFuncName("setStructure(ptr,ind)");
    const Ordinal numRows = this->getNumRows();

    // mfh 19 June 2012: The tests expect std::runtime_error rather
    // than the arguably more appropriate std::invalid_argument, so
    // I'll throw std::runtime_error here.  Ditto for the other checks
    // below.
    TEUCHOS_TEST_FOR_EXCEPTION_CLASS_FUNC(
      ptr.is_null (),
      std::runtime_error,
      ": The input array 'ptr' must be nonnull, even for a matrix with zero "
      "rows.");

    TEUCHOS_TEST_FOR_EXCEPTION_CLASS_FUNC(
      (size_t) ptr.size() != (size_t) numRows+1,
      std::runtime_error,
      ": Graph input data are not coherent:\n"
      "-- ptr.size() = " << ptr.size() << " != numRows+1 = "
      << (numRows+1) << ".");

    TEUCHOS_TEST_FOR_EXCEPTION_CLASS_FUNC(
      ptr[0] != 0,
      std::runtime_error,
      ": Graph input data are not coherent:\n"
      "-- ptr[0] = " << ptr[0] << " != 0.");

    TEUCHOS_TEST_FOR_EXCEPTION_CLASS_FUNC(
      (size_t) ind.size() != (size_t) ptr[numRows],
      std::runtime_error,
      ": Graph input data are not coherent:\n"
      "-- ind.size() = " << ind.size() << " != ptr[numRows="
      << numRows << "] = " << ptr[numRows] << ".");

    TEUCHOS_TEST_FOR_EXCEPTION_CLASS_FUNC(
      isInitialized_,
      std::runtime_error,
      ": Graph has already been initialized."
    )

    const size_t numEntries = ptr[numRows];
    if (numRows == 0 || numEntries == 0) {
      isEmpty_ = true;
      hasEmptyRows_ = true; // trivially
    }
    else {
      isEmpty_ = false;
      // Check whether the graph has any empty rows.
      bool emptyRows = false;
      for (Ordinal i = 0; i < numRows; ++i) {
        if (ptr[i] == ptr[i+1]) {
          emptyRows = true;
          break;
        }
      }
      hasEmptyRows_ = emptyRows;
    }
    ptr_ = ptr;
    ind_ = ind;
    isInitialized_ = true;
  }

  template <class Ordinal, class Node>
  void
  AltCrsGraph<Ordinal,Node>::
  setMatDesc (Teuchos::EUplo uplo, Teuchos::EDiag diag)
  {
    tri_uplo_ = uplo;
    unit_diag_ = diag;
  }

  template <class Ordinal, class Node>
  void
  AltCrsGraph<Ordinal,Node>::
  getMatDesc (Teuchos::EUplo &uplo, Teuchos::EDiag &diag) const
  {
    uplo = tri_uplo_;
    diag = unit_diag_;
  }

  template <class Scalar, class Ordinal, class Node>
  AltCrsMatrix<Scalar,Ordinal,Node>::
  AltCrsMatrix (const Teuchos::RCP<const AltCrsGraph<Ordinal,Node> >& graph,
                const Teuchos::RCP<Teuchos::ParameterList>& params) :
    graph_ (graph),
    isInitialized_ (false)
  {
    // Make sure that users only specialize for Kokkos Node types that
    // are host Nodes (vs. device Nodes, such as GPU Nodes).
    Teuchos::CompileTimeAssert<Node::isHostNode == false> cta; (void) cta;

    // We don't use params currently.
    (void) params;
  }

  template <class Scalar, class Ordinal, class Node>
  void
  AltCrsMatrix<Scalar,Ordinal,Node>::
  setValues (const Teuchos::ArrayRCP<const Scalar> &val)
  {
    std::string tfecfFuncName("setValues(val)");
    TEUCHOS_TEST_FOR_EXCEPTION_CLASS_FUNC(
      isInitialized_, std::runtime_error, ": The matrix is already initialized."
    );
    TEUCHOS_TEST_FOR_EXCEPTION_CLASS_FUNC(
      graph_.is_null() && ! val.is_null(),
      std::runtime_error,
      ": The matrix has a null graph, but you're trying to give it a nonnull "
      "array of values."
    );
    val_ = val;
    if (val_.is_null ()) {
      isInitialized_ = false;
    }
    else {
      isInitialized_ = true;
    }
  }

  /// \class AltSparseOps
  /// \brief Alternate implementation of local sparse matrix-vector
  ///   multiply and solve routines, for host-based Kokkos Node types.
  /// \ingroup kokkos_crs_ops
  ///
  /// \tparam Scalar The type of entries of the sparse matrix.
  /// \tparam Ordinal The type of (local) indices of the sparse matrix.
  /// \tparam Node The Kokkos Node type.
  /// \tparam Allocator Class that defines static methods for
  ///   allocating the various arrays used by the compressed sparse
  ///   row format.  This is where first-touch allocation can be
  ///   implemented, for example.
  ///
  /// This class is called AltSparseOps ("alternate sparse
  /// operations") because the default local sparse operations class
  /// on host-based Kokkos Nodes is DefaultHostSparseOps.
  ///
  /// While this class is templated on the Kokkos Node type, it does
  /// not use any functionality of the Kokkos Node.
  ///
  /// This class uses the given Allocator by default.
  template <class Scalar,
            class Ordinal,
            class Node,
            class Allocator = details::AltSparseOpsDefaultAllocator<Ordinal, Node> >
  class AltSparseOps : public Teuchos::Describable {
  public:
    //! \name Typedefs and structs
    //@{

    //! The type of the individual entries of the sparse matrix.
    typedef Scalar scalar_type;
    //! The type of the (local) indices describing the structure of the sparse matrix.
    typedef Ordinal ordinal_type;
    //! The Kokkos Node type.
    typedef Node node_type;
    //! The Allocator type, whose class methods allocate the three arrays.
    typedef Allocator allocator_type;
    //! The type of this object, the sparse operator object.
    typedef AltSparseOps<Scalar, Ordinal, Node, Allocator> sparse_ops_type;

    //! Typedef for local graph class
    template <class O, class N>
    struct graph {
      typedef AltCrsGraph<O,N> graph_type;
    };

    //! Typedef for local matrix class
    template <class S, class O, class N>
    struct matrix {
      typedef AltCrsMatrix<S,O,N> matrix_type;
    };

    /// \brief Sparse operations type for a different scalar type.
    ///
    /// The bind_scalar struct defines the type responsible for sparse
    /// operations for a scalar type S2, which may be different from
    /// \c Scalar.
    ///
    /// Use by Tpetra CrsMatrix to bind a potentially "void" scalar
    /// type to the appropriate scalar.
    ///
    /// This always specifies a specialization of AltSparseOps,
    /// regardless of the scalar type S2.
    ///
    /// \tparam S2 A scalar type possibly different from \c Scalar.
    template <class S2>
    struct bind_scalar {
      typedef AltSparseOps<S2, Ordinal, Node> other_type;
    };

    //@}
    //! \name Constructors and destructor
    //@{

    /// \brief Constructor, with default parameters.
    ///
    /// We syntactically forbid setting parameters after construction,
    /// since setting parameters after calling setGraphAndMatrix()
    /// would require reorganizing the already optimized sparse matrix
    /// storage.  If you want to set nondefault values of parameters,
    /// you must use the constructor that takes a ParameterList.
    ///
    /// \param node [in/out] Kokkos Node instance.
    AltSparseOps (const Teuchos::RCP<Node>& node);

    /// \brief Constructor, with custom parameters.
    ///
    /// Both this constructor and finalizeGraphAndMatrix() accept a
    /// ParameterList.  However, those sets of parameters are
    /// different.  The constructor's parameters concern the
    /// algorithm, and the parameters for finalizeGraphAndMatrix()
    /// concern the data structure.  It's possible to use different
    /// algorithms with the same data structure.
    ///
    /// \param node [in/out] Kokkos Node instance.
    ///
    /// \param params [in/out] Parameters for the solve.  We fill in
    ///   the given ParameterList with its default values, but we
    ///   don't keep it around.  (This saves a bit of memory.)
    AltSparseOps (const Teuchos::RCP<Node>& node,
                  Teuchos::ParameterList& plist);

    //! Destructor
    ~AltSparseOps();

    /// \brief Get a default ParameterList.
    ///
    /// The returned ParameterList has all accepted parameters, their
    /// default values, documentation, and validators (if applicable).
    ///
    /// This is a class (static) method so that you can get the
    /// default ParameterList (with built-in documentation) before
    /// constructing a AltSparseOps instance.
    static Teuchos::RCP<const Teuchos::ParameterList>
    getDefaultParameters ()
    {
      using Teuchos::ParameterList;
      using Teuchos::parameterList;
      using Teuchos::RCP;
      using Teuchos::rcp_const_cast;

      RCP<ParameterList> plist = parameterList ("AltSparseOps");
      setDefaultParameters (*plist);
      return rcp_const_cast<const ParameterList> (plist);
    }

    //@}
    //! \name Implementation of Teuchos::Describable
    //@{

    //! One-line description of this instance.
    std::string description () const {
      using Teuchos::TypeNameTraits;
      std::ostringstream os;
      os <<  "Kokkos::AltSparseOps<"
         << "Scalar=" << TypeNameTraits<Scalar>::name()
         << ", Ordinal=" << TypeNameTraits<Ordinal>::name()
         << ", Node=" << TypeNameTraits<Node>::name()
         << ">";
      return os.str();
    }

    //! Write a possibly more verbose description of this instance to out.
    void
    describe (Teuchos::FancyOStream& out,
              const Teuchos::EVerbosityLevel verbLevel=Teuchos::Describable::verbLevel_default) const
    {
      using Teuchos::EVerbosityLevel;
      using Teuchos::includesVerbLevel;
      using Teuchos::OSTab;
      using Teuchos::rcpFromRef;
      using Teuchos::VERB_DEFAULT;
      using Teuchos::VERB_NONE;
      using Teuchos::VERB_LOW;
      using Teuchos::VERB_MEDIUM;
      using Teuchos::VERB_HIGH;
      using Teuchos::VERB_EXTREME;
      using std::endl;

      // Interpret the default verbosity level as VERB_MEDIUM.
      const EVerbosityLevel vl =
        (verbLevel == VERB_DEFAULT) ? VERB_MEDIUM : verbLevel;

      if (vl == VERB_NONE) {
        return;
      }
      else if (includesVerbLevel (vl, VERB_LOW)) { // vl >= VERB_LOW
        out << this->description();

        if (includesVerbLevel (vl, VERB_MEDIUM)) { // vl >= VERB_MEDIUM
          out << ":" << endl;
          OSTab tab1 (rcpFromRef (out));

          out << "matVecVariant_ = " << matVecVariant_ << endl
              << "unroll_ = " << unroll_ << endl
              << "isInitialized_ = " << isInitialized_ << endl;
          if (isInitialized_) {
            std::string triUplo ("INVALID");
            if (tri_uplo_ == Teuchos::UNDEF_TRI) {
              triUplo = "UNDEF_TRI";
            }
            else if (tri_uplo_ == Teuchos::LOWER_TRI) {
              triUplo = "LOWER_TRI";
            }
            else if (tri_uplo_ == Teuchos::UPPER_TRI) {
              triUplo = "UPPER_TRI";
            }
            std::string unitDiag ("INVALID");
            if (unit_diag_ == Teuchos::NON_UNIT_DIAG) {
              unitDiag = "NON_UNIT_DIAG";
            }
            else if (unit_diag_ == Teuchos::UNIT_DIAG) {
              unitDiag = "UNIT_DIAG";
            }

            out << "numRows_ = " << numRows_ << endl
                << "isEmpty_ = " << isEmpty_ << endl
                << "hasEmptyRows_ = " << hasEmptyRows_ << endl
                << "tri_uplo_ = " << triUplo << endl
                << "unit_diag_ = " << unitDiag << endl;
            if (ptr_.size() > 0) {
              out << "numEntries = " << ptr_[ptr_.size()-1] << endl;
            }
            else {
              out << "numEntries = 0" << endl;
            }

            if (includesVerbLevel (vl, VERB_EXTREME)) { // vl >= VERB_EXTREME
              // Only print out all the sparse matrix's data in
              // extreme verbosity mode.
              out << "ptr_ = [";
              std::copy (ptr_.begin(), ptr_.end(),
                         std::ostream_iterator<Ordinal> (out, " "));
              out << "]" << endl << "ind_ = [";
              std::copy (ind_.begin(), ind_.end(),
                         std::ostream_iterator<Ordinal> (out, " "));
              out << "]" << endl << "val_ = [";
              std::copy (val_.begin(), val_.end(),
                         std::ostream_iterator<Scalar> (out, " "));
              out << "]" << endl;
            } // vl >= VERB_EXTREME
          } // if is initialized
        } // vl >= VERB_MEDIUM
      } // vl >= VERB_LOW
    }

    //@}
    //! \name Accessor routines
    //@{

    //! The Kokkos Node with which this object was instantiated.
    Teuchos::RCP<Node> getNode () const;

    //@}
    //! @name Initialization of graph and matrix
    //@{

    /// \brief Allocate and initialize the storage for the row pointers.
    ///
    /// \param node [in/out] Kokkos Node instance.
    /// \param numEntriesPerRow [in] numEntriesPerRow[i] is the number
    ///   of entries in row i, for all rows of the local sparse matrix.
<<<<<<< HEAD
    static Teuchos::ArrayRCP<size_t>
    allocRowPtrs (const ArrayView<const size_t>& numEntriesPerRow);
=======
    static Teuchos::ArrayRCP<Ordinal>
    allocRowPtrs (const Teuchos::RCP<Node>& node,
                  const ArrayView<const Ordinal>& numEntriesPerRow);
>>>>>>> a9a0a4df

    /// \brief Copy the storage for the row pointers.
    ///
    /// \param node [in/out] Kokkos Node instance.
    /// \param rowPtrs [in] The array of row offsets to copy.
    ///
    /// You might like to call this method if the Allocator promises a
    /// special allocation method (like first-touch allocation), but
    /// the input array was not allocated by the Allocator.
    static Teuchos::ArrayRCP<Ordinal>
    copyRowPtrs (const Teuchos::RCP<Node>& node,
                 const Teuchos::ArrayView<const Ordinal>& rowPtrs);

    /// \brief Allocate and initialize the storage for a sparse graph or matrix.
    ///
    /// \param node [in/out] Kokkos Node instance.
    /// \param rowPtrs [in] The array of row offsets; the 'ptr' array
    ///   in the compressed sparse row storage format.  rowPtrs.size()
    ///   is one plus the number of rows in the local sparse matrix.
    template <class T>
    static Teuchos::ArrayRCP<T>
<<<<<<< HEAD
    allocStorage (const Teuchos::ArrayView<const size_t>& rowPtrs);
=======
    allocStorage (const Teuchos::RCP<Node>& node,
                  const Teuchos::ArrayView<const Ordinal>& rowPtrs);
>>>>>>> a9a0a4df

    /// \brief Copy the storage for a sparse graph or matrix.
    ///
    /// \param node [in/out] Kokkos Node instance.
    /// \param rowPtrs [in] The array of row offsets; the 'ptr' array
    ///   in the compressed sparse row storage format.  rowPtrs.size()
    ///   is one plus the number of rows in the local sparse matrix.
    /// \param inputVals [in] The array of input values (or column
    ///   indices) to copy.
    ///
    /// You might like to call this method if the Allocator promises a
    /// special allocation method (like first-touch allocation), but
    /// inputVals was not allocated by the Allocator.
    template <class T>
    static Teuchos::ArrayRCP<T>
    copyStorage (const Teuchos::RCP<Node>& node,
                 const Teuchos::ArrayView<const Ordinal>& rowPtrs,
                 const Teuchos::ArrayView<const T>& inputVals);

    //! Finalize the graph.
    static void
    finalizeGraph (Teuchos::EUplo uplo,
                   Teuchos::EDiag diag,
                   AltCrsGraph<Ordinal, Node>& graph,
                   const Teuchos::RCP<Teuchos::ParameterList> &params);

    //! Finalize the matrix of an already-finalized graph.
    static void
    finalizeMatrix (const AltCrsGraph<Ordinal, Node>& graph,
                    AltCrsMatrix<Scalar, Ordinal, Node>& matrix,
                    const Teuchos::RCP<Teuchos::ParameterList>& params);

    /// \brief Finalize a graph and a matrix.
    ///
    /// Both the constructor and this method accept a ParameterList.
    /// However, those sets of parameters are different.  The
    /// constructor's parameters concern the algorithm, and the
    /// parameters for this method concern the data structure.  It's
    /// possible to use different algorithms with the same data
    /// structure.
    static void
    finalizeGraphAndMatrix (Teuchos::EUplo uplo,
                            Teuchos::EDiag diag,
                            AltCrsGraph<Ordinal, Node>& graph,
                            AltCrsMatrix<Scalar, Ordinal, Node>& matrix,
                            const Teuchos::RCP<Teuchos::ParameterList>& params);

    //! Initialize sparse operations with a graph and matrix.
    void
    setGraphAndMatrix (const Teuchos::RCP<const AltCrsGraph<Ordinal,Node> > &graph,
                       const Teuchos::RCP<const AltCrsMatrix<Scalar,Ordinal,Node> > &matrix);

    //@}
    //! @name Computational methods
    //@{

    /// \brief Y := alpha * Op(A) * X.
    ///
    /// Apply the local sparse matrix A (or its transpose or conjugate
    /// transpose) to a multivector X, overwriting Y with the result.
    /// Op(A) means A, the transpose of A, or the conjugate transpose
    /// of A, depending on the \c trans argument.
    ///
    /// \tparam DomainScalar The type of entries in the input
    ///   multivector X.  This may differ from the type of entries in
    ///   A or in Y.
    ///
    /// \tparam RangeScalar The type of entries in the output
    ///   multivector Y.  This may differ from the type of entries in
    ///   A or in X.
    ///
    /// \param trans [in] Whether to apply the matrix, its transpose,
    ///   or its conjugate transpose (if applicable).
    ///
    /// \param alpha [in] Scalar constant \f$\alpha\f$ by which to
    ///   multiply the result of the sparse matrix-(multi)vector
    ///   multiply.
    ///
    /// \param X [in] Input multivector.
    ///
    /// \param Y [out] Result multivector. Contents will be overwritten.
    template <class DomainScalar, class RangeScalar>
    void
    multiply (Teuchos::ETransp trans,
              RangeScalar alpha,
              const MultiVector<DomainScalar,Node> &X,
              MultiVector<RangeScalar,Node> &Y) const;

    /// \brief Y := beta * Y + alpha * Op(A) * X.
    ///
    /// Apply the local sparse matrix A (or its transpose or conjugate
    /// transpose) to a multivector X, accumulating the result into Y.
    /// Op(A) means A, the transpose of A, or the conjugate transpose
    /// of A, depending on the \c trans argument.
    ///
    /// \tparam DomainScalar The type of entries in the input
    ///   multivector X.  This may differ from the type of entries in
    ///   A or in Y.
    ///
    /// \tparam RangeScalar The type of entries in the output
    ///   multivector Y.  This may differ from the type of entries in
    ///   A or in X.
    ///
    /// \param trans [in] Whether to apply the matrix, its transpose,
    ///   or its conjugate transpose (if applicable).
    ///
    /// \param alpha [in] Scalar constant \f$\alpha\f$ by which to
    ///   multiply the result of the sparse matrix-(multi)vector
    ///   multiply.
    ///
    /// \param X [in] Input multivector.
    ///
    /// \param beta [in] Scalar constant \f$\beta\f$ by which to
    ///   multiply Y when summing with the result of the sparse
    ///   matrix-(multi)vector multiply.
    ///
    /// \param Y [in/out] Result multivector.
    template <class DomainScalar, class RangeScalar>
    void
    multiply (Teuchos::ETransp trans,
              RangeScalar alpha,
              const MultiVector<DomainScalar,Node> &X,
              RangeScalar beta,
              MultiVector<RangeScalar,Node> &Y) const;

    /// \brief Solve Y = Op(A) X for X, where we assume A is triangular.
    ///
    /// Solve the (upper or lower) triangular system Y = Op(A) X.
    /// Op(A) means A, the transpose of A, or the conjugate transpose
    /// of A, depending on the \c trans argument.
    ///
    /// \tparam DomainScalar The type of entries in the input
    ///   multivector X.  This may differ from the type of entries in
    ///   A or in Y.
    ///
    /// \tparam RangeScalar The type of entries in the output
    ///   multivector Y.  This may differ from the type of entries in
    ///   A or in X.
    ///
    /// \param trans [in] Whether to solve with the matrix, its
    ///   transpose, or its conjugate transpose (if applicable).
    ///
    /// \param Y [in] Input multivector.
    ///
    /// \param X [out] Result multivector.
    template <class DomainScalar, class RangeScalar>
    void
    solve (Teuchos::ETransp trans,
           const MultiVector<DomainScalar,Node> &Y,
           MultiVector<RangeScalar,Node> &X) const;

    //@}

  private:
    /// \brief Which algorithm variant to use for sparse matrix-vector multiply.
    ///
    /// The textbook compressed sparse row (CSR) and compressed sparse
    /// column (CSC) sparse matrix-vector multiply algorithms have two
    /// nested 'for' loops.  The outer for loop is for the rows (for
    /// CSR; columns for CSC), and the inner for loop is for the
    /// entries within a row (for CSR; column for CSC).  We call this
    /// the 'for-for' variant.
    ///
    /// We also make available two variants that use a single 'for'
    /// loop over all the entries in the sparse matrix.  The first,
    /// which we call 'for-while', has an inner whlie loop for
    /// incrementing the current row (for CSR; column for CSC) index.
    /// The second, which we call 'for-if', replaces the while loop in
    /// 'for-while' with a single if statement.  The 'for-if' variant
    /// is only correct if the sparse matrix contains no empty rows
    /// (for CSR; columns for CSC).  If you specify the for-if
    /// variant, we check for empty rows, and use the for-while
    /// variant if there are any empty rows.
    enum EMatVecVariant {
      FOR_FOR,
      FOR_WHILE,
      FOR_IF
    };

    //! Fill the given ParameterList with defaults and validators.
    static void
    setDefaultParameters (Teuchos::ParameterList& plist);

    /// \brief Set the default mat-vec algorithm variant parameter.
    ///
    /// Use this to construct a ParameterList with default values and
    /// validators.
    static void
    setDefaultMatVecVariantParameter (Teuchos::ParameterList& plist);

    //! Set the default multivector unroll parameter.
    static void
    setDefaultUnrollParameter (Teuchos::ParameterList& plist);

    //! Set the default parameter for forcing first-touch allocation.
    static void
    setDefaultFirstTouchParameter (Teuchos::ParameterList& plist);

    //! Copy constructor (protected and unimplemented)
    AltSparseOps (const AltSparseOps& source);

    //! The Kokkos Node instance given to this object's constructor.
    Teuchos::RCP<Node> node_;

    //! \name Raw compressed sparse row storage of the local sparse matrix.
    //@{
    ArrayRCP<const size_t>  ptr_;
    ArrayRCP<const Ordinal> ind_;
    ArrayRCP<const Scalar>  val_;
    //@}

    Teuchos::EUplo  tri_uplo_;
    Teuchos::EDiag unit_diag_;

    //! \name Parameters set by the constructor's input ParameterList.
    //@{
    EMatVecVariant matVecVariant_;
    bool unroll_;
    bool firstTouchAllocation_;
    //@}

    Ordinal numRows_;
    bool isInitialized_;
    bool isEmpty_;
    bool hasEmptyRows_;
  };

  template <class Scalar, class Ordinal, class Node, class Allocator>
  void
  AltSparseOps<Scalar, Ordinal, Node, Allocator>::
  finalizeGraph (Teuchos::EUplo uplo,
                 Teuchos::EDiag diag,
                 AltCrsGraph<Ordinal,Node>& graph,
                 const Teuchos::RCP<Teuchos::ParameterList>& params)
  {
    TEUCHOS_TEST_FOR_EXCEPTION(
      ! graph.isInitialized(), std::runtime_error,
      "Kokkos::AltSparseOps::finalizeGraph: Graph has not yet been initialized."
    );
    graph.setMatDesc (uplo, diag);
  }

  template <class Scalar, class Ordinal, class Node, class Allocator>
  void
  AltSparseOps<Scalar, Ordinal, Node, Allocator>::
  finalizeMatrix (const AltCrsGraph<Ordinal,Node> &graph,
                  AltCrsMatrix<Scalar,Ordinal,Node> &matrix,
                  const Teuchos::RCP<Teuchos::ParameterList> &params)
  {
    TEUCHOS_TEST_FOR_EXCEPTION(
      ! matrix.isInitialized(), std::runtime_error,
      "Kokkos::AltSparseOps::finalizeMatrix(graph,matrix,params): "
      "Matrix has not yet been initialized."
    );
  }

  template <class Scalar, class Ordinal, class Node, class Allocator>
  void
  AltSparseOps<Scalar, Ordinal, Node, Allocator>::
  finalizeGraphAndMatrix (Teuchos::EUplo uplo,
                          Teuchos::EDiag diag,
                          AltCrsGraph<Ordinal,Node>& graph,
                          AltCrsMatrix<Scalar,Ordinal,Node>& matrix,
                          const Teuchos::RCP<Teuchos::ParameterList>& params)
  {
    TEUCHOS_TEST_FOR_EXCEPTION(
      ! graph.isInitialized(), std::runtime_error,
      "Kokkos::AltSparseOps::finalizeGraphAndMatrix(graph,matrix,params): "
      "Graph has not yet been initialized."
    );
    TEUCHOS_TEST_FOR_EXCEPTION(
      ! matrix.isInitialized(), std::runtime_error,
      "Kokkos::AltSparseOps::finalizeGraphAndMatrix(graph,matrix,params): "
      "Matrix has not yet been initialized."
    );
    graph.setMatDesc (uplo, diag);
  }


  template <class Scalar, class Ordinal, class Node, class Allocator>
  AltSparseOps<Scalar, Ordinal, Node, Allocator>::
  AltSparseOps (const Teuchos::RCP<Node>& node) :
    node_ (node),
    tri_uplo_ (Teuchos::UNDEF_TRI),      // Provisionally
    unit_diag_ (Teuchos::NON_UNIT_DIAG), // Provisionally
    matVecVariant_ (AltSparseOps<Scalar, Ordinal, Node, Allocator>::FOR_FOR),
    unroll_ (true),
    firstTouchAllocation_ (false),
    numRows_ (0),                        // Provisionally
    isInitialized_ (false),
    isEmpty_ (true),                     // Provisionally
    hasEmptyRows_ (true)                 // Provisionally
  {
    // Make sure that users only specialize AltSparseOps for Kokkos
    // Node types that are host Nodes (vs. device Nodes, such as GPU
    // Nodes).
    Teuchos::CompileTimeAssert<Node::isHostNode == false> cta; (void)cta;
  }

  template <class Scalar, class Ordinal, class Node, class Allocator>
  AltSparseOps<Scalar, Ordinal, Node, Allocator>::
  AltSparseOps (const Teuchos::RCP<Node>& node,
                Teuchos::ParameterList& params) :
    node_ (node),
    tri_uplo_ (Teuchos::UNDEF_TRI),      // Provisionally
    unit_diag_ (Teuchos::NON_UNIT_DIAG), // Provisionally
    matVecVariant_ (AltSparseOps<Scalar, Ordinal, Node, Allocator>::FOR_FOR),
    unroll_ (true),
    firstTouchAllocation_ (false),
    numRows_ (0),                        // Provisionally
    isInitialized_ (false),
    isEmpty_ (true),                     // Provisionally
    hasEmptyRows_ (true)                 // Provisionally
  {
    using Teuchos::getIntegralValue;
    using Teuchos::ParameterList;
    using Teuchos::RCP;

    // Make sure that users only specialize AltSparseOps for Kokkos
    // Node types that are host Nodes (vs. device Nodes, such as GPU
    // Nodes).
    Teuchos::CompileTimeAssert<Node::isHostNode == false> cta; (void)cta;

    params.validateParametersAndSetDefaults (*getDefaultParameters ());

    const std::string varParamName ("Sparse matrix-vector multiply variant");
    const std::string unrollParamName ("Unroll across multivectors");
    const std::string firstTouchParamName ("Force first-touch allocation");

    matVecVariant_ = getIntegralValue<EMatVecVariant> (params, varParamName);
    unroll_ = params.get<bool> (unrollParamName);
    firstTouchAllocation_ = params.get<bool> (firstTouchParamName);
  }

  template <class Scalar, class Ordinal, class Node, class Allocator>
  AltSparseOps<Scalar, Ordinal, Node, Allocator>::~AltSparseOps() {
  }

  template <class Scalar, class Ordinal, class Node, class Allocator>
  void
  AltSparseOps<Scalar, Ordinal, Node, Allocator>::
  setDefaultParameters (Teuchos::ParameterList& plist)
  {
    setDefaultMatVecVariantParameter (plist);
    setDefaultUnrollParameter (plist);
    setDefaultFirstTouchParameter (plist);
  }

  template <class Scalar, class Ordinal, class Node, class Allocator>
  void
  AltSparseOps<Scalar, Ordinal, Node, Allocator>::
  setDefaultUnrollParameter (Teuchos::ParameterList& plist)
  {
    const bool unroll = true;
    plist.set ("Unroll across multivectors", unroll, "Whether to unroll reads "
               "and writes of multivectors across columns of the input and "
               "ouput multivectors");
  }

  template <class Scalar, class Ordinal, class Node, class Allocator>
  void
  AltSparseOps<Scalar, Ordinal, Node, Allocator>::
  setDefaultFirstTouchParameter (Teuchos::ParameterList& plist)
  {
    const bool firstTouchAllocation = false;
    plist.set ("Force first-touch allocation", firstTouchAllocation,
               "Whether to copy all the input data and initialize them in "
               "parallel (using OpenMP if available), to ensure first-touch "
               "initialization");
  }

  template <class Scalar, class Ordinal, class Node, class Allocator>
  void
  AltSparseOps<Scalar, Ordinal, Node, Allocator>::
  setDefaultMatVecVariantParameter (Teuchos::ParameterList& plist)
  {
    using Teuchos::Array;
    using Teuchos::ParameterList;
    using Teuchos::stringToIntegralParameterEntryValidator;

    Array<std::string> strs (3);
    strs[0] = "for-for";
    strs[1] = "for-while";
    strs[2] = "for-if";

    Array<std::string> docs (3);
    docs[0] = "Two nested for loops (textbook algorithm)";
    docs[1] = "Outer for loop, inner while loop";
    docs[2] = "Outer for loop, inner if statement";

    Array<EMatVecVariant> vals (3);
    vals[0] = FOR_FOR;
    vals[1] = FOR_WHILE;
    vals[2] = FOR_IF;

    const std::string paramName ("Sparse matrix-vector multiply variant");
    const std::string paramDoc ("Which algorithm variant to use for sparse "
                                "matrix-vector multiply");
    plist.set (paramName, strs[0], paramDoc,
               stringToIntegralParameterEntryValidator<EMatVecVariant> (strs(), docs(), vals(), strs[0]));
  }

  template <class Scalar, class Ordinal, class Node, class Allocator>
  RCP<Node> AltSparseOps<Scalar, Ordinal, Node, Allocator>::getNode() const {
    return node_;
  }

  template <class Scalar, class Ordinal, class Node, class Allocator>
  void
  AltSparseOps<Scalar, Ordinal, Node, Allocator>::
  setGraphAndMatrix (const Teuchos::RCP<const AltCrsGraph<Ordinal,Node> > &opgraph,
                     const Teuchos::RCP<const AltCrsMatrix<Scalar,Ordinal,Node> > &opmatrix)
  {
    using Teuchos::ArrayRCP;
    using Teuchos::arcp;
    using Teuchos::arcp_const_cast;
    using Teuchos::null;
    // using std::cerr;
    // using std::endl;

    std::string tfecfFuncName("setGraphAndMatrix(uplo,diag,graph,matrix)");
    TEUCHOS_TEST_FOR_EXCEPTION_CLASS_FUNC(
      isInitialized_, std::runtime_error, " operators already initialized."
    );

    ArrayRCP<const  size_t> ptr = opgraph->getPointers ();
    ArrayRCP<const Ordinal> ind = opgraph->getIndices ();
    ArrayRCP<const Scalar> val = opmatrix->getValues ();
    const Ordinal numRows = opgraph->getNumRows ();

    // Verify the input data before setting internal state.
    TEUCHOS_TEST_FOR_EXCEPTION_CLASS_FUNC(
      (size_t) ptr.size() != (size_t) numRows + 1,
      std::invalid_argument,
      ": ptr.size() = " << ptr.size() << " != numRows+1 = " << (numRows + 1) << ".");
    TEUCHOS_TEST_FOR_EXCEPTION_CLASS_FUNC(
      ind.size() != val.size(),
      std::invalid_argument,
      ": ind.size() = " << ind.size() << " != val.size() = " << val.size()
      << ", for ptr = opgraph->getPointers() and ind = opgraph->getIndices().");
    TEUCHOS_TEST_FOR_EXCEPTION_CLASS_FUNC(
      (size_t) ptr[numRows] != (size_t) ind.size(),
      std::invalid_argument,
      ": ptr[numRows = " << numRows << "] = " << ptr[numRows]
      << " != ind.size() = " << ind.size() << ", for ptr = "
      "opgraph->getPointers() and ind = opgraph->getIndices().");

    numRows_ = numRows;
    hasEmptyRows_ = opgraph->hasEmptyRows ();

    if (opgraph->isEmpty () || numRows_ == 0) {
      isEmpty_ = true;
      // We have to go through a little trouble because ptr_ is an
      // array of const size_t, but we need to set its first entry
      // here.
      ArrayRCP<size_t> myPtr = arcp<size_t> (1);
      myPtr[0] = 0;
      ptr_ = arcp_const_cast<const size_t> (myPtr);
      myPtr = null;

      // The matrix is empty, so ind_ and val_ have zero entries.
      ind_ = null;
      val_ = null;
    }
    else {
      isEmpty_ = false;

      if (firstTouchAllocation_) {
        // Override the input data's allocation.  This assumes that
        // the input graph and matrix were not allocated using
        // first-touch allocation.  Make copies, initializing them
        // using the first-touch procedure.  This also overrides the
        // Allocator template parameter.
        typedef details::AltSparseOpsFirstTouchAllocator<Ordinal, Node> alloc_type;

        ptr_ = alloc_type::copyRowPtrs (node_, ptr ());
        ind_ = alloc_type::template copyStorage<Ordinal> (node_, ptr (), ind ());
        val_ = alloc_type::template copyStorage<Scalar> (node_, ptr (), val ());
      }
      else { // No first touch allocation.
        // We can just use these arrays directly.
        ptr_ = ptr;
        ind_ = ind;
        val_ = val;
      }
    }
    opgraph->getMatDesc (tri_uplo_, unit_diag_);
    isInitialized_ = true;
  }

  template <class Scalar, class Ordinal, class Node, class Allocator>
  template <class DomainScalar, class RangeScalar>
  void
  AltSparseOps<Scalar, Ordinal, Node, Allocator>::
  solve (Teuchos::ETransp trans,
         const MultiVector<DomainScalar, Node>& Y,
         MultiVector<RangeScalar, Node>& X) const
  {
    std::string tfecfFuncName("solve(trans,Y,X)");
    TEUCHOS_TEST_FOR_EXCEPTION_CLASS_FUNC(
      ! isInitialized_,
      std::runtime_error,
      ": The solve was not fully initialized."
    );
    TEUCHOS_TEST_FOR_EXCEPTION_CLASS_FUNC(
      X.getNumCols() != Y.getNumCols(),
      std::runtime_error,
      ": Input and output multivectors have different numbers of vectors (columns)."
    );
    TEUCHOS_TEST_FOR_EXCEPTION_CLASS_FUNC(
      static_cast<size_t> (X.getNumRows()) < static_cast<size_t> (numRows_),
      std::runtime_error,
      ": Output multivector X does not have enough rows.  X.getNumRows() == "
      << X.getNumRows() << ", but the matrix has " << numRows_ << " rows."
    );

    if (numRows_ == 0) {
      return; // Nothing to do
    }
    else if (isEmpty_) {
      TEUCHOS_TEST_FOR_EXCEPTION_CLASS_FUNC(
        unit_diag_ != Teuchos::UNIT_DIAG,
        std::runtime_error,
        ": Solve with empty matrix is only valid for an implicit unit diagonal.");
      // solve I * X = Y for X = Y
      DefaultArithmetic<MultiVector<RangeScalar,Node> >::Assign (X, Y);
    }
    else {
      typedef ordinal_type OT;
      typedef scalar_type MST; // matrix scalar type
      typedef DomainScalar DST;
      typedef RangeScalar RST;

      RST* const X_raw = X.getValuesNonConst ().getRawPtr ();
      const Ordinal X_stride = (Ordinal) X.getStride ();
      const DST* const Y_raw = Y.getValues ().getRawPtr ();
      const Ordinal Y_stride = (Ordinal) Y.getStride ();

      const  size_t* const ptr = ptr_.getRawPtr ();
      const Ordinal* const ind = ind_.getRawPtr ();
      const Scalar*  const val = val_.getRawPtr ();
      const Ordinal numRows = X.getNumRows ();
      const Ordinal numCols = Y.getNumRows ();
      const Ordinal numVecs = X.getNumCols ();

      if (trans == Teuchos::NO_TRANS) {
        if (tri_uplo_ == Teuchos::LOWER_TRI) {
          if (unit_diag_ == Teuchos::UNIT_DIAG) {
            using Kokkos::Raw::lowerTriSolveCsrColMajorUnitDiag;
            lowerTriSolveCsrColMajorUnitDiag<OT, MST, DST, RST> (numRows, numCols,
                                                                 numVecs,
                                                                 X_raw, X_stride,
                                                                 ptr, ind, val,
                                                                 Y_raw, Y_stride);
          }
          else { // non unit diagonal
            using Kokkos::Raw::lowerTriSolveCsrColMajor;
            lowerTriSolveCsrColMajor<OT, MST, DST, RST> (numRows, numCols,
                                                         numVecs,
                                                         X_raw, X_stride,
                                                         ptr, ind, val,
                                                         Y_raw, Y_stride);
          }
        }
        else { // upper triangular
          if (unit_diag_ == Teuchos::UNIT_DIAG) {
            using Kokkos::Raw::upperTriSolveCsrColMajorUnitDiag;
            upperTriSolveCsrColMajorUnitDiag<OT, MST, DST, RST> (numRows, numCols,
                                                                 numVecs,
                                                                 X_raw, X_stride,
                                                                 ptr, ind, val,
                                                                 Y_raw, Y_stride);
          }
          else { // non unit diagonal
            using Kokkos::Raw::upperTriSolveCsrColMajor;
            upperTriSolveCsrColMajor<OT, MST, DST, RST> (numRows, numCols,
                                                         numVecs,
                                                         X_raw, X_stride,
                                                         ptr, ind, val,
                                                         Y_raw, Y_stride);
          }
        }
      }
      else if (trans == Teuchos::TRANS) {
        if (tri_uplo_ == Teuchos::LOWER_TRI) {
          if (unit_diag_ == Teuchos::UNIT_DIAG) {
            using Kokkos::Raw::lowerTriSolveCscColMajorUnitDiag;
            // numRows resp. numCols come from the number of rows in Y
            // resp. X, so they still appear in the same order as
            // in the not transposed cases above.
            lowerTriSolveCscColMajorUnitDiag<OT, MST, DST, RST> (numRows, numCols,
                                                                 numVecs,
                                                                 X_raw, X_stride,
                                                                 ptr, ind, val,
                                                                 Y_raw, Y_stride);
          }
          else {
            using Kokkos::Raw::lowerTriSolveCscColMajor;
            lowerTriSolveCscColMajor<OT, MST, DST, RST> (numRows, numCols,
                                                         numVecs,
                                                         X_raw, X_stride,
                                                         ptr, ind, val,
                                                         Y_raw, Y_stride);
          }
        }
        else { // upper triangular
          if (unit_diag_ == Teuchos::UNIT_DIAG) {
            using Kokkos::Raw::upperTriSolveCscColMajorUnitDiag;
            upperTriSolveCscColMajorUnitDiag<OT, MST, DST, RST> (numRows, numCols,
                                                                 numVecs,
                                                                 X_raw, X_stride,
                                                                 ptr, ind, val,
                                                                 Y_raw, Y_stride);
          }
          else {
            using Kokkos::Raw::upperTriSolveCscColMajor;
            upperTriSolveCscColMajor<OT, MST, DST, RST> (numRows, numCols,
                                                         numVecs,
                                                         X_raw, X_stride,
                                                         ptr, ind, val,
                                                         Y_raw, Y_stride);
          }
        }
      }
      else if (trans == Teuchos::CONJ_TRANS) {
        if (tri_uplo_ == Teuchos::LOWER_TRI) {
          if (unit_diag_ == Teuchos::UNIT_DIAG) {
            using Kokkos::Raw::lowerTriSolveCscColMajorUnitDiagConj;
            lowerTriSolveCscColMajorUnitDiagConj<OT, MST, DST, RST> (numRows, numCols,
                                                                     numVecs,
                                                                     X_raw, X_stride,
                                                                     ptr, ind, val,
                                                                     Y_raw, Y_stride);
          }
          else {
            using Kokkos::Raw::lowerTriSolveCscColMajorConj;
            lowerTriSolveCscColMajorConj<OT, MST, DST, RST> (numRows, numCols,
                                                             numVecs,
                                                             X_raw, X_stride,
                                                             ptr, ind, val,
                                                             Y_raw, Y_stride);
          }
        }
        else { // upper triangular
          if (unit_diag_ == Teuchos::UNIT_DIAG) {
            using Kokkos::Raw::upperTriSolveCscColMajorUnitDiagConj;
            upperTriSolveCscColMajorUnitDiagConj<OT, MST, DST, RST> (numRows, numCols,
                                                                     numVecs,
                                                                     X_raw, X_stride,
                                                                     ptr, ind, val,
                                                                     Y_raw, Y_stride);
          }
          else {
            using Kokkos::Raw::upperTriSolveCscColMajorConj;
            upperTriSolveCscColMajorConj<OT, MST, DST, RST> (numRows, numCols,
                                                             numVecs,
                                                             X_raw, X_stride,
                                                             ptr, ind, val,
                                                             Y_raw, Y_stride);
          }
        }
      }
    }
  }

  template <class Scalar, class Ordinal, class Node, class Allocator>
  template <class DomainScalar, class RangeScalar>
  void
  AltSparseOps<Scalar, Ordinal, Node, Allocator>::
  multiply (Teuchos::ETransp trans,
            RangeScalar alpha,
            const MultiVector<DomainScalar, Node>& X,
            MultiVector<RangeScalar, Node>& Y) const
  {
    typedef DomainScalar DST;
    typedef RangeScalar RST;
    const RST beta = Teuchos::ScalarTraits<RST>::zero ();
    this->template multiply<DST, RST> (trans, alpha, X, beta, Y);
  }

  template <class Scalar, class Ordinal, class Node, class Allocator>
  template <class DomainScalar, class RangeScalar>
  void
  AltSparseOps<Scalar, Ordinal, Node, Allocator>::
  multiply (Teuchos::ETransp trans,
            RangeScalar alpha,
            const MultiVector<DomainScalar, Node> &X,
            RangeScalar beta,
            MultiVector<RangeScalar, Node> &Y) const
  {
    using std::cerr;
    using std::endl;

    std::string tfecfFuncName("multiply(trans,alpha,X,beta,Y)");
    TEUCHOS_TEST_FOR_EXCEPTION_CLASS_FUNC(
      ! isInitialized_,
      std::runtime_error,
      ": Sparse ops not initialized.");
    TEUCHOS_TEST_FOR_EXCEPTION_CLASS_FUNC(
      X.getNumCols() != Y.getNumCols(),
      std::runtime_error,
      ": X and Y do not have the same number of columns.");

    typedef ordinal_type OT;
    typedef scalar_type MST; // matrix scalar type
    typedef DomainScalar DST;
    typedef RangeScalar RST;

    // These dimensions come from the input and output multivectors,
    // so they apply for the transpose case as well.
    const Ordinal numRows = Y.getNumRows ();
    const Ordinal numCols = X.getNumRows ();
    const Ordinal numVecs = X.getNumCols ();
    RST* const Y_raw = Y.getValuesNonConst ().getRawPtr ();
    const Ordinal Y_stride = Y.getStride ();
    const DST* const X_raw = X.getValues ().getRawPtr ();
    const Ordinal X_stride = X.getStride ();

    const  size_t* const ptr = ptr_.getRawPtr ();
    const Ordinal* const ind = ind_.getRawPtr ();
    const Scalar*  const val = val_.getRawPtr ();

    // Pointer to the sparse matrix-vector multiply routine to use.
    void (*matVec) (const OT, const OT, const OT,
                    const RST&, RST[], const OT,
                    const RST&, const size_t[], const OT[], const MST[],
                    const DST[], const OT);

    // The following very long switch statement selects one of the
    // hard-coded-numVecs routines for certain values of numVecs.
    // (Hard-coding the number of columns in the multivectors avoids
    // two branches and an integer addition.)  Otherwise, it picks a
    // general routine.  Here is also where we use the parameters
    // given to the constructor to pick the algorithm variant.
    //
    // Note that we're taking numRows and numCols from Y resp. X.
    // Assuming that the dimensions of X and Y are correct, then
    // whether or not we're applying the transpose, the (transposed,
    // if applicable) matrix has dimensions numRows by numCols.
    // That's why we don't switch the order of numRows, numCols in the
    // invocations below.
    switch (numVecs) {
    case 1:
      if (trans == Teuchos::NO_TRANS) {
        if (matVecVariant_ == FOR_FOR) {
          matVec = &Kokkos::Raw::matVecCsrColMajorForfor1Vec<OT, MST, DST, RST>;
        }
        else if (matVecVariant_ == FOR_IF && ! hasEmptyRows_) {
          matVec = &Kokkos::Raw::matVecCsrColMajorForif1Vec<OT, MST, DST, RST>;
        }
        else { // matVecVariant_ == FOR_WHILE || (matVecVariant_ == FOR_IF && hasEmptyRows_)
          matVec = &Kokkos::Raw::matVecCsrColMajorForwhile1Vec<OT, MST, DST, RST>;
        }
      }
      else if (trans == Teuchos::TRANS) {
        if (matVecVariant_ == FOR_FOR) {
          matVec = &Kokkos::Raw::matVecCscColMajorForfor1Vec<OT, MST, DST, RST>;
        }
        else if (matVecVariant_ == FOR_IF && ! hasEmptyRows_) {
          matVec = &Kokkos::Raw::matVecCscColMajorForif1Vec<OT, MST, DST, RST>;
        }
        else { // matVecVariant_ == FOR_WHILE || (matVecVariant_ == FOR_IF && hasEmptyRows_)
          matVec = &Kokkos::Raw::matVecCscColMajorForwhile1Vec<OT, MST, DST, RST>;
        }
      }
      else { // if (trans == Teuchos::CONJ_TRANS) {
        if (matVecVariant_ == FOR_FOR) {
          matVec = &Kokkos::Raw::matVecCscColMajorForforConj1Vec<OT, MST, DST, RST>;
        }
        else if (matVecVariant_ == FOR_IF && ! hasEmptyRows_) {
          matVec = &Kokkos::Raw::matVecCscColMajorForifConj1Vec<OT, MST, DST, RST>;
        }
        else { // matVecVariant_ == FOR_WHILE || (matVecVariant_ == FOR_IF && hasEmptyRows_)
          matVec = &Kokkos::Raw::matVecCscColMajorForwhileConj1Vec<OT, MST, DST, RST>;
        }
      }
      break;
    case 2:
      if (trans == Teuchos::NO_TRANS) {
        if (matVecVariant_ == FOR_FOR) {
          matVec = &Kokkos::Raw::matVecCsrColMajorForfor2Vec<OT, MST, DST, RST>;
        }
        else if (matVecVariant_ == FOR_IF && ! hasEmptyRows_) {
          matVec = &Kokkos::Raw::matVecCsrColMajorForif2Vec<OT, MST, DST, RST>;
        }
        else { // matVecVariant_ == FOR_WHILE || (matVecVariant_ == FOR_IF && hasEmptyRows_)
          matVec = &Kokkos::Raw::matVecCsrColMajorForwhile2Vec<OT, MST, DST, RST>;
        }
      }
      else if (trans == Teuchos::TRANS) {
        if (matVecVariant_ == FOR_FOR) {
          matVec = &Kokkos::Raw::matVecCscColMajorForfor2Vec<OT, MST, DST, RST>;
        }
        else if (matVecVariant_ == FOR_IF && ! hasEmptyRows_) {
          matVec = &Kokkos::Raw::matVecCscColMajorForif2Vec<OT, MST, DST, RST>;
        }
        else { // matVecVariant_ == FOR_WHILE || (matVecVariant_ == FOR_IF && hasEmptyRows_)
          matVec = &Kokkos::Raw::matVecCscColMajorForwhile2Vec<OT, MST, DST, RST>;
        }
      }
      else { // if (trans == Teuchos::CONJ_TRANS) {
        if (matVecVariant_ == FOR_FOR) {
          matVec = &Kokkos::Raw::matVecCscColMajorForforConj2Vec<OT, MST, DST, RST>;
        }
        else if (matVecVariant_ == FOR_IF && ! hasEmptyRows_) {
          matVec = &Kokkos::Raw::matVecCscColMajorForifConj2Vec<OT, MST, DST, RST>;
        }
        else { // matVecVariant_ == FOR_WHILE || (matVecVariant_ == FOR_IF && hasEmptyRows_)
          matVec = &Kokkos::Raw::matVecCscColMajorForwhileConj2Vec<OT, MST, DST, RST>;
        }
      }
      break;
    case 3:
      if (trans == Teuchos::NO_TRANS) {
        if (matVecVariant_ == FOR_FOR) {
          matVec = &Kokkos::Raw::matVecCsrColMajorForfor3Vec<OT, MST, DST, RST>;
        }
        else if (matVecVariant_ == FOR_IF && ! hasEmptyRows_) {
          matVec = &Kokkos::Raw::matVecCsrColMajorForif3Vec<OT, MST, DST, RST>;
        }
        else { // matVecVariant_ == FOR_WHILE || (matVecVariant_ == FOR_IF && hasEmptyRows_)
          matVec = &Kokkos::Raw::matVecCsrColMajorForwhile3Vec<OT, MST, DST, RST>;
        }
      }
      else if (trans == Teuchos::TRANS) {
        if (matVecVariant_ == FOR_FOR) {
          matVec = &Kokkos::Raw::matVecCscColMajorForfor3Vec<OT, MST, DST, RST>;
        }
        else if (matVecVariant_ == FOR_IF && ! hasEmptyRows_) {
          matVec = &Kokkos::Raw::matVecCscColMajorForif3Vec<OT, MST, DST, RST>;
        }
        else { // matVecVariant_ == FOR_WHILE || (matVecVariant_ == FOR_IF && hasEmptyRows_)
          matVec = &Kokkos::Raw::matVecCscColMajorForwhile3Vec<OT, MST, DST, RST>;
        }
      }
      else { // if (trans == Teuchos::CONJ_TRANS) {
        if (matVecVariant_ == FOR_FOR) {
          matVec = &Kokkos::Raw::matVecCscColMajorForforConj3Vec<OT, MST, DST, RST>;
        }
        else if (matVecVariant_ == FOR_IF && ! hasEmptyRows_) {
          matVec = &Kokkos::Raw::matVecCscColMajorForifConj3Vec<OT, MST, DST, RST>;
        }
        else { // matVecVariant_ == FOR_WHILE || (matVecVariant_ == FOR_IF && hasEmptyRows_)
          matVec = &Kokkos::Raw::matVecCscColMajorForwhileConj3Vec<OT, MST, DST, RST>;
        }
      }
      break;
    case 4:
      if (trans == Teuchos::NO_TRANS) {
        if (matVecVariant_ == FOR_FOR) {
          matVec = &Kokkos::Raw::matVecCsrColMajorForfor4Vec<OT, MST, DST, RST>;
        }
        else if (matVecVariant_ == FOR_IF && ! hasEmptyRows_) {
          matVec = &Kokkos::Raw::matVecCsrColMajorForif4Vec<OT, MST, DST, RST>;
        }
        else { // matVecVariant_ == FOR_WHILE || (matVecVariant_ == FOR_IF && hasEmptyRows_)
          matVec = &Kokkos::Raw::matVecCsrColMajorForwhile4Vec<OT, MST, DST, RST>;
        }
      }
      else if (trans == Teuchos::TRANS) {
        if (matVecVariant_ == FOR_FOR) {
          matVec = &Kokkos::Raw::matVecCscColMajorForfor4Vec<OT, MST, DST, RST>;
        }
        else if (matVecVariant_ == FOR_IF && ! hasEmptyRows_) {
          matVec = &Kokkos::Raw::matVecCscColMajorForif4Vec<OT, MST, DST, RST>;
        }
        else { // matVecVariant_ == FOR_WHILE || (matVecVariant_ == FOR_IF && hasEmptyRows_)
          matVec = &Kokkos::Raw::matVecCscColMajorForwhile4Vec<OT, MST, DST, RST>;
        }
      }
      else { // if (trans == Teuchos::CONJ_TRANS) {
        if (matVecVariant_ == FOR_FOR) {
          matVec = &Kokkos::Raw::matVecCscColMajorForforConj4Vec<OT, MST, DST, RST>;
        }
        else if (matVecVariant_ == FOR_IF && ! hasEmptyRows_) {
          matVec = &Kokkos::Raw::matVecCscColMajorForifConj4Vec<OT, MST, DST, RST>;
        }
        else { // matVecVariant_ == FOR_WHILE || (matVecVariant_ == FOR_IF && hasEmptyRows_)
          matVec = &Kokkos::Raw::matVecCscColMajorForwhileConj4Vec<OT, MST, DST, RST>;
        }
      }
      break;
    default: // The "general case"
      if (unroll_) {
        if (trans == Teuchos::NO_TRANS) {
          if (matVecVariant_ == FOR_FOR) {
            matVec = &Kokkos::Raw::matVecCsrColMajorForfor4Unrolled<OT, MST, DST, RST>;
          }
          else if (matVecVariant_ == FOR_IF && ! hasEmptyRows_) {
            // FIXME (mfh 26 Jul 2012) Currently, the code generator
            // is broken for the 'for-if' and 'for-while' variants,
            // when the number of multivector columns is not fixed (it
            // wasn't broken before -- it had to do with the
            // introduction of temporaries).  We could either revert
            // to the for-for variant, or throw an exception.  We do
            // the latter, since for-if is not the default, and we
            // want to make sure that people don't get confusing
            // performance results.

            //matVec = &Kokkos::Raw::matVecCsrColMajorForif4Unrolled<OT, MST, DST, RST>;
            TEUCHOS_TEST_FOR_EXCEPTION(true, std::logic_error, "The 'for-if' "
              "variant of sparse matrix-vector multiply is not currently "
              "implemented for a non-fixed number of columns in the multi"
              "vectors.  Please use the 'for-for' variant for now.");
          }
          else { // matVecVariant_ == FOR_WHILE ||
                 // (matVecVariant_ == FOR_IF && hasEmptyRows_)
            //matVec = &Kokkos::Raw::matVecCsrColMajorForwhile4Unrolled<OT, MST, DST, RST>;

            TEUCHOS_TEST_FOR_EXCEPTION(true, std::logic_error, "The 'for-while' "
              "variant of sparse matrix-vector multiply is not currently "
              "implemented for a non-fixed number of columns in the multi"
              "vectors.  Please use the 'for-for' variant for now.");
          }
        }
        else if (trans == Teuchos::TRANS) {
          if (matVecVariant_ == FOR_FOR) {
            matVec = &Kokkos::Raw::matVecCscColMajorForfor4Unrolled<OT, MST, DST, RST>;
          }
          else if (matVecVariant_ == FOR_IF && ! hasEmptyRows_) {
            //matVec = &Kokkos::Raw::matVecCscColMajorForif4Unrolled<OT, MST, DST, RST>;

            TEUCHOS_TEST_FOR_EXCEPTION(true, std::logic_error, "The 'for-if' "
              "variant of sparse matrix-vector multiply is not currently "
              "implemented for a non-fixed number of columns in the multi"
              "vectors.  Please use the 'for-for' variant for now.");
          }
          else { // matVecVariant_ == FOR_WHILE || (matVecVariant_ == FOR_IF && hasEmptyRows_)
            //matVec = &Kokkos::Raw::matVecCscColMajorForwhile4Unrolled<OT, MST, DST, RST>;

            TEUCHOS_TEST_FOR_EXCEPTION(true, std::logic_error, "The 'for-while' "
              "variant of sparse matrix-vector multiply is not currently "
              "implemented for a non-fixed number of columns in the multi"
              "vectors.  Please use the 'for-for' variant for now.");
          }
        }
        else { // if (trans == Teuchos::CONJ_TRANS) {
          if (matVecVariant_ == FOR_FOR) {
            matVec = &Kokkos::Raw::matVecCscColMajorForforConj4Unrolled<OT, MST, DST, RST>;
          }
          else if (matVecVariant_ == FOR_IF && ! hasEmptyRows_) {
            //matVec = &Kokkos::Raw::matVecCscColMajorForifConj4Unrolled<OT, MST, DST, RST>;

            TEUCHOS_TEST_FOR_EXCEPTION(true, std::logic_error, "The 'for-if' "
              "variant of sparse matrix-vector multiply is not currently "
              "implemented for a non-fixed number of columns in the multi"
              "vectors.  Please use the 'for-for' variant for now.");
          }
          else { // matVecVariant_ == FOR_WHILE ||
                 // (matVecVariant_ == FOR_IF && hasEmptyRows_)
            //matVec = &Kokkos::Raw::matVecCscColMajorForwhileConj4Unrolled<OT, MST, DST, RST>;

            TEUCHOS_TEST_FOR_EXCEPTION(true, std::logic_error, "The 'for-while' "
              "variant of sparse matrix-vector multiply is not currently "
              "implemented for a non-fixed number of columns in the multi"
              "vectors.  Please use the 'for-for' variant for now.");
          }
        }
      }
      else { // Don't unroll across multivector columns
        if (trans == Teuchos::NO_TRANS) {
          if (matVecVariant_ == FOR_FOR) {
            matVec = &Kokkos::Raw::matVecCsrColMajorForfor<OT, MST, DST, RST>;
          }
          else if (matVecVariant_ == FOR_IF && ! hasEmptyRows_) {
            //matVec = &Kokkos::Raw::matVecCsrColMajorForif<OT, MST, DST, RST>;

            TEUCHOS_TEST_FOR_EXCEPTION(true, std::logic_error, "The 'for-if' "
              "variant of sparse matrix-vector multiply is not currently "
              "implemented for a non-fixed number of columns in the multi"
              "vectors.  Please use the 'for-for' variant for now.");
          }
          else { // matVecVariant_ == FOR_WHILE ||
                 // (matVecVariant_ == FOR_IF && hasEmptyRows_)
            //matVec = &Kokkos::Raw::matVecCsrColMajorForwhile<OT, MST, DST, RST>;

            TEUCHOS_TEST_FOR_EXCEPTION(true, std::logic_error, "The 'for-if' "
              "variant of sparse matrix-vector multiply is not currently "
              "implemented for a non-fixed number of columns in the multi"
              "vectors.  Please use the 'for-for' variant for now.");
          }
        }
        else if (trans == Teuchos::TRANS) {
          if (matVecVariant_ == FOR_FOR) {
            matVec = &Kokkos::Raw::matVecCscColMajorForfor<OT, MST, DST, RST>;
          }
          else if (matVecVariant_ == FOR_IF && ! hasEmptyRows_) {
            //matVec = &Kokkos::Raw::matVecCscColMajorForif<OT, MST, DST, RST>;

            TEUCHOS_TEST_FOR_EXCEPTION(true, std::logic_error, "The 'for-if' "
              "variant of sparse matrix-vector multiply is not currently "
              "implemented for a non-fixed number of columns in the multi"
              "vectors.  Please use the 'for-for' variant for now.");
          }
          else { // matVecVariant_ == FOR_WHILE ||
                 // (matVecVariant_ == FOR_IF && hasEmptyRows_)
            //matVec = &Kokkos::Raw::matVecCscColMajorForwhile<OT, MST, DST, RST>;

            TEUCHOS_TEST_FOR_EXCEPTION(true, std::logic_error, "The 'for-while' "
              "variant of sparse matrix-vector multiply is not currently "
              "implemented for a non-fixed number of columns in the multi"
              "vectors.  Please use the 'for-for' variant for now.");
          }
        }
        else { // if (trans == Teuchos::CONJ_TRANS) {
          if (matVecVariant_ == FOR_FOR) {
            matVec = &Kokkos::Raw::matVecCscColMajorForforConj<OT, MST, DST, RST>;
          }
          else if (matVecVariant_ == FOR_IF && ! hasEmptyRows_) {
            //matVec = &Kokkos::Raw::matVecCscColMajorForifConj<OT, MST, DST, RST>;

            TEUCHOS_TEST_FOR_EXCEPTION(true, std::logic_error, "The 'for-if' "
              "variant of sparse matrix-vector multiply is not currently "
              "implemented for a non-fixed number of columns in the multi"
              "vectors.  Please use the 'for-for' variant for now.");
          }
          else { // matVecVariant_ == FOR_WHILE ||
                 // (matVecVariant_ == FOR_IF && hasEmptyRows_)
            //matVec = &Kokkos::Raw::matVecCscColMajorForwhileConj<OT, MST, DST, RST>;

            TEUCHOS_TEST_FOR_EXCEPTION(true, std::logic_error, "The 'for-while' "
              "variant of sparse matrix-vector multiply is not currently "
              "implemented for a non-fixed number of columns in the multi"
              "vectors.  Please use the 'for-for' variant for now.");
          }
        }
      }
    }

    // Now we know what mat-vec routine to call, so call it.
    matVec (numRows, numCols, numVecs, beta, Y_raw, Y_stride,
            alpha, ptr, ind, val, X_raw, X_stride);
  }

  template <class Scalar, class Ordinal, class Node, class Allocator>
  Teuchos::ArrayRCP<size_t>
  AltSparseOps<Scalar, Ordinal, Node, Allocator>::
<<<<<<< HEAD
  allocRowPtrs (const Teuchos::ArrayView<const size_t>& numEntriesPerRow)
=======
  allocRowPtrs (const Teuchos::RCP<Node>& node,
                const Teuchos::ArrayView<const Ordinal>& numEntriesPerRow)
>>>>>>> a9a0a4df
  {
    return allocator_type::allocRowPtrs (node, numEntriesPerRow);
  }

  template <class Scalar, class Ordinal, class Node, class Allocator>
  Teuchos::ArrayRCP<Ordinal>
  AltSparseOps<Scalar, Ordinal, Node, Allocator>::
  copyRowPtrs (const Teuchos::RCP<Node>& node,
               const Teuchos::ArrayView<const Ordinal>& rowPtrs)
  {
    return allocator_type::copyRowPtrs (node, rowPtrs);
  }

  template <class Scalar, class Ordinal, class Node, class Allocator>
  template <class T>
  Teuchos::ArrayRCP<T>
  AltSparseOps<Scalar, Ordinal, Node, Allocator>::
<<<<<<< HEAD
  allocStorage (const Teuchos::ArrayView<const size_t>& rowPtrs)
=======
  allocStorage (const Teuchos::RCP<Node>& node,
                const Teuchos::ArrayView<const Ordinal>& rowPtrs)
>>>>>>> a9a0a4df
  {
    return allocator_type::template allocStorage<T> (node, rowPtrs);
  }

  template <class Scalar, class Ordinal, class Node, class Allocator>
  template <class T>
  Teuchos::ArrayRCP<T>
  AltSparseOps<Scalar, Ordinal, Node, Allocator>::
  copyStorage (const Teuchos::RCP<Node>& node,
               const Teuchos::ArrayView<const Ordinal>& rowPtrs,
               const Teuchos::ArrayView<const T>& inputVals)
  {
    return allocator_type::template allocStorage<T> (node, rowPtrs, inputVals);
  }

} // namespace Kokkos

#endif // #ifndef __Kokkos_AltSparseOps_hpp
<|MERGE_RESOLUTION|>--- conflicted
+++ resolved
@@ -76,14 +76,9 @@
     template <class Ordinal, class Node>
     class AltSparseOpsDefaultAllocator {
     public:
-<<<<<<< HEAD
       static Teuchos::ArrayRCP<size_t>
-      allocRowPtrs (const Teuchos::ArrayView<const size_t>& numEntriesPerRow)
-=======
-      static Teuchos::ArrayRCP<Ordinal>
       allocRowPtrs (const Teuchos::RCP<Node>& node,
-                    const Teuchos::ArrayView<const Ordinal>& numEntriesPerRow)
->>>>>>> a9a0a4df
+                    const Teuchos::ArrayView<const size_t>& numEntriesPerRow)
       {
         (void) node;
 
@@ -105,14 +100,9 @@
         return ptr;
       }
 
-<<<<<<< HEAD
       static Teuchos::ArrayRCP<size_t>
-      copyRowPtrs (const Teuchos::ArrayView<const size_t>& rowPtrs)
-=======
-      static Teuchos::ArrayRCP<Ordinal>
       copyRowPtrs (const Teuchos::RCP<Node>& node,
-                   const Teuchos::ArrayView<const Ordinal>& rowPtrs)
->>>>>>> a9a0a4df
+                   const Teuchos::ArrayView<const size_t>& rowPtrs)
       {
         (void) node;
 
@@ -129,12 +119,8 @@
 
       template<class T>
       static Teuchos::ArrayRCP<T>
-<<<<<<< HEAD
-      allocStorage (const Teuchos::ArrayView<const size_t>& rowPtrs)
-=======
       allocStorage (const Teuchos::RCP<Node>& node,
-                    const Teuchos::ArrayView<const Ordinal>& rowPtrs)
->>>>>>> a9a0a4df
+                    const Teuchos::ArrayView<const size_t>& rowPtrs)
       {
         (void) node;
 
@@ -161,12 +147,8 @@
 
       template<class T>
       static Teuchos::ArrayRCP<T>
-<<<<<<< HEAD
-      copyStorage (const Teuchos::ArrayView<const size_t>& rowPtrs,
-=======
       copyStorage (const Teuchos::RCP<Node>& node,
-                   const Teuchos::ArrayView<const Ordinal>& rowPtrs,
->>>>>>> a9a0a4df
+                   const Teuchos::ArrayView<const size_t>& rowPtrs,
                    const Teuchos::ArrayView<const T>& inputVals)
       {
         (void) node;
@@ -289,14 +271,9 @@
     template <class Ordinal, class Node>
     class AltSparseOpsFirstTouchAllocator {
     public:
-<<<<<<< HEAD
       static Teuchos::ArrayRCP<size_t>
-      allocRowPtrs (const Teuchos::ArrayView<const size_t>& numEntriesPerRow)
-=======
-      static Teuchos::ArrayRCP<Ordinal>
       allocRowPtrs (const Teuchos::RCP<Node>& node,
-                    const Teuchos::ArrayView<const Ordinal>& numEntriesPerRow)
->>>>>>> a9a0a4df
+                    const Teuchos::ArrayView<const size_t>& numEntriesPerRow)
       {
         using Teuchos::ArrayRCP;
         using Teuchos::arcp;
@@ -484,14 +461,9 @@
         return ptr;
       }
 
-<<<<<<< HEAD
-      static Teuchos::ArrayRCP<size_t>
-      copyRowPtrs (const Teuchos::ArrayView<const size_t>& rowPtrs)
-=======
       static Teuchos::ArrayRCP<Ordinal>
       copyRowPtrs (const Teuchos::RCP<OpenMPNode>& node,
-                   const Teuchos::ArrayView<const Ordinal>& rowPtrs)
->>>>>>> a9a0a4df
+                   const Teuchos::ArrayView<const size_t>& rowPtrs)
       {
         (void) node;
 
@@ -522,12 +494,8 @@
 
       template<class T>
       static Teuchos::ArrayRCP<T>
-<<<<<<< HEAD
-      allocStorage (const Teuchos::ArrayView<const size_t>& rowPtrs)
-=======
       allocStorage (const Teuchos::RCP<OpenMPNode>& node,
-                    const Teuchos::ArrayView<const Ordinal>& rowPtrs)
->>>>>>> a9a0a4df
+                    const Teuchos::ArrayView<const size_t>& rowPtrs)
       {
         (void) node;
 
@@ -576,12 +544,8 @@
 
       template<class T>
       static Teuchos::ArrayRCP<T>
-<<<<<<< HEAD
-      copyStorage (const Teuchos::ArrayView<const size_t>& rowPtrs,
-=======
       copyStorage (const Teuchos::RCP<Kokkos::OpenMPNode>& node,
-                   const Teuchos::ArrayView<const Ordinal>& rowPtrs,
->>>>>>> a9a0a4df
+                   const Teuchos::ArrayView<const size_t>& rowPtrs,
                    const Teuchos::ArrayView<const T>& inputVals)
       {
         (void) node;
@@ -1137,14 +1101,9 @@
     /// \param node [in/out] Kokkos Node instance.
     /// \param numEntriesPerRow [in] numEntriesPerRow[i] is the number
     ///   of entries in row i, for all rows of the local sparse matrix.
-<<<<<<< HEAD
     static Teuchos::ArrayRCP<size_t>
-    allocRowPtrs (const ArrayView<const size_t>& numEntriesPerRow);
-=======
-    static Teuchos::ArrayRCP<Ordinal>
     allocRowPtrs (const Teuchos::RCP<Node>& node,
-                  const ArrayView<const Ordinal>& numEntriesPerRow);
->>>>>>> a9a0a4df
+                  const ArrayView<const size_t>& numEntriesPerRow);
 
     /// \brief Copy the storage for the row pointers.
     ///
@@ -1166,12 +1125,8 @@
     ///   is one plus the number of rows in the local sparse matrix.
     template <class T>
     static Teuchos::ArrayRCP<T>
-<<<<<<< HEAD
-    allocStorage (const Teuchos::ArrayView<const size_t>& rowPtrs);
-=======
     allocStorage (const Teuchos::RCP<Node>& node,
-                  const Teuchos::ArrayView<const Ordinal>& rowPtrs);
->>>>>>> a9a0a4df
+                  const Teuchos::ArrayView<const size_t>& rowPtrs);
 
     /// \brief Copy the storage for a sparse graph or matrix.
     ///
@@ -2209,12 +2164,8 @@
   template <class Scalar, class Ordinal, class Node, class Allocator>
   Teuchos::ArrayRCP<size_t>
   AltSparseOps<Scalar, Ordinal, Node, Allocator>::
-<<<<<<< HEAD
-  allocRowPtrs (const Teuchos::ArrayView<const size_t>& numEntriesPerRow)
-=======
   allocRowPtrs (const Teuchos::RCP<Node>& node,
-                const Teuchos::ArrayView<const Ordinal>& numEntriesPerRow)
->>>>>>> a9a0a4df
+                const Teuchos::ArrayView<const size_t>& numEntriesPerRow)
   {
     return allocator_type::allocRowPtrs (node, numEntriesPerRow);
   }
@@ -2232,12 +2183,8 @@
   template <class T>
   Teuchos::ArrayRCP<T>
   AltSparseOps<Scalar, Ordinal, Node, Allocator>::
-<<<<<<< HEAD
-  allocStorage (const Teuchos::ArrayView<const size_t>& rowPtrs)
-=======
   allocStorage (const Teuchos::RCP<Node>& node,
-                const Teuchos::ArrayView<const Ordinal>& rowPtrs)
->>>>>>> a9a0a4df
+                const Teuchos::ArrayView<const size_t>& rowPtrs)
   {
     return allocator_type::template allocStorage<T> (node, rowPtrs);
   }
