--- conflicted
+++ resolved
@@ -46,19 +46,11 @@
 #include <cstdio>
 
 // See 01_thread_teams for an explanation of a basic TeamPolicy
-<<<<<<< HEAD
-typedef Kokkos::TeamPolicy<> team_policy;
-typedef typename team_policy::member_type team_member;
-
-struct hello_world {
-  typedef int value_type;  // Specify value type for reduction target, sum
-=======
 using team_policy = Kokkos::TeamPolicy<>;
 using team_member = typename team_policy::member_type;
 
 struct hello_world {
   using value_type = int;  // Specify value type for reduction target, sum
->>>>>>> 4103bf6c
   KOKKOS_INLINE_FUNCTION
   void operator()(const team_member& thread, int& sum) const {
     sum += 1;
