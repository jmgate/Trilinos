/*
//@HEADER
// ************************************************************************
//
//                        Kokkos v. 3.0
//       Copyright (2020) National Technology & Engineering
//               Solutions of Sandia, LLC (NTESS).
//
// Under the terms of Contract DE-NA0003525 with NTESS,
// the U.S. Government retains certain rights in this software.
//
// Redistribution and use in source and binary forms, with or without
// modification, are permitted provided that the following conditions are
// met:
//
// 1. Redistributions of source code must retain the above copyright
// notice, this list of conditions and the following disclaimer.
//
// 2. Redistributions in binary form must reproduce the above copyright
// notice, this list of conditions and the following disclaimer in the
// documentation and/or other materials provided with the distribution.
//
// 3. Neither the name of the Corporation nor the names of the
// contributors may be used to endorse or promote products derived from
// this software without specific prior written permission.
//
// THIS SOFTWARE IS PROVIDED BY NTESS "AS IS" AND ANY
// EXPRESS OR IMPLIED WARRANTIES, INCLUDING, BUT NOT LIMITED TO, THE
// IMPLIED WARRANTIES OF MERCHANTABILITY AND FITNESS FOR A PARTICULAR
// PURPOSE ARE DISCLAIMED. IN NO EVENT SHALL NTESS OR THE
// CONTRIBUTORS BE LIABLE FOR ANY DIRECT, INDIRECT, INCIDENTAL, SPECIAL,
// EXEMPLARY, OR CONSEQUENTIAL DAMAGES (INCLUDING, BUT NOT LIMITED TO,
// PROCUREMENT OF SUBSTITUTE GOODS OR SERVICES; LOSS OF USE, DATA, OR
// PROFITS; OR BUSINESS INTERRUPTION) HOWEVER CAUSED AND ON ANY THEORY OF
// LIABILITY, WHETHER IN CONTRACT, STRICT LIABILITY, OR TORT (INCLUDING
// NEGLIGENCE OR OTHERWISE) ARISING IN ANY WAY OUT OF THE USE OF THIS
// SOFTWARE, EVEN IF ADVISED OF THE POSSIBILITY OF SUCH DAMAGE.
//
// Questions? Contact Christian R. Trott (crtrott@sandia.gov)
//
// ************************************************************************
//@HEADER
*/

/// \file Kokkos_Layout.hpp
/// \brief Declaration of various \c MemoryLayout options.

#ifndef KOKKOS_LAYOUT_HPP
#define KOKKOS_LAYOUT_HPP

#include <cstddef>
#include <impl/Kokkos_Traits.hpp>
#include <impl/Kokkos_Tags.hpp>

namespace Kokkos {

enum { ARRAY_LAYOUT_MAX_RANK = 8 };

//----------------------------------------------------------------------------
/// \struct LayoutLeft
/// \brief Memory layout tag indicating left-to-right (Fortran scheme)
///   striding of multi-indices.
///
/// This is an example of a \c MemoryLayout template parameter of
/// View.  The memory layout describes how View maps from a
/// multi-index (i0, i1, ..., ik) to a memory location.
///
/// "Layout left" indicates a mapping where the leftmost index i0
/// refers to contiguous access, and strides increase for dimensions
/// going right from there (i1, i2, ...).  This layout imitates how
/// Fortran stores multi-dimensional arrays.  For the special case of
/// a two-dimensional array, "layout left" is also called "column
/// major."
struct LayoutLeft {
  //! Tag this class as a kokkos array layout
<<<<<<< HEAD
  typedef LayoutLeft array_layout;
=======
  using array_layout = LayoutLeft;
>>>>>>> 4103bf6c

  size_t dimension[ARRAY_LAYOUT_MAX_RANK];

  enum { is_extent_constructible = true };

  LayoutLeft(LayoutLeft const&) = default;
  LayoutLeft(LayoutLeft&&)      = default;
  LayoutLeft& operator=(LayoutLeft const&) = default;
  LayoutLeft& operator=(LayoutLeft&&) = default;

  KOKKOS_INLINE_FUNCTION
  explicit constexpr LayoutLeft(size_t N0 = 0, size_t N1 = 0, size_t N2 = 0,
                                size_t N3 = 0, size_t N4 = 0, size_t N5 = 0,
                                size_t N6 = 0, size_t N7 = 0)
      : dimension{N0, N1, N2, N3, N4, N5, N6, N7} {}
};

//----------------------------------------------------------------------------
/// \struct LayoutRight
/// \brief Memory layout tag indicating right-to-left (C or
///   lexigraphical scheme) striding of multi-indices.
///
/// This is an example of a \c MemoryLayout template parameter of
/// View.  The memory layout describes how View maps from a
/// multi-index (i0, i1, ..., ik) to a memory location.
///
/// "Right layout" indicates a mapping where the rightmost index ik
/// refers to contiguous access, and strides increase for dimensions
/// going left from there.  This layout imitates how C stores
/// multi-dimensional arrays.  For the special case of a
/// two-dimensional array, "layout right" is also called "row major."
struct LayoutRight {
  //! Tag this class as a kokkos array layout
<<<<<<< HEAD
  typedef LayoutRight array_layout;
=======
  using array_layout = LayoutRight;
>>>>>>> 4103bf6c

  size_t dimension[ARRAY_LAYOUT_MAX_RANK];

  enum { is_extent_constructible = true };

  LayoutRight(LayoutRight const&) = default;
  LayoutRight(LayoutRight&&)      = default;
  LayoutRight& operator=(LayoutRight const&) = default;
  LayoutRight& operator=(LayoutRight&&) = default;

  KOKKOS_INLINE_FUNCTION
  explicit constexpr LayoutRight(size_t N0 = 0, size_t N1 = 0, size_t N2 = 0,
                                 size_t N3 = 0, size_t N4 = 0, size_t N5 = 0,
                                 size_t N6 = 0, size_t N7 = 0)
      : dimension{N0, N1, N2, N3, N4, N5, N6, N7} {}
};

//----------------------------------------------------------------------------
/// \struct LayoutStride
/// \brief  Memory layout tag indicated arbitrarily strided
///         multi-index mapping into contiguous memory.
struct LayoutStride {
  //! Tag this class as a kokkos array layout
<<<<<<< HEAD
  typedef LayoutStride array_layout;

  size_t dimension[ARRAY_LAYOUT_MAX_RANK];
  size_t stride[ARRAY_LAYOUT_MAX_RANK];

  enum { is_extent_constructible = false };

=======
  using array_layout = LayoutStride;

  size_t dimension[ARRAY_LAYOUT_MAX_RANK];
  size_t stride[ARRAY_LAYOUT_MAX_RANK];

  enum { is_extent_constructible = false };

>>>>>>> 4103bf6c
  LayoutStride(LayoutStride const&) = default;
  LayoutStride(LayoutStride&&)      = default;
  LayoutStride& operator=(LayoutStride const&) = default;
  LayoutStride& operator=(LayoutStride&&) = default;

  /** \brief  Compute strides from ordered dimensions.
   *
   *  Values of order uniquely form the set [0..rank)
   *  and specify ordering of the dimensions.
   *  Order = {0,1,2,...} is LayoutLeft
   *  Order = {...,2,1,0} is LayoutRight
   */
  template <typename iTypeOrder, typename iTypeDimen>
  KOKKOS_INLINE_FUNCTION static LayoutStride order_dimensions(
      int const rank, iTypeOrder const* const order,
      iTypeDimen const* const dimen) {
    LayoutStride tmp;
    // Verify valid rank order:
    int check_input = ARRAY_LAYOUT_MAX_RANK < rank ? 0 : int(1 << rank) - 1;
    for (int r = 0; r < ARRAY_LAYOUT_MAX_RANK; ++r) {
      tmp.dimension[r] = 0;
      tmp.stride[r]    = 0;
    }
    for (int r = 0; r < rank; ++r) {
      check_input &= ~int(1 << order[r]);
    }
    if (0 == check_input) {
      size_t n = 1;
      for (int r = 0; r < rank; ++r) {
        tmp.stride[order[r]] = n;
        n *= (dimen[order[r]]);
        tmp.dimension[r] = dimen[r];
      }
    }
    return tmp;
  }

  KOKKOS_INLINE_FUNCTION
  explicit constexpr LayoutStride(size_t N0 = 0, size_t S0 = 0, size_t N1 = 0,
                                  size_t S1 = 0, size_t N2 = 0, size_t S2 = 0,
                                  size_t N3 = 0, size_t S3 = 0, size_t N4 = 0,
                                  size_t S4 = 0, size_t N5 = 0, size_t S5 = 0,
                                  size_t N6 = 0, size_t S6 = 0, size_t N7 = 0,
                                  size_t S7 = 0)
      : dimension{N0, N1, N2, N3, N4, N5, N6, N7}, stride{S0, S1, S2, S3,
                                                          S4, S5, S6, S7} {}
};

<<<<<<< HEAD
// ==========================================================================
#ifdef KOKKOS_ENABLE_DEPRECATED_CODE

//----------------------------------------------------------------------------
/// \struct LayoutTileLeft
/// \brief Memory layout tag indicating left-to-right (Fortran scheme)
///   striding of multi-indices by tiles.
///
/// This is an example of a \c MemoryLayout template parameter of
/// View.  The memory layout describes how View maps from a
/// multi-index (i0, i1, ..., ik) to a memory location.
///
/// "Tiled layout" indicates a mapping to contiguously stored
/// <tt>ArgN0</tt> by <tt>ArgN1</tt> tiles for the rightmost two
/// dimensions.  Indices are LayoutLeft within each tile, and the
/// tiles themselves are arranged using LayoutLeft.  Note that the
/// dimensions <tt>ArgN0</tt> and <tt>ArgN1</tt> of the tiles must be
/// compile-time constants.  This speeds up index calculations.  If
/// both tile dimensions are powers of two, Kokkos can optimize
/// further.
template <unsigned ArgN0, unsigned ArgN1,
          bool IsPowerOfTwo = (Impl::is_integral_power_of_two(ArgN0) &&
                               Impl::is_integral_power_of_two(ArgN1))>
struct LayoutTileLeft {
  static_assert(Impl::is_integral_power_of_two(ArgN0) &&
                    Impl::is_integral_power_of_two(ArgN1),
                "LayoutTileLeft must be given power-of-two tile dimensions");

  //! Tag this class as a kokkos array layout
  typedef LayoutTileLeft<ArgN0, ArgN1, IsPowerOfTwo> array_layout;

  enum { N0 = ArgN0 };
  enum { N1 = ArgN1 };

  size_t dimension[ARRAY_LAYOUT_MAX_RANK];

  enum { is_extent_constructible = true };

  LayoutTileLeft(LayoutTileLeft const&) = default;
  LayoutTileLeft(LayoutTileLeft&&)      = default;
  LayoutTileLeft& operator=(LayoutTileLeft const&) = default;
  LayoutTileLeft& operator=(LayoutTileLeft&&) = default;

  KOKKOS_INLINE_FUNCTION
  explicit constexpr LayoutTileLeft(size_t argN0 = 0, size_t argN1 = 0,
                                    size_t argN2 = 0, size_t argN3 = 0,
                                    size_t argN4 = 0, size_t argN5 = 0,
                                    size_t argN6 = 0, size_t argN7 = 0)
      : dimension{argN0, argN1, argN2, argN3, argN4, argN5, argN6, argN7} {}
};

#endif  // KOKKOS_ENABLE_DEPRECATED_CODE
// ===================================================================================

=======
// ===================================================================================

>>>>>>> 4103bf6c
//////////////////////////////////////////////////////////////////////////////////////

enum class Iterate {
  Default,
  Left,  // Left indices stride fastest
  Right  // Right indices stride fastest
};

// To check for LayoutTiled
// This is to hide extra compile-time 'identifier' info within the LayoutTiled
// class by not relying on template specialization to include the ArgN*'s
template <typename LayoutTiledCheck, class Enable = void>
struct is_layouttiled : std::false_type {};

<<<<<<< HEAD
#ifndef KOKKOS_ENABLE_DEPRECATED_CODE
=======
>>>>>>> 4103bf6c
template <typename LayoutTiledCheck>
struct is_layouttiled<
    LayoutTiledCheck,
    typename std::enable_if<LayoutTiledCheck::is_array_layout_tiled>::type>
    : std::true_type {};

namespace Experimental {

/// LayoutTiled
// Must have Rank >= 2
template <
    Kokkos::Iterate OuterP, Kokkos::Iterate InnerP, unsigned ArgN0,
    unsigned ArgN1, unsigned ArgN2 = 0, unsigned ArgN3 = 0, unsigned ArgN4 = 0,
    unsigned ArgN5 = 0, unsigned ArgN6 = 0, unsigned ArgN7 = 0,
    bool IsPowerOfTwo =
        (Kokkos::Impl::is_integral_power_of_two(ArgN0) &&
         Kokkos::Impl::is_integral_power_of_two(ArgN1) &&
         (Kokkos::Impl::is_integral_power_of_two(ArgN2) || (ArgN2 == 0)) &&
         (Kokkos::Impl::is_integral_power_of_two(ArgN3) || (ArgN3 == 0)) &&
         (Kokkos::Impl::is_integral_power_of_two(ArgN4) || (ArgN4 == 0)) &&
         (Kokkos::Impl::is_integral_power_of_two(ArgN5) || (ArgN5 == 0)) &&
         (Kokkos::Impl::is_integral_power_of_two(ArgN6) || (ArgN6 == 0)) &&
         (Kokkos::Impl::is_integral_power_of_two(ArgN7) || (ArgN7 == 0)))>
struct LayoutTiled {
  static_assert(IsPowerOfTwo,
                "LayoutTiled must be given power-of-two tile dimensions");

#if 0
  static_assert( (Impl::is_integral_power_of_two(ArgN0) ) &&
                 (Impl::is_integral_power_of_two(ArgN1) ) &&
                 (Impl::is_integral_power_of_two(ArgN2) || (ArgN2 == 0) ) &&
                 (Impl::is_integral_power_of_two(ArgN3) || (ArgN3 == 0) ) &&
                 (Impl::is_integral_power_of_two(ArgN4) || (ArgN4 == 0) ) &&
                 (Impl::is_integral_power_of_two(ArgN5) || (ArgN5 == 0) ) &&
                 (Impl::is_integral_power_of_two(ArgN6) || (ArgN6 == 0) ) &&
                 (Impl::is_integral_power_of_two(ArgN7) || (ArgN7 == 0) )
               , "LayoutTiled must be given power-of-two tile dimensions" );
#endif

<<<<<<< HEAD
  typedef LayoutTiled<OuterP, InnerP, ArgN0, ArgN1, ArgN2, ArgN3, ArgN4, ArgN5,
                      ArgN6, ArgN7, IsPowerOfTwo>
      array_layout;
=======
  using array_layout = LayoutTiled<OuterP, InnerP, ArgN0, ArgN1, ArgN2, ArgN3,
                                   ArgN4, ArgN5, ArgN6, ArgN7, IsPowerOfTwo>;
>>>>>>> 4103bf6c
  static constexpr Iterate outer_pattern = OuterP;
  static constexpr Iterate inner_pattern = InnerP;

  enum { N0 = ArgN0 };
  enum { N1 = ArgN1 };
  enum { N2 = ArgN2 };
  enum { N3 = ArgN3 };
  enum { N4 = ArgN4 };
  enum { N5 = ArgN5 };
  enum { N6 = ArgN6 };
  enum { N7 = ArgN7 };

  size_t dimension[ARRAY_LAYOUT_MAX_RANK];

  enum { is_extent_constructible = true };

  LayoutTiled(LayoutTiled const&) = default;
  LayoutTiled(LayoutTiled&&)      = default;
  LayoutTiled& operator=(LayoutTiled const&) = default;
  LayoutTiled& operator=(LayoutTiled&&) = default;

  KOKKOS_INLINE_FUNCTION
  explicit constexpr LayoutTiled(size_t argN0 = 0, size_t argN1 = 0,
                                 size_t argN2 = 0, size_t argN3 = 0,
                                 size_t argN4 = 0, size_t argN5 = 0,
                                 size_t argN6 = 0, size_t argN7 = 0)
      : dimension{argN0, argN1, argN2, argN3, argN4, argN5, argN6, argN7} {}
};

}  // namespace Experimental
<<<<<<< HEAD
#endif
=======
>>>>>>> 4103bf6c

// For use with view_copy
template <typename... Layout>
struct layout_iterate_type_selector {
  static const Kokkos::Iterate outer_iteration_pattern =
      Kokkos::Iterate::Default;
  static const Kokkos::Iterate inner_iteration_pattern =
      Kokkos::Iterate::Default;
};

template <>
struct layout_iterate_type_selector<Kokkos::LayoutRight> {
  static const Kokkos::Iterate outer_iteration_pattern = Kokkos::Iterate::Right;
  static const Kokkos::Iterate inner_iteration_pattern = Kokkos::Iterate::Right;
};

template <>
struct layout_iterate_type_selector<Kokkos::LayoutLeft> {
  static const Kokkos::Iterate outer_iteration_pattern = Kokkos::Iterate::Left;
  static const Kokkos::Iterate inner_iteration_pattern = Kokkos::Iterate::Left;
};

template <>
struct layout_iterate_type_selector<Kokkos::LayoutStride> {
  static const Kokkos::Iterate outer_iteration_pattern =
      Kokkos::Iterate::Default;
  static const Kokkos::Iterate inner_iteration_pattern =
      Kokkos::Iterate::Default;
};

<<<<<<< HEAD
#ifndef KOKKOS_ENABLE_DEPRECATED_CODE
=======
>>>>>>> 4103bf6c
template <unsigned ArgN0, unsigned ArgN1, unsigned ArgN2, unsigned ArgN3,
          unsigned ArgN4, unsigned ArgN5, unsigned ArgN6, unsigned ArgN7>
struct layout_iterate_type_selector<Kokkos::Experimental::LayoutTiled<
    Kokkos::Iterate::Left, Kokkos::Iterate::Left, ArgN0, ArgN1, ArgN2, ArgN3,
    ArgN4, ArgN5, ArgN6, ArgN7, true> > {
  static const Kokkos::Iterate outer_iteration_pattern = Kokkos::Iterate::Left;
  static const Kokkos::Iterate inner_iteration_pattern = Kokkos::Iterate::Left;
};

template <unsigned ArgN0, unsigned ArgN1, unsigned ArgN2, unsigned ArgN3,
          unsigned ArgN4, unsigned ArgN5, unsigned ArgN6, unsigned ArgN7>
struct layout_iterate_type_selector<Kokkos::Experimental::LayoutTiled<
    Kokkos::Iterate::Right, Kokkos::Iterate::Left, ArgN0, ArgN1, ArgN2, ArgN3,
    ArgN4, ArgN5, ArgN6, ArgN7, true> > {
  static const Kokkos::Iterate outer_iteration_pattern = Kokkos::Iterate::Right;
  static const Kokkos::Iterate inner_iteration_pattern = Kokkos::Iterate::Left;
};

template <unsigned ArgN0, unsigned ArgN1, unsigned ArgN2, unsigned ArgN3,
          unsigned ArgN4, unsigned ArgN5, unsigned ArgN6, unsigned ArgN7>
struct layout_iterate_type_selector<Kokkos::Experimental::LayoutTiled<
    Kokkos::Iterate::Left, Kokkos::Iterate::Right, ArgN0, ArgN1, ArgN2, ArgN3,
    ArgN4, ArgN5, ArgN6, ArgN7, true> > {
  static const Kokkos::Iterate outer_iteration_pattern = Kokkos::Iterate::Left;
  static const Kokkos::Iterate inner_iteration_pattern = Kokkos::Iterate::Right;
};

template <unsigned ArgN0, unsigned ArgN1, unsigned ArgN2, unsigned ArgN3,
          unsigned ArgN4, unsigned ArgN5, unsigned ArgN6, unsigned ArgN7>
struct layout_iterate_type_selector<Kokkos::Experimental::LayoutTiled<
    Kokkos::Iterate::Right, Kokkos::Iterate::Right, ArgN0, ArgN1, ArgN2, ArgN3,
    ArgN4, ArgN5, ArgN6, ArgN7, true> > {
  static const Kokkos::Iterate outer_iteration_pattern = Kokkos::Iterate::Right;
  static const Kokkos::Iterate inner_iteration_pattern = Kokkos::Iterate::Right;
};
#endif

}  // namespace Kokkos

#endif  // #ifndef KOKKOS_LAYOUT_HPP<|MERGE_RESOLUTION|>--- conflicted
+++ resolved
@@ -73,11 +73,7 @@
 /// major."
 struct LayoutLeft {
   //! Tag this class as a kokkos array layout
-<<<<<<< HEAD
-  typedef LayoutLeft array_layout;
-=======
   using array_layout = LayoutLeft;
->>>>>>> 4103bf6c
 
   size_t dimension[ARRAY_LAYOUT_MAX_RANK];
 
@@ -111,11 +107,7 @@
 /// two-dimensional array, "layout right" is also called "row major."
 struct LayoutRight {
   //! Tag this class as a kokkos array layout
-<<<<<<< HEAD
-  typedef LayoutRight array_layout;
-=======
   using array_layout = LayoutRight;
->>>>>>> 4103bf6c
 
   size_t dimension[ARRAY_LAYOUT_MAX_RANK];
 
@@ -139,23 +131,13 @@
 ///         multi-index mapping into contiguous memory.
 struct LayoutStride {
   //! Tag this class as a kokkos array layout
-<<<<<<< HEAD
-  typedef LayoutStride array_layout;
+  using array_layout = LayoutStride;
 
   size_t dimension[ARRAY_LAYOUT_MAX_RANK];
   size_t stride[ARRAY_LAYOUT_MAX_RANK];
 
   enum { is_extent_constructible = false };
 
-=======
-  using array_layout = LayoutStride;
-
-  size_t dimension[ARRAY_LAYOUT_MAX_RANK];
-  size_t stride[ARRAY_LAYOUT_MAX_RANK];
-
-  enum { is_extent_constructible = false };
-
->>>>>>> 4103bf6c
   LayoutStride(LayoutStride const&) = default;
   LayoutStride(LayoutStride&&)      = default;
   LayoutStride& operator=(LayoutStride const&) = default;
@@ -204,65 +186,8 @@
                                                           S4, S5, S6, S7} {}
 };
 
-<<<<<<< HEAD
-// ==========================================================================
-#ifdef KOKKOS_ENABLE_DEPRECATED_CODE
-
-//----------------------------------------------------------------------------
-/// \struct LayoutTileLeft
-/// \brief Memory layout tag indicating left-to-right (Fortran scheme)
-///   striding of multi-indices by tiles.
-///
-/// This is an example of a \c MemoryLayout template parameter of
-/// View.  The memory layout describes how View maps from a
-/// multi-index (i0, i1, ..., ik) to a memory location.
-///
-/// "Tiled layout" indicates a mapping to contiguously stored
-/// <tt>ArgN0</tt> by <tt>ArgN1</tt> tiles for the rightmost two
-/// dimensions.  Indices are LayoutLeft within each tile, and the
-/// tiles themselves are arranged using LayoutLeft.  Note that the
-/// dimensions <tt>ArgN0</tt> and <tt>ArgN1</tt> of the tiles must be
-/// compile-time constants.  This speeds up index calculations.  If
-/// both tile dimensions are powers of two, Kokkos can optimize
-/// further.
-template <unsigned ArgN0, unsigned ArgN1,
-          bool IsPowerOfTwo = (Impl::is_integral_power_of_two(ArgN0) &&
-                               Impl::is_integral_power_of_two(ArgN1))>
-struct LayoutTileLeft {
-  static_assert(Impl::is_integral_power_of_two(ArgN0) &&
-                    Impl::is_integral_power_of_two(ArgN1),
-                "LayoutTileLeft must be given power-of-two tile dimensions");
-
-  //! Tag this class as a kokkos array layout
-  typedef LayoutTileLeft<ArgN0, ArgN1, IsPowerOfTwo> array_layout;
-
-  enum { N0 = ArgN0 };
-  enum { N1 = ArgN1 };
-
-  size_t dimension[ARRAY_LAYOUT_MAX_RANK];
-
-  enum { is_extent_constructible = true };
-
-  LayoutTileLeft(LayoutTileLeft const&) = default;
-  LayoutTileLeft(LayoutTileLeft&&)      = default;
-  LayoutTileLeft& operator=(LayoutTileLeft const&) = default;
-  LayoutTileLeft& operator=(LayoutTileLeft&&) = default;
-
-  KOKKOS_INLINE_FUNCTION
-  explicit constexpr LayoutTileLeft(size_t argN0 = 0, size_t argN1 = 0,
-                                    size_t argN2 = 0, size_t argN3 = 0,
-                                    size_t argN4 = 0, size_t argN5 = 0,
-                                    size_t argN6 = 0, size_t argN7 = 0)
-      : dimension{argN0, argN1, argN2, argN3, argN4, argN5, argN6, argN7} {}
-};
-
-#endif  // KOKKOS_ENABLE_DEPRECATED_CODE
 // ===================================================================================
 
-=======
-// ===================================================================================
-
->>>>>>> 4103bf6c
 //////////////////////////////////////////////////////////////////////////////////////
 
 enum class Iterate {
@@ -277,10 +202,6 @@
 template <typename LayoutTiledCheck, class Enable = void>
 struct is_layouttiled : std::false_type {};
 
-<<<<<<< HEAD
-#ifndef KOKKOS_ENABLE_DEPRECATED_CODE
-=======
->>>>>>> 4103bf6c
 template <typename LayoutTiledCheck>
 struct is_layouttiled<
     LayoutTiledCheck,
@@ -320,14 +241,8 @@
                , "LayoutTiled must be given power-of-two tile dimensions" );
 #endif
 
-<<<<<<< HEAD
-  typedef LayoutTiled<OuterP, InnerP, ArgN0, ArgN1, ArgN2, ArgN3, ArgN4, ArgN5,
-                      ArgN6, ArgN7, IsPowerOfTwo>
-      array_layout;
-=======
   using array_layout = LayoutTiled<OuterP, InnerP, ArgN0, ArgN1, ArgN2, ArgN3,
                                    ArgN4, ArgN5, ArgN6, ArgN7, IsPowerOfTwo>;
->>>>>>> 4103bf6c
   static constexpr Iterate outer_pattern = OuterP;
   static constexpr Iterate inner_pattern = InnerP;
 
@@ -358,10 +273,6 @@
 };
 
 }  // namespace Experimental
-<<<<<<< HEAD
-#endif
-=======
->>>>>>> 4103bf6c
 
 // For use with view_copy
 template <typename... Layout>
@@ -392,10 +303,6 @@
       Kokkos::Iterate::Default;
 };
 
-<<<<<<< HEAD
-#ifndef KOKKOS_ENABLE_DEPRECATED_CODE
-=======
->>>>>>> 4103bf6c
 template <unsigned ArgN0, unsigned ArgN1, unsigned ArgN2, unsigned ArgN3,
           unsigned ArgN4, unsigned ArgN5, unsigned ArgN6, unsigned ArgN7>
 struct layout_iterate_type_selector<Kokkos::Experimental::LayoutTiled<
@@ -431,7 +338,6 @@
   static const Kokkos::Iterate outer_iteration_pattern = Kokkos::Iterate::Right;
   static const Kokkos::Iterate inner_iteration_pattern = Kokkos::Iterate::Right;
 };
-#endif
 
 }  // namespace Kokkos
 
