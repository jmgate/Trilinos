/*
//@HEADER
// ************************************************************************
//
//                        Kokkos v. 3.0
//       Copyright (2020) National Technology & Engineering
//               Solutions of Sandia, LLC (NTESS).
//
// Under the terms of Contract DE-NA0003525 with NTESS,
// the U.S. Government retains certain rights in this software.
//
// Redistribution and use in source and binary forms, with or without
// modification, are permitted provided that the following conditions are
// met:
//
// 1. Redistributions of source code must retain the above copyright
// notice, this list of conditions and the following disclaimer.
//
// 2. Redistributions in binary form must reproduce the above copyright
// notice, this list of conditions and the following disclaimer in the
// documentation and/or other materials provided with the distribution.
//
// 3. Neither the name of the Corporation nor the names of the
// contributors may be used to endorse or promote products derived from
// this software without specific prior written permission.
//
// THIS SOFTWARE IS PROVIDED BY NTESS "AS IS" AND ANY
// EXPRESS OR IMPLIED WARRANTIES, INCLUDING, BUT NOT LIMITED TO, THE
// IMPLIED WARRANTIES OF MERCHANTABILITY AND FITNESS FOR A PARTICULAR
// PURPOSE ARE DISCLAIMED. IN NO EVENT SHALL NTESS OR THE
// CONTRIBUTORS BE LIABLE FOR ANY DIRECT, INDIRECT, INCIDENTAL, SPECIAL,
// EXEMPLARY, OR CONSEQUENTIAL DAMAGES (INCLUDING, BUT NOT LIMITED TO,
// PROCUREMENT OF SUBSTITUTE GOODS OR SERVICES; LOSS OF USE, DATA, OR
// PROFITS; OR BUSINESS INTERRUPTION) HOWEVER CAUSED AND ON ANY THEORY OF
// LIABILITY, WHETHER IN CONTRACT, STRICT LIABILITY, OR TORT (INCLUDING
// NEGLIGENCE OR OTHERWISE) ARISING IN ANY WAY OUT OF THE USE OF THIS
// SOFTWARE, EVEN IF ADVISED OF THE POSSIBILITY OF SUCH DAMAGE.
//
// Questions? Contact Christian R. Trott (crtrott@sandia.gov)
//
// ************************************************************************
//@HEADER
*/

#include <Kokkos_Macros.hpp>
#if defined(KOKKOS_ATOMIC_HPP) && !defined(KOKKOS_ATOMIC_GENERIC_HPP)
#define KOKKOS_ATOMIC_GENERIC_HPP
#include <Kokkos_Macros.hpp>

#if defined(KOKKOS_ENABLE_CUDA)
#include <Cuda/Kokkos_Cuda_Version_9_8_Compatibility.hpp>
#endif

// Combination operands to be used in an Compare and Exchange based atomic
// operation
namespace Kokkos {
namespace Impl {

template <class Scalar1, class Scalar2>
struct MaxOper {
  KOKKOS_FORCEINLINE_FUNCTION
  static Scalar1 apply(const Scalar1& val1, const Scalar2& val2) {
    return (val1 > val2 ? val1 : val2);
  }
};

template <class Scalar1, class Scalar2>
struct MinOper {
  KOKKOS_FORCEINLINE_FUNCTION
  static Scalar1 apply(const Scalar1& val1, const Scalar2& val2) {
    return (val1 < val2 ? val1 : val2);
  }
};

template <class Scalar1, class Scalar2>
struct AddOper {
  KOKKOS_FORCEINLINE_FUNCTION
  static Scalar1 apply(const Scalar1& val1, const Scalar2& val2) {
    return val1 + val2;
  }
};

template <class Scalar1, class Scalar2>
struct SubOper {
  KOKKOS_FORCEINLINE_FUNCTION
  static Scalar1 apply(const Scalar1& val1, const Scalar2& val2) {
    return val1 - val2;
  }
};

template <class Scalar1, class Scalar2>
struct MulOper {
  KOKKOS_FORCEINLINE_FUNCTION
  static Scalar1 apply(const Scalar1& val1, const Scalar2& val2) {
    return val1 * val2;
  }
};

template <class Scalar1, class Scalar2>
struct DivOper {
  KOKKOS_FORCEINLINE_FUNCTION
  static Scalar1 apply(const Scalar1& val1, const Scalar2& val2) {
    return val1 / val2;
  }
};

template <class Scalar1, class Scalar2>
struct ModOper {
  KOKKOS_FORCEINLINE_FUNCTION
  static Scalar1 apply(const Scalar1& val1, const Scalar2& val2) {
    return val1 % val2;
  }
};

template <class Scalar1, class Scalar2>
struct AndOper {
  KOKKOS_FORCEINLINE_FUNCTION
  static Scalar1 apply(const Scalar1& val1, const Scalar2& val2) {
    return val1 & val2;
  }
};

template <class Scalar1, class Scalar2>
struct OrOper {
  KOKKOS_FORCEINLINE_FUNCTION
  static Scalar1 apply(const Scalar1& val1, const Scalar2& val2) {
    return val1 | val2;
  }
};

template <class Scalar1, class Scalar2>
struct XorOper {
  KOKKOS_FORCEINLINE_FUNCTION
  static Scalar1 apply(const Scalar1& val1, const Scalar2& val2) {
    return val1 ^ val2;
  }
};

template <class Scalar1, class Scalar2>
struct LShiftOper {
  KOKKOS_FORCEINLINE_FUNCTION
  static Scalar1 apply(const Scalar1& val1, const Scalar2& val2) {
    return val1 << val2;
  }
};

template <class Scalar1, class Scalar2>
struct RShiftOper {
  KOKKOS_FORCEINLINE_FUNCTION
  static Scalar1 apply(const Scalar1& val1, const Scalar2& val2) {
    return val1 >> val2;
  }
};

template <class Oper, typename T>
KOKKOS_INLINE_FUNCTION T atomic_fetch_oper(
    const Oper& op, volatile T* const dest,
    typename std::enable_if<sizeof(T) != sizeof(int) &&
                                sizeof(T) == sizeof(unsigned long long int),
                            const T>::type val) {
  union U {
    unsigned long long int i;
    T t;
    KOKKOS_INLINE_FUNCTION U() {}
  } oldval, assume, newval;

  oldval.t = *dest;

  do {
    assume.i = oldval.i;
    newval.t = op.apply(assume.t, val);
    oldval.i = Kokkos::atomic_compare_exchange((unsigned long long int*)dest,
                                               assume.i, newval.i);
  } while (assume.i != oldval.i);

  return oldval.t;
}

template <class Oper, typename T>
KOKKOS_INLINE_FUNCTION T atomic_oper_fetch(
    const Oper& op, volatile T* const dest,
    typename std::enable_if<sizeof(T) != sizeof(int) &&
                                sizeof(T) == sizeof(unsigned long long int),
                            const T>::type val) {
  union U {
    unsigned long long int i;
    T t;
    KOKKOS_INLINE_FUNCTION U() {}
  } oldval, assume, newval;

  oldval.t = *dest;

  do {
    assume.i = oldval.i;
    newval.t = op.apply(assume.t, val);
    oldval.i = Kokkos::atomic_compare_exchange((unsigned long long int*)dest,
                                               assume.i, newval.i);
  } while (assume.i != oldval.i);

  return newval.t;
}

template <class Oper, typename T>
KOKKOS_INLINE_FUNCTION T atomic_fetch_oper(
    const Oper& op, volatile T* const dest,
    typename std::enable_if<sizeof(T) == sizeof(int), const T>::type val) {
  union U {
    int i;
    T t;
    KOKKOS_INLINE_FUNCTION U() {}
  } oldval, assume, newval;

  oldval.t = *dest;

  do {
    assume.i = oldval.i;
    newval.t = op.apply(assume.t, val);
    oldval.i = Kokkos::atomic_compare_exchange((int*)dest, assume.i, newval.i);
  } while (assume.i != oldval.i);

  return oldval.t;
}

template <class Oper, typename T>
KOKKOS_INLINE_FUNCTION T atomic_oper_fetch(
    const Oper& op, volatile T* const dest,
    typename std::enable_if<sizeof(T) == sizeof(int), const T>::type val) {
  union U {
    int i;
    T t;
    KOKKOS_INLINE_FUNCTION U() {}
  } oldval, assume, newval;

  oldval.t = *dest;

  do {
    assume.i = oldval.i;
    newval.t = op.apply(assume.t, val);
    oldval.i = Kokkos::atomic_compare_exchange((int*)dest, assume.i, newval.i);
  } while (assume.i != oldval.i);

  return newval.t;
}

template <class Oper, typename T>
KOKKOS_INLINE_FUNCTION T atomic_fetch_oper(
    const Oper& op, volatile T* const dest,
    typename std::enable_if<(sizeof(T) != 4) && (sizeof(T) != 8), const T>::type
        val) {
#ifdef KOKKOS_ACTIVE_EXECUTION_MEMORY_SPACE_HOST
  while (!Impl::lock_address_host_space((void*)dest))
    ;
<<<<<<< HEAD
  T return_val = *dest;
  *dest        = op.apply(return_val, val);
=======
  Kokkos::memory_fence();
  T return_val = *dest;
  *dest        = op.apply(return_val, val);
  Kokkos::memory_fence();
>>>>>>> 4103bf6c
  Impl::unlock_address_host_space((void*)dest);
  return return_val;
#elif defined(KOKKOS_ACTIVE_EXECUTION_MEMORY_SPACE_CUDA)
  // This is a way to (hopefully) avoid dead lock in a warp
  T return_val;
  int done                 = 0;
#ifdef KOKKOS_IMPL_CUDA_SYNCWARP_NEEDS_MASK
  unsigned int mask        = KOKKOS_IMPL_CUDA_ACTIVEMASK;
  unsigned int active      = KOKKOS_IMPL_CUDA_BALLOT_MASK(mask, 1);
#else
  unsigned int active = KOKKOS_IMPL_CUDA_BALLOT(1);
#endif
  unsigned int done_active = 0;
  while (active != done_active) {
    if (!done) {
      if (Impl::lock_address_cuda_space((void*)dest)) {
<<<<<<< HEAD
        return_val = *dest;
        *dest      = op.apply(return_val, val);
=======
        Kokkos::memory_fence();
        return_val = *dest;
        *dest      = op.apply(return_val, val);
        Kokkos::memory_fence();
>>>>>>> 4103bf6c
        Impl::unlock_address_cuda_space((void*)dest);
        done = 1;
      }
    }
#ifdef KOKKOS_IMPL_CUDA_SYNCWARP_NEEDS_MASK
    done_active = KOKKOS_IMPL_CUDA_BALLOT_MASK(mask, done);
#else
    done_active = KOKKOS_IMPL_CUDA_BALLOT(done);
#endif
  }
  return return_val;
#elif defined(__HIP_DEVICE_COMPILE__)
  // FIXME_HIP
  Kokkos::abort("atomic_fetch_oper not implemented for large types.");
  T return_val             = *dest;
  int done                 = 0;
  unsigned int active      = __ballot(1);
  unsigned int done_active = 0;
  while (active != done_active) {
    if (!done) {
      // if (Impl::lock_address_hip_space((void*)dest))
      {
        return_val = *dest;
        *dest      = op.apply(return_val, val);
        // Impl::unlock_address_hip_space((void*)dest);
        done = 1;
      }
    }
    done_active = __ballot(done);
  }
  return return_val;
#endif
}

template <class Oper, typename T>
KOKKOS_INLINE_FUNCTION T
atomic_oper_fetch(const Oper& op, volatile T* const dest,
                  typename std::enable_if<(sizeof(T) != 4) && (sizeof(T) != 8)
#if defined(KOKKOS_ENABLE_ASM) && \
    defined(KOKKOS_ACTIVE_EXECUTION_MEMORY_SPACE_HOST)
                                              && (sizeof(T) != 16)
#endif
                                              ,
                                          const T>::type& val) {

#ifdef KOKKOS_ACTIVE_EXECUTION_MEMORY_SPACE_HOST
  while (!Impl::lock_address_host_space((void*)dest))
    ;
<<<<<<< HEAD
  T return_val = op.apply(*dest, val);
  *dest        = return_val;
=======
  Kokkos::memory_fence();
  T return_val = op.apply(*dest, val);
  *dest        = return_val;
  Kokkos::memory_fence();
>>>>>>> 4103bf6c
  Impl::unlock_address_host_space((void*)dest);
  return return_val;
#elif defined(KOKKOS_ACTIVE_EXECUTION_MEMORY_SPACE_CUDA)
  T return_val;
  // This is a way to (hopefully) avoid dead lock in a warp
  int done                 = 0;
#ifdef KOKKOS_IMPL_CUDA_SYNCWARP_NEEDS_MASK
  unsigned int mask        = KOKKOS_IMPL_CUDA_ACTIVEMASK;
  unsigned int active      = KOKKOS_IMPL_CUDA_BALLOT_MASK(mask, 1);
#else
  unsigned int active = KOKKOS_IMPL_CUDA_BALLOT(1);
#endif
  unsigned int done_active = 0;
  while (active != done_active) {
    if (!done) {
      if (Impl::lock_address_cuda_space((void*)dest)) {
<<<<<<< HEAD
        return_val = op.apply(*dest, val);
        *dest      = return_val;
=======
        Kokkos::memory_fence();
        return_val = op.apply(*dest, val);
        *dest      = return_val;
        Kokkos::memory_fence();
>>>>>>> 4103bf6c
        Impl::unlock_address_cuda_space((void*)dest);
        done = 1;
      }
    }
#ifdef KOKKOS_IMPL_CUDA_SYNCWARP_NEEDS_MASK
    done_active = KOKKOS_IMPL_CUDA_BALLOT_MASK(mask, done);
#else
    done_active = KOKKOS_IMPL_CUDA_BALLOT(done);
#endif
  }
  return return_val;
#elif defined(__HIP_DEVICE_COMPILE__)
  // FIXME_HIP
  Kokkos::abort("atomic_oper_fetch not implemented for large types.");
  T return_val;
  int done                 = 0;
  unsigned int active      = __ballot(1);
  unsigned int done_active = 0;
  while (active != done_active) {
    if (!done) {
      // if (Impl::lock_address_hip_space((void*)dest))
      {
        return_val = op.apply(*dest, val);
        *dest      = return_val;
        // Impl::unlock_address_hip_space((void*)dest);
        done = 1;
      }
    }
    done_active = __ballot(done);
  }
  return return_val;
#endif
}

}  // namespace Impl
}  // namespace Kokkos

namespace Kokkos {

// Fetch_Oper atomics: return value before operation
template <typename T>
KOKKOS_INLINE_FUNCTION T atomic_fetch_max(volatile T* const dest, const T val) {
  return Impl::atomic_fetch_oper(Impl::MaxOper<T, const T>(), dest, val);
}

template <typename T>
KOKKOS_INLINE_FUNCTION T atomic_fetch_min(volatile T* const dest, const T val) {
  return Impl::atomic_fetch_oper(Impl::MinOper<T, const T>(), dest, val);
}

template <typename T>
KOKKOS_INLINE_FUNCTION T atomic_fetch_mul(volatile T* const dest, const T val) {
  return Impl::atomic_fetch_oper(Impl::MulOper<T, const T>(), dest, val);
}

template <typename T>
KOKKOS_INLINE_FUNCTION T atomic_fetch_div(volatile T* const dest, const T val) {
  return Impl::atomic_fetch_oper(Impl::DivOper<T, const T>(), dest, val);
}

template <typename T>
KOKKOS_INLINE_FUNCTION T atomic_fetch_mod(volatile T* const dest, const T val) {
  return Impl::atomic_fetch_oper(Impl::ModOper<T, const T>(), dest, val);
}

#if !defined(KOKKOS_ENABLE_SERIAL_ATOMICS)

template <typename T>
KOKKOS_INLINE_FUNCTION T atomic_fetch_and(volatile T* const dest, const T val) {
  return Impl::atomic_fetch_oper(Impl::AndOper<T, const T>(), dest, val);
}

template <typename T>
KOKKOS_INLINE_FUNCTION T atomic_fetch_or(volatile T* const dest, const T val) {
  return Impl::atomic_fetch_oper(Impl::OrOper<T, const T>(), dest, val);
}

#endif

template <typename T>
KOKKOS_INLINE_FUNCTION T atomic_fetch_xor(volatile T* const dest, const T val) {
  return Impl::atomic_fetch_oper(Impl::XorOper<T, const T>(), dest, val);
}

template <typename T>
KOKKOS_INLINE_FUNCTION T atomic_fetch_lshift(volatile T* const dest,
                                             const unsigned int val) {
  return Impl::atomic_fetch_oper(Impl::LShiftOper<T, const unsigned int>(),
                                 dest, val);
}

template <typename T>
KOKKOS_INLINE_FUNCTION T atomic_fetch_rshift(volatile T* const dest,
                                             const unsigned int val) {
  return Impl::atomic_fetch_oper(Impl::RShiftOper<T, const unsigned int>(),
                                 dest, val);
}

// Oper Fetch atomics: return value after operation
template <typename T>
KOKKOS_INLINE_FUNCTION T atomic_max_fetch(volatile T* const dest, const T val) {
  return Impl::atomic_oper_fetch(Impl::MaxOper<T, const T>(), dest, val);
}

template <typename T>
KOKKOS_INLINE_FUNCTION T atomic_min_fetch(volatile T* const dest, const T val) {
  return Impl::atomic_oper_fetch(Impl::MinOper<T, const T>(), dest, val);
}

template <typename T>
KOKKOS_INLINE_FUNCTION T atomic_mul_fetch(volatile T* const dest, const T val) {
  return Impl::atomic_oper_fetch(Impl::MulOper<T, const T>(), dest, val);
}

template <typename T>
KOKKOS_INLINE_FUNCTION T atomic_div_fetch(volatile T* const dest, const T val) {
  return Impl::atomic_oper_fetch(Impl::DivOper<T, const T>(), dest, val);
}

template <typename T>
KOKKOS_INLINE_FUNCTION T atomic_mod_fetch(volatile T* const dest, const T val) {
  return Impl::atomic_oper_fetch(Impl::ModOper<T, const T>(), dest, val);
}

template <typename T>
KOKKOS_INLINE_FUNCTION T atomic_and_fetch(volatile T* const dest, const T val) {
  return Impl::atomic_oper_fetch(Impl::AndOper<T, const T>(), dest, val);
}

template <typename T>
KOKKOS_INLINE_FUNCTION T atomic_or_fetch(volatile T* const dest, const T val) {
  return Impl::atomic_oper_fetch(Impl::OrOper<T, const T>(), dest, val);
}

template <typename T>
KOKKOS_INLINE_FUNCTION T atomic_xor_fetch(volatile T* const dest, const T val) {
  return Impl::atomic_oper_fetch(Impl::XorOper<T, const T>(), dest, val);
}

template <typename T>
KOKKOS_INLINE_FUNCTION T atomic_lshift_fetch(volatile T* const dest,
                                             const unsigned int val) {
  return Impl::atomic_oper_fetch(Impl::LShiftOper<T, const unsigned int>(),
                                 dest, val);
}

template <typename T>
KOKKOS_INLINE_FUNCTION T atomic_rshift_fetch(volatile T* const dest,
                                             const unsigned int val) {
  return Impl::atomic_oper_fetch(Impl::RShiftOper<T, const unsigned int>(),
                                 dest, val);
}

#ifdef _WIN32
template <typename T>
KOKKOS_INLINE_FUNCTION T atomic_add_fetch(volatile T* const dest, const T val) {
  return Impl::atomic_oper_fetch(Impl::AddOper<T, const T>(), dest, val);
}

template <typename T>
KOKKOS_INLINE_FUNCTION T atomic_sub_fetch(volatile T* const dest, const T val) {
  return Impl::atomic_oper_fetch(Impl::SubOper<T, const T>(), dest, val);
}

template <typename T>
KOKKOS_INLINE_FUNCTION T atomic_fetch_add(volatile T* const dest, const T val) {
  return Impl::atomic_fetch_oper(Impl::AddOper<T, const T>(), dest, val);
}

template <typename T>
KOKKOS_INLINE_FUNCTION T atomic_fetch_sub(volatile T* const dest, const T val) {
  return Impl::atomic_fetch_oper(Impl::SubOper<T, const T>(), dest, val);
}
#endif

}  // namespace Kokkos
#endif<|MERGE_RESOLUTION|>--- conflicted
+++ resolved
@@ -250,15 +250,10 @@
 #ifdef KOKKOS_ACTIVE_EXECUTION_MEMORY_SPACE_HOST
   while (!Impl::lock_address_host_space((void*)dest))
     ;
-<<<<<<< HEAD
-  T return_val = *dest;
-  *dest        = op.apply(return_val, val);
-=======
   Kokkos::memory_fence();
   T return_val = *dest;
   *dest        = op.apply(return_val, val);
   Kokkos::memory_fence();
->>>>>>> 4103bf6c
   Impl::unlock_address_host_space((void*)dest);
   return return_val;
 #elif defined(KOKKOS_ACTIVE_EXECUTION_MEMORY_SPACE_CUDA)
@@ -275,15 +270,10 @@
   while (active != done_active) {
     if (!done) {
       if (Impl::lock_address_cuda_space((void*)dest)) {
-<<<<<<< HEAD
-        return_val = *dest;
-        *dest      = op.apply(return_val, val);
-=======
         Kokkos::memory_fence();
         return_val = *dest;
         *dest      = op.apply(return_val, val);
         Kokkos::memory_fence();
->>>>>>> 4103bf6c
         Impl::unlock_address_cuda_space((void*)dest);
         done = 1;
       }
@@ -332,15 +322,10 @@
 #ifdef KOKKOS_ACTIVE_EXECUTION_MEMORY_SPACE_HOST
   while (!Impl::lock_address_host_space((void*)dest))
     ;
-<<<<<<< HEAD
-  T return_val = op.apply(*dest, val);
-  *dest        = return_val;
-=======
   Kokkos::memory_fence();
   T return_val = op.apply(*dest, val);
   *dest        = return_val;
   Kokkos::memory_fence();
->>>>>>> 4103bf6c
   Impl::unlock_address_host_space((void*)dest);
   return return_val;
 #elif defined(KOKKOS_ACTIVE_EXECUTION_MEMORY_SPACE_CUDA)
@@ -357,15 +342,10 @@
   while (active != done_active) {
     if (!done) {
       if (Impl::lock_address_cuda_space((void*)dest)) {
-<<<<<<< HEAD
-        return_val = op.apply(*dest, val);
-        *dest      = return_val;
-=======
         Kokkos::memory_fence();
         return_val = op.apply(*dest, val);
         *dest      = return_val;
         Kokkos::memory_fence();
->>>>>>> 4103bf6c
         Impl::unlock_address_cuda_space((void*)dest);
         done = 1;
       }
