/*
//@HEADER
// ************************************************************************
//
//                        Kokkos v. 3.0
//       Copyright (2020) National Technology & Engineering
//               Solutions of Sandia, LLC (NTESS).
//
// Under the terms of Contract DE-NA0003525 with NTESS,
// the U.S. Government retains certain rights in this software.
//
// Redistribution and use in source and binary forms, with or without
// modification, are permitted provided that the following conditions are
// met:
//
// 1. Redistributions of source code must retain the above copyright
// notice, this list of conditions and the following disclaimer.
//
// 2. Redistributions in binary form must reproduce the above copyright
// notice, this list of conditions and the following disclaimer in the
// documentation and/or other materials provided with the distribution.
//
// 3. Neither the name of the Corporation nor the names of the
// contributors may be used to endorse or promote products derived from
// this software without specific prior written permission.
//
// THIS SOFTWARE IS PROVIDED BY NTESS "AS IS" AND ANY
// EXPRESS OR IMPLIED WARRANTIES, INCLUDING, BUT NOT LIMITED TO, THE
// IMPLIED WARRANTIES OF MERCHANTABILITY AND FITNESS FOR A PARTICULAR
// PURPOSE ARE DISCLAIMED. IN NO EVENT SHALL NTESS OR THE
// CONTRIBUTORS BE LIABLE FOR ANY DIRECT, INDIRECT, INCIDENTAL, SPECIAL,
// EXEMPLARY, OR CONSEQUENTIAL DAMAGES (INCLUDING, BUT NOT LIMITED TO,
// PROCUREMENT OF SUBSTITUTE GOODS OR SERVICES; LOSS OF USE, DATA, OR
// PROFITS; OR BUSINESS INTERRUPTION) HOWEVER CAUSED AND ON ANY THEORY OF
// LIABILITY, WHETHER IN CONTRACT, STRICT LIABILITY, OR TORT (INCLUDING
// NEGLIGENCE OR OTHERWISE) ARISING IN ANY WAY OUT OF THE USE OF THIS
// SOFTWARE, EVEN IF ADVISED OF THE POSSIBILITY OF SUCH DAMAGE.
//
// Questions? Contact Christian R. Trott (crtrott@sandia.gov)
//
// ************************************************************************
//@HEADER
*/

#ifndef KOKKOS_VECTOR_HPP
#define KOKKOS_VECTOR_HPP

#include <Kokkos_Core_fwd.hpp>
#include <Kokkos_DualView.hpp>

/* Drop in replacement for std::vector based on Kokkos::DualView
 * Most functions only work on the host (it will not compile if called from
 * device kernel)
 *
 */
namespace Kokkos {

template <class Scalar, class Arg1Type = void>
class vector : public DualView<Scalar*, LayoutLeft, Arg1Type> {
 public:
<<<<<<< HEAD
  typedef Scalar value_type;
  typedef Scalar* pointer;
  typedef const Scalar* const_pointer;
  typedef Scalar& reference;
  typedef const Scalar& const_reference;
  typedef Scalar* iterator;
  typedef const Scalar* const_iterator;
  typedef size_t size_type;
=======
  using value_type      = Scalar;
  using pointer         = Scalar*;
  using const_pointer   = const Scalar*;
  using reference       = Scalar&;
  using const_reference = const Scalar&;
  using iterator        = Scalar*;
  using const_iterator  = const Scalar*;
  using size_type       = size_t;
>>>>>>> 4103bf6c

 private:
  size_t _size;
  float _extra_storage;
<<<<<<< HEAD
  typedef DualView<Scalar*, LayoutLeft, Arg1Type> DV;
=======
  using DV = DualView<Scalar*, LayoutLeft, Arg1Type>;
>>>>>>> 4103bf6c

 public:
#ifdef KOKKOS_ENABLE_CUDA_UVM
  KOKKOS_INLINE_FUNCTION reference operator()(int i) const {
    return DV::h_view(i);
  };
  KOKKOS_INLINE_FUNCTION reference operator[](int i) const {
    return DV::h_view(i);
  };
#else
  inline reference operator()(int i) const { return DV::h_view(i); };
  inline reference operator[](int i) const { return DV::h_view(i); };
#endif

  /* Member functions which behave like std::vector functions */

  vector() : DV() {
    _size          = 0;
    _extra_storage = 1.1;
  }

  vector(int n, Scalar val = Scalar())
      : DualView<Scalar*, LayoutLeft, Arg1Type>("Vector", size_t(n * (1.1))) {
    _size                 = n;
    _extra_storage        = 1.1;
    DV::modified_flags(0) = 1;

    assign(n, val);
  }

  void resize(size_t n) {
    if (n >= span()) DV::resize(size_t(n * _extra_storage));
    _size = n;
  }

  void resize(size_t n, const Scalar& val) { assign(n, val); }

  void assign(size_t n, const Scalar& val) {
    /* Resize if necessary (behavior of std:vector) */

    if (n > span()) DV::resize(size_t(n * _extra_storage));
    _size = n;

    /* Assign value either on host or on device */

    if (DV::template need_sync<typename DV::t_dev::device_type>()) {
      set_functor_host f(DV::h_view, val);
      parallel_for("Kokkos::vector::assign", n, f);
      typename DV::t_host::execution_space().fence();
      DV::template modify<typename DV::t_host::device_type>();
    } else {
      set_functor f(DV::d_view, val);
      parallel_for("Kokkos::vector::assign", n, f);
      typename DV::t_dev::execution_space().fence();
      DV::template modify<typename DV::t_dev::device_type>();
    }
  }

  void reserve(size_t n) { DV::resize(size_t(n * _extra_storage)); }

  void push_back(Scalar val) {
    DV::template sync<typename DV::t_host::device_type>();
    DV::template modify<typename DV::t_host::device_type>();
    if (_size == span()) {
      size_t new_size = _size * _extra_storage;
      if (new_size == _size) new_size++;
      DV::resize(new_size);
    }

    DV::h_view(_size) = val;
    _size++;
  }

  void pop_back() { _size--; }

  void clear() { _size = 0; }

  iterator insert(iterator it, const value_type& val) {
    return insert(it, 1, val);
  }

  iterator insert(iterator it, size_type count, const value_type& val) {
    if ((size() == 0) && (it == begin())) {
      resize(count, val);
      DV::sync_host();
      return begin();
    }
    DV::sync_host();
    DV::modify_host();
    if (it < begin() || it > end())
      Kokkos::abort("Kokkos::vector::insert : invalid insert iterator");
    if (count == 0) return it;
    ptrdiff_t start = std::distance(begin(), it);
    auto org_size   = size();
    resize(size() + count);

    std::copy_backward(begin() + start, begin() + org_size,
                       begin() + org_size + count);
    std::fill_n(begin() + start, count, val);

    return begin() + start;
  }
<<<<<<< HEAD

 private:
  template <class T>
  struct impl_is_input_iterator
      : /* TODO replace this */ std::integral_constant<
            bool, !std::is_convertible<T, size_type>::value> {};

 public:
  // TODO: can use detection idiom to generate better error message here later
  template <typename InputIterator>
  typename std::enable_if<impl_is_input_iterator<InputIterator>::value,
                          iterator>::type
  insert(iterator it, InputIterator b, InputIterator e) {
    ptrdiff_t count = std::distance(b, e);
    if (count == 0) return it;

    DV::sync_host();
    DV::modify_host();
    if (it < begin() || it > end())
      Kokkos::abort("Kokkos::vector::insert : invalid insert iterator");

    bool resized = false;
    if ((size() == 0) && (it == begin())) {
      resize(count);
      it      = begin();
      resized = true;
    }
    ptrdiff_t start = std::distance(begin(), it);
    auto org_size   = size();
    if (!resized) resize(size() + count);
    it = begin() + start;

    std::copy_backward(begin() + start, begin() + org_size,
                       begin() + org_size + count);
    std::copy(b, e, it);

    return begin() + start;
  }

  size_type size() const { return _size; }
  size_type max_size() const { return 2000000000; }
#ifdef KOKKOS_ENABLE_DEPRECATED_CODE
  size_type capacity() const { return DV::capacity(); }
#endif
  size_type span() const { return DV::span(); }
  bool empty() const { return _size == 0; }

  iterator begin() const { return DV::h_view.data(); }

  iterator end() const {
    return _size > 0 ? DV::h_view.data() + _size : DV::h_view.data();
  }

=======

 private:
  template <class T>
  struct impl_is_input_iterator
      : /* TODO replace this */ std::integral_constant<
            bool, !std::is_convertible<T, size_type>::value> {};

 public:
  // TODO: can use detection idiom to generate better error message here later
  template <typename InputIterator>
  typename std::enable_if<impl_is_input_iterator<InputIterator>::value,
                          iterator>::type
  insert(iterator it, InputIterator b, InputIterator e) {
    ptrdiff_t count = std::distance(b, e);
    if (count == 0) return it;

    DV::sync_host();
    DV::modify_host();
    if (it < begin() || it > end())
      Kokkos::abort("Kokkos::vector::insert : invalid insert iterator");

    bool resized = false;
    if ((size() == 0) && (it == begin())) {
      resize(count);
      it      = begin();
      resized = true;
    }
    ptrdiff_t start = std::distance(begin(), it);
    auto org_size   = size();
    if (!resized) resize(size() + count);
    it = begin() + start;

    std::copy_backward(begin() + start, begin() + org_size,
                       begin() + org_size + count);
    std::copy(b, e, it);

    return begin() + start;
  }

  KOKKOS_INLINE_FUNCTION constexpr bool is_allocated() const {
    return DV::is_allocated();
  }

  size_type size() const { return _size; }
  size_type max_size() const { return 2000000000; }
  size_type span() const { return DV::span(); }
  bool empty() const { return _size == 0; }

  pointer data() const { return DV::h_view.data(); }

  iterator begin() const { return DV::h_view.data(); }

  iterator end() const {
    return _size > 0 ? DV::h_view.data() + _size : DV::h_view.data();
  }

>>>>>>> 4103bf6c
  reference front() { return DV::h_view(0); }

  reference back() { return DV::h_view(_size - 1); }

  const_reference front() const { return DV::h_view(0); }

  const_reference back() const { return DV::h_view(_size - 1); }

  /* std::algorithms which work originally with iterators, here they are
   * implemented as member functions */

  size_t lower_bound(const size_t& start, const size_t& theEnd,
                     const Scalar& comp_val) const {
    int lower = start;  // FIXME (mfh 24 Apr 2014) narrowing conversion
    int upper =
        _size > theEnd
            ? theEnd
            : _size - 1;  // FIXME (mfh 24 Apr 2014) narrowing conversion
    if (upper <= lower) {
      return theEnd;
    }

    Scalar lower_val = DV::h_view(lower);
    Scalar upper_val = DV::h_view(upper);
    size_t idx       = (upper + lower) / 2;
    Scalar val       = DV::h_view(idx);
    if (val > upper_val) return upper;
    if (val < lower_val) return start;

    while (upper > lower) {
      if (comp_val > val) {
        lower = ++idx;
      } else {
        upper = idx;
      }
      idx = (upper + lower) / 2;
      val = DV::h_view(idx);
    }
    return idx;
  }

  bool is_sorted() {
    for (int i = 0; i < _size - 1; i++) {
      if (DV::h_view(i) > DV::h_view(i + 1)) return false;
    }
    return true;
  }

  iterator find(Scalar val) const {
    if (_size == 0) return end();

    int upper, lower, current;
    current = _size / 2;
    upper   = _size - 1;
    lower   = 0;

    if ((val < DV::h_view(0)) || (val > DV::h_view(_size - 1))) return end();

    while (upper > lower) {
      if (val > DV::h_view(current))
        lower = current + 1;
      else
        upper = current;
      current = (upper + lower) / 2;
    }

    if (val == DV::h_view(current))
      return &DV::h_view(current);
    else
      return end();
  }

  /* Additional functions for data management */

  void device_to_host() { deep_copy(DV::h_view, DV::d_view); }
  void host_to_device() const { deep_copy(DV::d_view, DV::h_view); }

  void on_host() { DV::template modify<typename DV::t_host::device_type>(); }
  void on_device() { DV::template modify<typename DV::t_dev::device_type>(); }

  void set_overallocation(float extra) { _extra_storage = 1.0 + extra; }

 public:
  struct set_functor {
    using execution_space = typename DV::t_dev::execution_space;
    typename DV::t_dev _data;
    Scalar _val;

    set_functor(typename DV::t_dev data, Scalar val) : _data(data), _val(val) {}

    KOKKOS_INLINE_FUNCTION
    void operator()(const int& i) const { _data(i) = _val; }
  };

  struct set_functor_host {
    using execution_space = typename DV::t_host::execution_space;
    typename DV::t_host _data;
    Scalar _val;

    set_functor_host(typename DV::t_host data, Scalar val)
        : _data(data), _val(val) {}

    KOKKOS_INLINE_FUNCTION
    void operator()(const int& i) const { _data(i) = _val; }
  };
};

}  // namespace Kokkos
#endif<|MERGE_RESOLUTION|>--- conflicted
+++ resolved
@@ -58,16 +58,6 @@
 template <class Scalar, class Arg1Type = void>
 class vector : public DualView<Scalar*, LayoutLeft, Arg1Type> {
  public:
-<<<<<<< HEAD
-  typedef Scalar value_type;
-  typedef Scalar* pointer;
-  typedef const Scalar* const_pointer;
-  typedef Scalar& reference;
-  typedef const Scalar& const_reference;
-  typedef Scalar* iterator;
-  typedef const Scalar* const_iterator;
-  typedef size_t size_type;
-=======
   using value_type      = Scalar;
   using pointer         = Scalar*;
   using const_pointer   = const Scalar*;
@@ -76,16 +66,11 @@
   using iterator        = Scalar*;
   using const_iterator  = const Scalar*;
   using size_type       = size_t;
->>>>>>> 4103bf6c
 
  private:
   size_t _size;
   float _extra_storage;
-<<<<<<< HEAD
-  typedef DualView<Scalar*, LayoutLeft, Arg1Type> DV;
-=======
   using DV = DualView<Scalar*, LayoutLeft, Arg1Type>;
->>>>>>> 4103bf6c
 
  public:
 #ifdef KOKKOS_ENABLE_CUDA_UVM
@@ -188,7 +173,6 @@
 
     return begin() + start;
   }
-<<<<<<< HEAD
 
  private:
   template <class T>
@@ -228,60 +212,6 @@
     return begin() + start;
   }
 
-  size_type size() const { return _size; }
-  size_type max_size() const { return 2000000000; }
-#ifdef KOKKOS_ENABLE_DEPRECATED_CODE
-  size_type capacity() const { return DV::capacity(); }
-#endif
-  size_type span() const { return DV::span(); }
-  bool empty() const { return _size == 0; }
-
-  iterator begin() const { return DV::h_view.data(); }
-
-  iterator end() const {
-    return _size > 0 ? DV::h_view.data() + _size : DV::h_view.data();
-  }
-
-=======
-
- private:
-  template <class T>
-  struct impl_is_input_iterator
-      : /* TODO replace this */ std::integral_constant<
-            bool, !std::is_convertible<T, size_type>::value> {};
-
- public:
-  // TODO: can use detection idiom to generate better error message here later
-  template <typename InputIterator>
-  typename std::enable_if<impl_is_input_iterator<InputIterator>::value,
-                          iterator>::type
-  insert(iterator it, InputIterator b, InputIterator e) {
-    ptrdiff_t count = std::distance(b, e);
-    if (count == 0) return it;
-
-    DV::sync_host();
-    DV::modify_host();
-    if (it < begin() || it > end())
-      Kokkos::abort("Kokkos::vector::insert : invalid insert iterator");
-
-    bool resized = false;
-    if ((size() == 0) && (it == begin())) {
-      resize(count);
-      it      = begin();
-      resized = true;
-    }
-    ptrdiff_t start = std::distance(begin(), it);
-    auto org_size   = size();
-    if (!resized) resize(size() + count);
-    it = begin() + start;
-
-    std::copy_backward(begin() + start, begin() + org_size,
-                       begin() + org_size + count);
-    std::copy(b, e, it);
-
-    return begin() + start;
-  }
-
   KOKKOS_INLINE_FUNCTION constexpr bool is_allocated() const {
     return DV::is_allocated();
   }
@@ -299,7 +229,6 @@
     return _size > 0 ? DV::h_view.data() + _size : DV::h_view.data();
   }
 
->>>>>>> 4103bf6c
   reference front() { return DV::h_view(0); }
 
   reference back() { return DV::h_view(_size - 1); }
