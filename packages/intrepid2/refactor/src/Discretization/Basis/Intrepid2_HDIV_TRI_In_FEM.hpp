--- conflicted
+++ resolved
@@ -89,74 +89,6 @@
 
   namespace Impl {
 
-<<<<<<< HEAD
-  template<typename ExecSpaceType, ordinal_type numPtsPerEval,
-  typename outputValueValueType, class ...outputValueProperties,
-  typename inputPointValueType,  class ...inputPointProperties,
-  typename vinvValueType,        class ...vinvProperties>
-  static void
-  getValues(        Kokkos::DynRankView<outputValueValueType,outputValueProperties...> outputValues,
-      const Kokkos::DynRankView<inputPointValueType, inputPointProperties...>  inputPoints,
-      const Kokkos::DynRankView<vinvValueType,       vinvProperties...>        vinv,
-      const EOperator operatorType);
-
-  template<typename outputValueViewType,
-  typename inputPointViewType,
-  typename vinvViewType,
-  EOperator opType,
-  ordinal_type numPtsEval>
-  struct Functor {
-    outputValueViewType _outputValues;
-    const inputPointViewType  _inputPoints;
-    const vinvViewType        _coeffs;
-
-    KOKKOS_INLINE_FUNCTION
-    Functor(       outputValueViewType outputValues_,
-        inputPointViewType  inputPoints_,
-        vinvViewType        coeffs_ )
-    : _outputValues(outputValues_), _inputPoints(inputPoints_), _coeffs(coeffs_) {}
-
-    KOKKOS_INLINE_FUNCTION
-    void operator()(const size_type iter) const {
-      const auto ptBegin = Util<ordinal_type>::min(iter*numPtsEval,    _inputPoints.dimension(0));
-      const auto ptEnd   = Util<ordinal_type>::min(ptBegin+numPtsEval, _inputPoints.dimension(0));
-
-      const auto ptRange = Kokkos::pair<ordinal_type,ordinal_type>(ptBegin, ptEnd);
-      const auto input   = Kokkos::subview( _inputPoints, ptRange, Kokkos::ALL() );
-
-      typedef typename outputValueViewType::value_type outputValueType;
-      typedef typename outputValueViewType::pointer_type outputPointerType;
-      constexpr ordinal_type spaceDim = 2;
-      constexpr ordinal_type bufSize = (opType == OPERATOR_DIV) ?
-                                       spaceDim * CardinalityHDIvTri(Parameters::MaxOrder)*numPtsEval :
-                                       CardinalityHDIvTri(Parameters::MaxOrder)*numPtsEval;
-      char buf[bufSize*sizeof(outputValueType)];
-
-      Kokkos::DynRankView<outputValueType,
-        Kokkos::Impl::ActiveExecutionMemorySpace> work((outputPointerType)&buf[0], bufSize);
-
-      switch (opType) {
-      case OPERATOR_VALUE : {
-        auto output = Kokkos::subview( _outputValues, Kokkos::ALL(), ptRange, Kokkos::ALL()  );
-        Serial<opType>::getValues( output, input, work, _coeffs );
-        break;
-      }
-      case OPERATOR_DIV: {
-        auto output = Kokkos::subview( _outputValues, Kokkos::ALL(), ptRange);
-        Serial<opType>::getValues( output, input, work, _coeffs );
-        break;
-      }
-      default: {
-        INTREPID2_TEST_FOR_ABORT( true,
-            ">>> ERROR: (Intrepid2::Basis_HDIV_TRI_In_FEM::Functor) operator is not supported");
-
-      }
-      }
-    }
-  };
-};
-}
-=======
     class Basis_HDIV_TRI_In_FEM {
     public:
       typedef struct Triangle<3> cell_topology_type;
@@ -239,7 +171,6 @@
       };
     };
   }
->>>>>>> f24f0d1e
 
   template<typename ExecSpaceType = void,
            typename outputValueType = double,
