// @HEADER
//
// ***********************************************************************
//
//        MueLu: A package for multigrid based preconditioning
//                  Copyright 2012 Sandia Corporation
//
// Under the terms of Contract DE-AC04-94AL85000 with Sandia Corporation,
// the U.S. Government retains certain rights in this software.
//
// Redistribution and use in source and binary forms, with or without
// modification, are permitted provided that the following conditions are
// met:
//
// 1. Redistributions of source code must retain the above copyright
// notice, this list of conditions and the following disclaimer.
//
// 2. Redistributions in binary form must reproduce the above copyright
// notice, this list of conditions and the following disclaimer in the
// documentation and/or other materials provided with the distribution.
//
// 3. Neither the name of the Corporation nor the names of the
// contributors may be used to endorse or promote products derived from
// this software without specific prior written permission.
//
// THIS SOFTWARE IS PROVIDED BY SANDIA CORPORATION "AS IS" AND ANY
// EXPRESS OR IMPLIED WARRANTIES, INCLUDING, BUT NOT LIMITED TO, THE
// IMPLIED WARRANTIES OF MERCHANTABILITY AND FITNESS FOR A PARTICULAR
// PURPOSE ARE DISCLAIMED. IN NO EVENT SHALL SANDIA CORPORATION OR THE
// CONTRIBUTORS BE LIABLE FOR ANY DIRECT, INDIRECT, INCIDENTAL, SPECIAL,
// EXEMPLARY, OR CONSEQUENTIAL DAMAGES (INCLUDING, BUT NOT LIMITED TO,
// PROCUREMENT OF SUBSTITUTE GOODS OR SERVICES; LOSS OF USE, DATA, OR
// PROFITS; OR BUSINESS INTERRUPTION) HOWEVER CAUSED AND ON ANY THEORY OF
// LIABILITY, WHETHER IN CONTRACT, STRICT LIABILITY, OR TORT (INCLUDING
// NEGLIGENCE OR OTHERWISE) ARISING IN ANY WAY OUT OF THE USE OF THIS
// SOFTWARE, EVEN IF ADVISED OF THE POSSIBILITY OF SUCH DAMAGE.
//
// Questions? Contact
//                    Jeremie Gaidamour (jngaida@sandia.gov)
//                    Jonathan Hu       (jhu@sandia.gov)
//                    Ray Tuminaro      (rstumin@sandia.gov)
//
// ***********************************************************************
//
// @HEADER
#include "Teuchos_UnitTestHarness.hpp"
#include "MueLu_TestHelpers.hpp"
#include "MueLu_Version.hpp"

#include <Xpetra_MultiVectorFactory.hpp>
#include <Galeri_XpetraMaps.hpp>

#include "MueLu_FactoryManagerBase.hpp"
#include "MueLu_Hierarchy.hpp"
#include "MueLu_PFactory.hpp"
#include "MueLu_SaPFactory.hpp"
#include "MueLu_TransPFactory.hpp"
#include "MueLu_RAPFactory.hpp"
#include "MueLu_AmesosSmoother.hpp"
#include "MueLu_TrilinosSmoother.hpp"
#include "MueLu_SmootherFactory.hpp"
#include "MueLu_CoupledAggregationFactory.hpp"
#include "MueLu_TentativePFactory.hpp"
#include "MueLu_AmesosSmoother.hpp"
#include "MueLu_Utilities.hpp"
#include "MueLu_TpetraOperator.hpp"
#include "MueLu_CreateTpetraPreconditioner.hpp"

#include "MueLu_UseDefaultTypes.hpp"
#include "MueLu_UseShortNames.hpp"

namespace MueLuTests {

  typedef MueLu::Utils<SC,LO,GO,NO,LMO> Utils;
  typedef MueLu::TpetraOperator<SC,LO,GO,NO,LMO> TpetraOperator;

TEUCHOS_UNIT_TEST(TpetraOperator, CreatePreconditioner)
{

  out << "version: " << MueLu::Version() << std::endl;

  if (TestHelpers::Parameters::getLib() == Xpetra::UseTpetra )
  {
    //matrix
    RCP<const Teuchos::Comm<int> > comm = TestHelpers::Parameters::getDefaultComm();
    GO nx=1000;
    RCP<Matrix> Op = TestHelpers::TestFactory<SC, LO, GO, NO, LMO>::Build1DPoisson(nx*comm->getSize());
    RCP<const Map > map = Op->getRowMap();

    // ------------- test Tpetra Operator wrapping MueLu hierarchy ------------
    RCP< Tpetra::CrsMatrix<SC, LO, GO, NO> > tpA = MueLu::Utils<SC,LO,GO,NO,LMO>::Op2NonConstTpetraCrs(Op);
    std::string xmlFileName="test.xml";
    Teuchos::RCP<TpetraOperator> tH = MueLu::CreateTpetraPreconditioner<SC,LO,GO,NO>(tpA,xmlFileName);

    RCP<MultiVector> RHS1 = MultiVectorFactory::Build(Op->getRowMap(), 1);
    RCP<MultiVector> X1   = MultiVectorFactory::Build(Op->getRowMap(), 1);

    //normalized RHS, zero initial guess
    RHS1->setSeed(846930886);
    RHS1->randomize();
    Teuchos::Array<ST::magnitudeType> norms(1);
    RHS1->norm2(norms);
    RHS1->scale(1/norms[0]);

    X1->putScalar( (SC) 0.0);
    tH->apply(*(Utils::MV2TpetraMV(RHS1)),*(Utils::MV2NonConstTpetraMV(X1)));
    out << "after apply, ||b-A*x||_2 = " << std::setiosflags(std::ios::fixed) << std::setprecision(10) << Utils::ResidualNorm(*Op, *X1, *RHS1) << std::endl;

#if defined(HAVE_MUELU_ZOLTAN) && defined(HAVE_MPI)
    xmlFileName="testWithRebalance.xml";
    Teuchos::ParameterList galeriList;
    galeriList.set("nx", nx);
    RCP<MultiVector> coordinates = Galeri::Xpetra::Utils::CreateCartesianCoordinates<SC,LO,GO,Map,MultiVector>("1D",Op->getRowMap(),galeriList);
    RCP<Tpetra::MultiVector<SC,LO,GO,NO> > tpcoordinates = Utils::MV2NonConstTpetraMV(coordinates);
    tH = MueLu::CreateTpetraPreconditioner<SC,LO,GO,NO>(tpA,xmlFileName,tpcoordinates);

    X1->putScalar( (SC) 0.0);
    tH->apply(*(Utils::MV2TpetraMV(RHS1)),*(Utils::MV2NonConstTpetraMV(X1)));
    out << "after apply, ||b-A*x||_2 = " << std::setiosflags(std::ios::fixed) << std::setprecision(10) << Utils::ResidualNorm(*Op, *X1, *RHS1) << std::endl;
    //RCP<MultiVector> coordinates = Galeri::Xpetra::Utils::CreateCartesianCoordinates<SC,LO,GO,Map,MultiVector>("1D",Op->getRowMap(),galeriList);

    RCP<Xpetra::MultiVector<SC, LO, GO, NO> > nullspace = Xpetra::MultiVectorFactory<SC,LO,GO,NO>::Build(Op->getDomainMap(),1);
    nullspace->putScalar( Teuchos::ScalarTraits<SC>::one() );
    RCP<Tpetra::MultiVector<SC,LO,GO,NO> > tpnullspace = Utils::MV2NonConstTpetraMV(nullspace);
    tH = MueLu::CreateTpetraPreconditioner<SC,LO,GO,NO>(tpA,xmlFileName,tpcoordinates,tpnullspace);

    X1->putScalar( (SC) 0.0);
    tH->apply(*(Utils::MV2TpetraMV(RHS1)),*(Utils::MV2NonConstTpetraMV(X1)));
    out << "after apply, ||b-A*x||_2 = " << std::setiosflags(std::ios::fixed) << std::setprecision(10) << Utils::ResidualNorm(*Op, *X1, *RHS1) << std::endl;
#endif


  } else {

    out << "This test is enabled only for linAlgebra=Tpetra." << std::endl;

  }

} //CreatePreconditioner

TEUCHOS_UNIT_TEST(TpetraOperator, CreatePreconditioner_PDESystem)
{

  out << "version: " << MueLu::Version() << std::endl;

  if (TestHelpers::Parameters::getLib() == Xpetra::UseTpetra )
  {
    //matrix
    RCP<const Teuchos::Comm<int> > comm = TestHelpers::Parameters::getDefaultComm();
    GO nx=972;
    RCP<Matrix> Op = TestHelpers::TestFactory<SC, LO, GO, NO, LMO>::Build1DPoisson(nx*comm->getSize());
    RCP<const Map > map = Op->getRowMap();

    // ------------- test Tpetra Operator wrapping MueLu hierarchy ------------
    RCP< Tpetra::CrsMatrix<SC, LO, GO, NO> > tpA = MueLu::Utils<SC,LO,GO,NO,LMO>::Op2NonConstTpetraCrs(Op);
#if defined(HAVE_MUELU_ZOLTAN) && defined(HAVE_MPI)
    std::string xmlFileName="testPDE.xml";

    RCP<MultiVector> RHS1 = MultiVectorFactory::Build(Op->getRowMap(), 1);
    RCP<MultiVector> X1   = MultiVectorFactory::Build(Op->getRowMap(), 1);

    //normalized RHS, zero initial guess
    RHS1->setSeed(846930886);
    RHS1->randomize();
    Teuchos::Array<ST::magnitudeType> norms(1);
    RHS1->norm2(norms);
    RHS1->scale(1/norms[0]);
//
    Teuchos::ParameterList clist;
    clist.set("nx", (nx*comm->getSize())/3);
    RCP<const Map> cmap = Galeri::Xpetra::CreateMap<LO, GO, Node>(Xpetra::UseTpetra, "Cartesian1D", comm, clist);
    RCP<MultiVector> coordinates = Galeri::Xpetra::Utils::CreateCartesianCoordinates<SC,LO,GO,Map,MultiVector>("1D",cmap,clist);
//

    //Teuchos::ParameterList galeriList;
    //galeriList.set("nx", nx);
    //RCP<MultiVector> coordinates = Galeri::Xpetra::Utils::CreateCartesianCoordinates<SC,LO,GO,Map,MultiVector>("1D",Op->getRowMap(),galeriList);
    RCP<Tpetra::MultiVector<SC,LO,GO,NO> > tpcoordinates = Utils::MV2NonConstTpetraMV(coordinates);
    Teuchos::RCP<TpetraOperator> tH = MueLu::CreateTpetraPreconditioner<SC,LO,GO,NO>(tpA,xmlFileName,tpcoordinates);

    X1->putScalar( (SC) 0.0);
    tH->apply(*(Utils::MV2TpetraMV(RHS1)),*(Utils::MV2NonConstTpetraMV(X1)));
    out << "after apply, ||b-A*x||_2 = " << std::setiosflags(std::ios::fixed) << std::setprecision(10) << Utils::ResidualNorm(*Op, *X1, *RHS1) << std::endl;
    //RCP<MultiVector> coordinates = Galeri::Xpetra::Utils::CreateCartesianCoordinates<SC,LO,GO,Map,MultiVector>("1D",Op->getRowMap(),galeriList);

    RCP<Xpetra::MultiVector<SC, LO, GO, NO> > nullspace = Xpetra::MultiVectorFactory<SC,LO,GO,NO>::Build(Op->getDomainMap(),1);
    nullspace->putScalar( Teuchos::ScalarTraits<SC>::one() );
    RCP<Tpetra::MultiVector<SC,LO,GO,NO> > tpnullspace = Utils::MV2NonConstTpetraMV(nullspace);
    tH = MueLu::CreateTpetraPreconditioner<SC,LO,GO,NO>(tpA,xmlFileName,tpcoordinates,tpnullspace);

    X1->putScalar( (SC) 0.0);
    tH->apply(*(Utils::MV2TpetraMV(RHS1)),*(Utils::MV2NonConstTpetraMV(X1)));
    out << "after apply, ||b-A*x||_2 = " << std::setiosflags(std::ios::fixed) << std::setprecision(10) << Utils::ResidualNorm(*Op, *X1, *RHS1) << std::endl;
<<<<<<< HEAD
#endif // defined(HAVE_MUELU_ZOLTAN) && defined(HAVE_MPI)
=======
#endif

>>>>>>> a37ea9e4

  } else {

    out << "This test is enabled only for linAlgebra=Tpetra." << std::endl;

  }

} //CreatePreconditioner
<<<<<<< HEAD

=======
>>>>>>> a37ea9e4

}//namespace MueLuTests<|MERGE_RESOLUTION|>--- conflicted
+++ resolved
@@ -191,12 +191,7 @@
     X1->putScalar( (SC) 0.0);
     tH->apply(*(Utils::MV2TpetraMV(RHS1)),*(Utils::MV2NonConstTpetraMV(X1)));
     out << "after apply, ||b-A*x||_2 = " << std::setiosflags(std::ios::fixed) << std::setprecision(10) << Utils::ResidualNorm(*Op, *X1, *RHS1) << std::endl;
-<<<<<<< HEAD
 #endif // defined(HAVE_MUELU_ZOLTAN) && defined(HAVE_MPI)
-=======
-#endif
-
->>>>>>> a37ea9e4
 
   } else {
 
@@ -205,9 +200,5 @@
   }
 
 } //CreatePreconditioner
-<<<<<<< HEAD
-
-=======
->>>>>>> a37ea9e4
 
 }//namespace MueLuTests