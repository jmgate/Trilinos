--- conflicted
+++ resolved
@@ -1221,15 +1221,12 @@
     Teuchos::ParameterList galeriList;
     galeriList.set("nx", Teuchos::as<GlobalOrdinal>(36));
     RCP<RealValuedMultiVector> coordinates = Galeri::Xpetra::Utils::CreateCartesianCoordinates<SC,LO,GO,Map,RealValuedMultiVector>("1D", A->getRowMap(), galeriList);
-<<<<<<< HEAD
-=======
     // Now we doctor the coordinates so that the off-diagonal pair row 0 will want to keep (0,1) and row 1 will want to drop (1,0)
     if(!comm->getRank()) {
       auto vals = coordinates->getDataNonConst(0);
       vals[0] = vals[0] - 2000*36;
     }
 
->>>>>>> 4103bf6c
     fineLevel.Set("Coordinates", coordinates);
 
     CoalesceDropFactory coalesceDropFact;
@@ -1263,12 +1260,6 @@
     TEST_EQUALITY(myDomainMap->getMinLocalIndex(),0);
     TEST_EQUALITY(myDomainMap->getGlobalNumElements(),36);
 
-<<<<<<< HEAD
-    TEST_EQUALITY(graph->GetGlobalNumEdges(),106);
-
-  } // DistanceLaplacianCut
-
-=======
     TEST_EQUALITY(graph->GetGlobalNumEdges(),105);
 
   } // DistanceLaplacianCut
@@ -1340,7 +1331,6 @@
   } // DistanceLaplacianCutScaled
 
 
->>>>>>> 4103bf6c
 
 #define MUELU_ETI_GROUP(SC,LO,GO,Node) \
       TEUCHOS_UNIT_TEST_TEMPLATE_4_INSTANT(CoalesceDropFactory,Constructor,SC,LO,GO,Node) \
@@ -1358,12 +1348,8 @@
       TEUCHOS_UNIT_TEST_TEMPLATE_4_INSTANT(CoalesceDropFactory,AmalgamationDroppingLW,SC,LO,GO,Node) \
       TEUCHOS_UNIT_TEST_TEMPLATE_4_INSTANT(CoalesceDropFactory,AmalgamationStridedOffsetDropping2LW,SC,LO,GO,Node) \
       TEUCHOS_UNIT_TEST_TEMPLATE_4_INSTANT(CoalesceDropFactory,DistanceLaplacian,SC,LO,GO,Node) \
-<<<<<<< HEAD
-      TEUCHOS_UNIT_TEST_TEMPLATE_4_INSTANT(CoalesceDropFactory,DistanceLaplacianCut,SC,LO,GO,Node)
-=======
       TEUCHOS_UNIT_TEST_TEMPLATE_4_INSTANT(CoalesceDropFactory,DistanceLaplacianCut,SC,LO,GO,Node) \
       TEUCHOS_UNIT_TEST_TEMPLATE_4_INSTANT(CoalesceDropFactory,DistanceLaplacianCutSym,SC,LO,GO,Node)
->>>>>>> 4103bf6c
 
 #include <MueLu_ETI_4arg.hpp>
 
