--- conflicted
+++ resolved
@@ -179,15 +179,13 @@
     // (if a factory is called, at least one ename of the factory is requested but maybe not all of them)
     // Note2: this tells nothing about whether the data actually exists.
     bool IsRequested(const std::string & ename, const FactoryBase* factory) const {
-<<<<<<< HEAD
       TEST_FOR_EXCEPTION(countTable_.IsKey(ename, factory) && (countTable_.Get(ename, factory) == 0) && (IsKept(ename, factory)==false), Exceptions::RuntimeError, "MueLu::Needs::IsRequested(): Internal logic error: if counter == 0, the entry in countTable_ should have been deleted");
       if (countTable_.IsKey(ename, factory) == false) return false;
       bool bRequested = NumRequests(ename, factory) > 0 ? true : false;
       return bRequested;
-=======
-      TEUCHOS_TEST_FOR_EXCEPTION(countTable_.IsKey(ename, factory) && (countTable_.Get(ename, factory) == 0), Exceptions::RuntimeError, "MueLu::Needs::IsRequested(): Internal logic error: if counter == 0, the entry in countTable_ should have been deleted");
-      return countTable_.IsKey(ename, factory);
->>>>>>> d21533f4
+
+      //TEUCHOS_TEST_FOR_EXCEPTION(countTable_.IsKey(ename, factory) && (countTable_.Get(ename, factory) == 0), Exceptions::RuntimeError, "MueLu::Needs::IsRequested(): Internal logic error: if counter == 0, the entry in countTable_ should have been deleted");
+      //return countTable_.IsKey(ename, factory);
     }
 
     //! Test whether a factory is generating factory of a requested variable in Needs
