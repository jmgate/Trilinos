--- conflicted
+++ resolved
@@ -1,355 +1,322 @@
-// @HEADER
-//
-// ***********************************************************************
-//
-//        MueLu: A package for multigrid based preconditioning
-//                  Copyright 2012 Sandia Corporation
-//
-// Under the terms of Contract DE-AC04-94AL85000 with Sandia Corporation,
-// the U.S. Government retains certain rights in this software.
-//
-// Redistribution and use in source and binary forms, with or without
-// modification, are permitted provided that the following conditions are
-// met:
-//
-// 1. Redistributions of source code must retain the above copyright
-// notice, this list of conditions and the following disclaimer.
-//
-// 2. Redistributions in binary form must reproduce the above copyright
-// notice, this list of conditions and the following disclaimer in the
-// documentation and/or other materials provided with the distribution.
-//
-// 3. Neither the name of the Corporation nor the names of the
-// contributors may be used to endorse or promote products derived from
-// this software without specific prior written permission.
-//
-// THIS SOFTWARE IS PROVIDED BY SANDIA CORPORATION "AS IS" AND ANY
-// EXPRESS OR IMPLIED WARRANTIES, INCLUDING, BUT NOT LIMITED TO, THE
-// IMPLIED WARRANTIES OF MERCHANTABILITY AND FITNESS FOR A PARTICULAR
-// PURPOSE ARE DISCLAIMED. IN NO EVENT SHALL SANDIA CORPORATION OR THE
-// CONTRIBUTORS BE LIABLE FOR ANY DIRECT, INDIRECT, INCIDENTAL, SPECIAL,
-// EXEMPLARY, OR CONSEQUENTIAL DAMAGES (INCLUDING, BUT NOT LIMITED TO,
-// PROCUREMENT OF SUBSTITUTE GOODS OR SERVICES; LOSS OF USE, DATA, OR
-// PROFITS; OR BUSINESS INTERRUPTION) HOWEVER CAUSED AND ON ANY THEORY OF
-// LIABILITY, WHETHER IN CONTRACT, STRICT LIABILITY, OR TORT (INCLUDING
-// NEGLIGENCE OR OTHERWISE) ARISING IN ANY WAY OUT OF THE USE OF THIS
-// SOFTWARE, EVEN IF ADVISED OF THE POSSIBILITY OF SUCH DAMAGE.
-//
-// Questions? Contact
-//                    Jonathan Hu       (jhu@sandia.gov)
-//                    Andrey Prokopenko (aprokop@sandia.gov)
-//                    Ray Tuminaro      (rstumin@sandia.gov)
-//
-// ***********************************************************************
-//
-// @HEADER
-#include "MueLu_Utilities_def.hpp"
-
-#include <string>
-#include <locale>
-
-#ifdef HAVE_MUELU_EPETRAEXT
-#include "EpetraExt_Transpose_RowMatrix.h"
-#endif
-
-#ifdef HAVE_MPI
-#include <mpi.h>
-#include <netdb.h>
-#include <arpa/inet.h>
-#endif
-
-
-
-namespace MueLu {
-
-  long ExtractNonSerializableData(const Teuchos::ParameterList& inList, Teuchos::ParameterList& serialList, Teuchos::ParameterList& nonSerialList) {
-    using Teuchos::ParameterList;
-
-<<<<<<< HEAD
-    ParameterList dummy;
-    long maxLevel = 0;
-
-    for (ParameterList::ConstIterator it = inList.begin(); it != inList.end(); it++) {
-      const std::string& levelName = it->first;
-
-      // Check for mach of the form "level X" where X is a positive integer
-=======
-    long maxLevel = 0;
-
-    for (ParameterList::ConstIterator inListEntry = inList.begin(); inListEntry != inList.end(); inListEntry++) {
-      const std::string& levelName = inListEntry->first;
-
-      // Check for match of the form "level X" where X is a positive integer
->>>>>>> 4103bf6c
-      if (inList.isSublist(levelName) && ((levelName.find("level ") == 0 && levelName.size() > 6) || levelName.find("user data") == 0)) {
-        int levelID = strtol(levelName.substr(6).c_str(), 0, 0);
-        bool userFlag = true;
-        if(levelName.find("user data") == std::string::npos) { // if "user data" is not found in levelName, switch userFlag and set levelID
-          userFlag = false;
-          levelID = strtol(levelName.substr(6).c_str(), 0, 0);
-          if (maxLevel < levelID)
-            maxLevel = levelID;
-        }
-
-        // Split the sublist
-        const ParameterList& levelList = inList.sublist(levelName);
-<<<<<<< HEAD
-        for (ParameterList::ConstIterator it2 = levelList.begin(); it2 != levelList.end(); it2++) {
-          const std::string& name = it2->first;
-=======
-        for (ParameterList::ConstIterator levelListEntry = levelList.begin(); levelListEntry != levelList.end(); levelListEntry++) {
-          const std::string& name = levelListEntry->first;
->>>>>>> 4103bf6c
-          if (name == "A" || name == "P" || name == "R"  || name== "M" || name == "Mdiag" || name == "K" || name == "Nullspace" || name == "Coordinates"
-              || name == "Node Comm" || name == "DualNodeID2PrimalNodeID"
-#ifdef HAVE_MUELU_INTREPID2 // For the IntrepidPCoarsenFactory
-              || name == "pcoarsen: element to node map"
-#endif
-              || name == "output stream"
-              )
-          {
-<<<<<<< HEAD
-            nonSerialList.sublist(levelName).setEntry(name, it2->second);
-=======
-            nonSerialList.sublist(levelName).setEntry(name, levelListEntry->second);
->>>>>>> 4103bf6c
-          }
-#ifdef HAVE_MUELU_MATLAB
-          else if(!userFlag && IsParamMuemexVariable(name))
-          {
-<<<<<<< HEAD
-            nonSerialList.sublist(levelName).setEntry(name, it2->second);
-          }
-#endif
-          else if( userFlag && IsParamValidVariable(name)) {
-            nonSerialList.sublist(levelName).setEntry(name, it2->second);
-          } else {
-            serialList.sublist(levelName).setEntry(name, it2->second);
-=======
-            nonSerialList.sublist(levelName).setEntry(name, levelListEntry->second);
-          }
-#endif
-          else if( userFlag && IsParamValidVariable(name)) {
-            nonSerialList.sublist(levelName).setEntry(name, levelListEntry->second);
-          } else {
-            serialList.sublist(levelName).setEntry(name, levelListEntry->second);
->>>>>>> 4103bf6c
-          }
-        }
-
-      } else {
-<<<<<<< HEAD
-        serialList.setEntry(it->first, it->second);
-=======
-        serialList.setEntry(inListEntry->first, inListEntry->second);
->>>>>>> 4103bf6c
-      }
-    }
-
-    return maxLevel;
-  }
-
-  void TokenizeStringAndStripWhiteSpace(const std::string& stream, std::vector<std::string>& tokenList, const char* delimChars)
-  {
-    //note: default delimiter string is ","
-    // Take a comma-separated list and tokenize it, stripping out leading & trailing whitespace.  Then add to tokenList
-    char* buf = (char*) malloc(stream.size() + 1);
-    strcpy(buf, stream.c_str());
-    char* token = strtok(buf, delimChars);
-    if(token == NULL)
-    {
-      free(buf);
-      return;
-    }
-    while(token)
-    {
-      //token points to start of string to add to tokenList
-      //remove front whitespace...
-      char* tokStart = token;
-      char* tokEnd = token + strlen(token) - 1;
-      while(*tokStart == ' ' && tokStart < tokEnd)
-        tokStart++;
-      while(*tokEnd == ' ' && tokStart < tokEnd)
-        tokEnd--;
-      tokEnd++;
-      if(tokStart < tokEnd)
-      {
-        std::string finishedToken(tokStart, tokEnd - tokStart); //use the constructor that takes a certain # of chars
-        tokenList.push_back(finishedToken);
-      }
-      token = strtok(NULL, delimChars);
-    }
-    free(buf);
-  }
-
-  bool IsParamMuemexVariable(const std::string& name)
-  {
-    //see if paramName is exactly two "words" - like "OrdinalVector myNullspace" or something
-    char* str = (char*) malloc(name.length() + 1);
-    strcpy(str, name.c_str());
-    //Strip leading and trailing whitespace
-    char* firstWord = strtok(str, " ");
-    if(!firstWord) {
-      free(str);
-      return false;
-    }
-    char* secondWord = strtok(NULL, " ");
-    if(!secondWord) {
-      free(str);
-      return false;
-    }
-    char* thirdWord = strtok(NULL, " ");
-    if(thirdWord) {
-      free(str);
-      return false;
-    }
-    //convert first word to all lowercase for case insensitive compare
-    char* tolowerIt = firstWord;
-    while(*tolowerIt)
-    {
-      *tolowerIt = (char) tolower(*tolowerIt);
-      tolowerIt++;
-    }
-    //See if the first word is one of the custom variable names
-    if(strstr(firstWord, "matrix") ||
-       strstr(firstWord, "multivector") ||
-       strstr(firstWord, "map") ||
-       strstr(firstWord, "ordinalvector") ||
-       strstr(firstWord, "int") ||
-       strstr(firstWord, "scalar") ||
-       strstr(firstWord, "double") ||
-       strstr(firstWord, "complex") ||
-       strstr(firstWord, "string"))
-      //Add name to list of keys to remove
-    {
-      free(str);
-      return true;
-    }
-    else
-    {
-      free(str);
-      return false;
-    }
-  }
-
-bool IsParamValidVariable(const std::string& name)
-  {
-    //see if paramName is exactly two "words" - like "OrdinalVector myNullspace" or something
-    char* str = (char*) malloc(name.length() + 1);
-    strcpy(str, name.c_str());
-    //Strip leading and trailing whitespace
-    char* firstWord = strtok(str, " ");
-    if(!firstWord) {
-      free(str);
-      return false;
-    }
-    char* secondWord = strtok(NULL, " ");
-    if(!secondWord) {
-      free(str);
-      return false;
-    }
-    char* thirdWord = strtok(NULL, " ");
-    if(thirdWord) {
-      free(str);
-      return false;
-    }
-    //convert first word to all lowercase for case insensitive compare
-    char* tolowerIt = firstWord;
-    while(*tolowerIt)
-    {
-      *tolowerIt = (char) tolower(*tolowerIt);
-      tolowerIt++;
-    }
-    //See if the first word is one of the custom variable names
-    if(strstr(firstWord, "matrix") ||
-       strstr(firstWord, "multivector") ||
-       strstr(firstWord, "map") ||
-       strstr(firstWord, "ordinalvector") ||
-       strstr(firstWord, "int") ||
-       strstr(firstWord, "scalar") ||
-       strstr(firstWord, "double") ||
-       strstr(firstWord, "complex") ||
-       strstr(firstWord, "string") ||
-       strstr(firstWord, "array<go>") ||
-       strstr(firstWord, "array<lo>") ||
-       strstr(firstWord, "arrayrcp<lo>") ||
-       strstr(firstWord, "arrayrcp<go>"))
-      //Add name to list of keys to remove
-    {
-      free(str);
-      return true;
-    }
-    else
-    {
-      free(str);
-      return false;
-    }
-  }
-
-
-   // Generates a communicator whose only members are other ranks of the baseComm on my node
-  Teuchos::RCP<const Teuchos::Comm<int> > GenerateNodeComm(RCP<const Teuchos::Comm<int> > & baseComm, int &NodeId, const int reductionFactor) {
-#ifdef HAVE_MPI
-       int numRanks = baseComm->getSize();
-       if(numRanks == 1) {NodeId = baseComm->getRank(); return baseComm;}
-
-       // Get an integer from the hostname
-       char hostname[MPI_MAX_PROCESSOR_NAME];
-       int len;
-       MPI_Get_processor_name(hostname,&len);
-       struct hostent * host = gethostbyname(hostname);
-       int myaddr = (int) htonl(inet_network(inet_ntoa(*(struct in_addr *)host->h_addr)));
-
-       // All-to-all exchange of address integers
-       std::vector<int> addressList(numRanks);
-       Teuchos::gatherAll(*baseComm,1,&myaddr,numRanks,&addressList[0]);
-
-       // Sort!
-       std::sort(addressList.begin(),addressList.end());
-
-       // Find which node I'm on (and stop when I've done that)
-       int numNodes = 0;
-       for(int i=0, prev=addressList[0]; i<numRanks && prev != myaddr; i++) {
-         if(prev != addressList[i]) {
-           prev = addressList[i];
-           numNodes++;
-         }
-       }
-       NodeId = numNodes;
-
-       // Generate nodal communicator
-       Teuchos::RCP<const Teuchos::Comm<int> > newComm =  baseComm->split(NodeId,baseComm->getRank());
-
-       // If we want to divide nodes up (for really beefy nodes), we do so here
-       if(reductionFactor != 1) {
-         // Find # cores per node
-         int lastI = 0;
-         int coresPerNode = 0;
-         for(int i=0, prev=addressList[0]; i<numRanks; i++) {
-           if(prev != addressList[i]) {
-             prev = addressList[i];
-             coresPerNode = std::max(i - lastI, coresPerNode);
-             lastI = i;
-           }
-         }
-         coresPerNode = std::max(numRanks - lastI, coresPerNode);
-
-         // Can we chop that up?
-         if(coresPerNode % reductionFactor != 0)
-           throw std::runtime_error("Reduction factor does not evently divide # cores per node");
-         int reducedCPN = coresPerNode / reductionFactor;
-         int nodeDivision = newComm->getRank() / reducedCPN;
-
-         NodeId = numNodes * reductionFactor + nodeDivision;
-         newComm =  baseComm->split(NodeId,baseComm->getRank());
-       }
-
-       return newComm;
-#else
-       NodeId = baseComm->getRank();
-       return baseComm;
-#endif
-    }
-
-
-} // namespace MueLu
+// @HEADER
+//
+// ***********************************************************************
+//
+//        MueLu: A package for multigrid based preconditioning
+//                  Copyright 2012 Sandia Corporation
+//
+// Under the terms of Contract DE-AC04-94AL85000 with Sandia Corporation,
+// the U.S. Government retains certain rights in this software.
+//
+// Redistribution and use in source and binary forms, with or without
+// modification, are permitted provided that the following conditions are
+// met:
+//
+// 1. Redistributions of source code must retain the above copyright
+// notice, this list of conditions and the following disclaimer.
+//
+// 2. Redistributions in binary form must reproduce the above copyright
+// notice, this list of conditions and the following disclaimer in the
+// documentation and/or other materials provided with the distribution.
+//
+// 3. Neither the name of the Corporation nor the names of the
+// contributors may be used to endorse or promote products derived from
+// this software without specific prior written permission.
+//
+// THIS SOFTWARE IS PROVIDED BY SANDIA CORPORATION "AS IS" AND ANY
+// EXPRESS OR IMPLIED WARRANTIES, INCLUDING, BUT NOT LIMITED TO, THE
+// IMPLIED WARRANTIES OF MERCHANTABILITY AND FITNESS FOR A PARTICULAR
+// PURPOSE ARE DISCLAIMED. IN NO EVENT SHALL SANDIA CORPORATION OR THE
+// CONTRIBUTORS BE LIABLE FOR ANY DIRECT, INDIRECT, INCIDENTAL, SPECIAL,
+// EXEMPLARY, OR CONSEQUENTIAL DAMAGES (INCLUDING, BUT NOT LIMITED TO,
+// PROCUREMENT OF SUBSTITUTE GOODS OR SERVICES; LOSS OF USE, DATA, OR
+// PROFITS; OR BUSINESS INTERRUPTION) HOWEVER CAUSED AND ON ANY THEORY OF
+// LIABILITY, WHETHER IN CONTRACT, STRICT LIABILITY, OR TORT (INCLUDING
+// NEGLIGENCE OR OTHERWISE) ARISING IN ANY WAY OUT OF THE USE OF THIS
+// SOFTWARE, EVEN IF ADVISED OF THE POSSIBILITY OF SUCH DAMAGE.
+//
+// Questions? Contact
+//                    Jonathan Hu       (jhu@sandia.gov)
+//                    Andrey Prokopenko (aprokop@sandia.gov)
+//                    Ray Tuminaro      (rstumin@sandia.gov)
+//
+// ***********************************************************************
+//
+// @HEADER
+#include "MueLu_Utilities_def.hpp"
+
+#include <string>
+#include <locale>
+
+#ifdef HAVE_MUELU_EPETRAEXT
+#include "EpetraExt_Transpose_RowMatrix.h"
+#endif
+
+#ifdef HAVE_MPI
+#include <mpi.h>
+#include <netdb.h>
+#include <arpa/inet.h>
+#endif
+
+
+
+namespace MueLu {
+
+  long ExtractNonSerializableData(const Teuchos::ParameterList& inList, Teuchos::ParameterList& serialList, Teuchos::ParameterList& nonSerialList) {
+    using Teuchos::ParameterList;
+
+    long maxLevel = 0;
+
+    for (ParameterList::ConstIterator inListEntry = inList.begin(); inListEntry != inList.end(); inListEntry++) {
+      const std::string& levelName = inListEntry->first;
+
+      // Check for match of the form "level X" where X is a positive integer
+      if (inList.isSublist(levelName) && ((levelName.find("level ") == 0 && levelName.size() > 6) || levelName.find("user data") == 0)) {
+        int levelID = strtol(levelName.substr(6).c_str(), 0, 0);
+        bool userFlag = true;
+        if(levelName.find("user data") == std::string::npos) { // if "user data" is not found in levelName, switch userFlag and set levelID
+          userFlag = false;
+          levelID = strtol(levelName.substr(6).c_str(), 0, 0);
+          if (maxLevel < levelID)
+            maxLevel = levelID;
+        }
+
+        // Split the sublist
+        const ParameterList& levelList = inList.sublist(levelName);
+        for (ParameterList::ConstIterator levelListEntry = levelList.begin(); levelListEntry != levelList.end(); levelListEntry++) {
+          const std::string& name = levelListEntry->first;
+          if (name == "A" || name == "P" || name == "R"  || name== "M" || name == "Mdiag" || name == "K" || name == "Nullspace" || name == "Coordinates"
+              || name == "Node Comm" || name == "DualNodeID2PrimalNodeID"
+#ifdef HAVE_MUELU_INTREPID2 // For the IntrepidPCoarsenFactory
+              || name == "pcoarsen: element to node map"
+#endif
+              || name == "output stream"
+              )
+          {
+            nonSerialList.sublist(levelName).setEntry(name, levelListEntry->second);
+          }
+#ifdef HAVE_MUELU_MATLAB
+          else if(!userFlag && IsParamMuemexVariable(name))
+          {
+            nonSerialList.sublist(levelName).setEntry(name, levelListEntry->second);
+          }
+#endif
+          else if( userFlag && IsParamValidVariable(name)) {
+            nonSerialList.sublist(levelName).setEntry(name, levelListEntry->second);
+          } else {
+            serialList.sublist(levelName).setEntry(name, levelListEntry->second);
+          }
+        }
+
+      } else {
+        serialList.setEntry(inListEntry->first, inListEntry->second);
+      }
+    }
+
+    return maxLevel;
+  }
+
+  void TokenizeStringAndStripWhiteSpace(const std::string& stream, std::vector<std::string>& tokenList, const char* delimChars)
+  {
+    //note: default delimiter string is ","
+    // Take a comma-separated list and tokenize it, stripping out leading & trailing whitespace.  Then add to tokenList
+    char* buf = (char*) malloc(stream.size() + 1);
+    strcpy(buf, stream.c_str());
+    char* token = strtok(buf, delimChars);
+    if(token == NULL)
+    {
+      free(buf);
+      return;
+    }
+    while(token)
+    {
+      //token points to start of string to add to tokenList
+      //remove front whitespace...
+      char* tokStart = token;
+      char* tokEnd = token + strlen(token) - 1;
+      while(*tokStart == ' ' && tokStart < tokEnd)
+        tokStart++;
+      while(*tokEnd == ' ' && tokStart < tokEnd)
+        tokEnd--;
+      tokEnd++;
+      if(tokStart < tokEnd)
+      {
+        std::string finishedToken(tokStart, tokEnd - tokStart); //use the constructor that takes a certain # of chars
+        tokenList.push_back(finishedToken);
+      }
+      token = strtok(NULL, delimChars);
+    }
+    free(buf);
+  }
+
+  bool IsParamMuemexVariable(const std::string& name)
+  {
+    //see if paramName is exactly two "words" - like "OrdinalVector myNullspace" or something
+    char* str = (char*) malloc(name.length() + 1);
+    strcpy(str, name.c_str());
+    //Strip leading and trailing whitespace
+    char* firstWord = strtok(str, " ");
+    if(!firstWord) {
+      free(str);
+      return false;
+    }
+    char* secondWord = strtok(NULL, " ");
+    if(!secondWord) {
+      free(str);
+      return false;
+    }
+    char* thirdWord = strtok(NULL, " ");
+    if(thirdWord) {
+      free(str);
+      return false;
+    }
+    //convert first word to all lowercase for case insensitive compare
+    char* tolowerIt = firstWord;
+    while(*tolowerIt)
+    {
+      *tolowerIt = (char) tolower(*tolowerIt);
+      tolowerIt++;
+    }
+    //See if the first word is one of the custom variable names
+    if(strstr(firstWord, "matrix") ||
+       strstr(firstWord, "multivector") ||
+       strstr(firstWord, "map") ||
+       strstr(firstWord, "ordinalvector") ||
+       strstr(firstWord, "int") ||
+       strstr(firstWord, "scalar") ||
+       strstr(firstWord, "double") ||
+       strstr(firstWord, "complex") ||
+       strstr(firstWord, "string"))
+      //Add name to list of keys to remove
+    {
+      free(str);
+      return true;
+    }
+    else
+    {
+      free(str);
+      return false;
+    }
+  }
+
+bool IsParamValidVariable(const std::string& name)
+  {
+    //see if paramName is exactly two "words" - like "OrdinalVector myNullspace" or something
+    char* str = (char*) malloc(name.length() + 1);
+    strcpy(str, name.c_str());
+    //Strip leading and trailing whitespace
+    char* firstWord = strtok(str, " ");
+    if(!firstWord) {
+      free(str);
+      return false;
+    }
+    char* secondWord = strtok(NULL, " ");
+    if(!secondWord) {
+      free(str);
+      return false;
+    }
+    char* thirdWord = strtok(NULL, " ");
+    if(thirdWord) {
+      free(str);
+      return false;
+    }
+    //convert first word to all lowercase for case insensitive compare
+    char* tolowerIt = firstWord;
+    while(*tolowerIt)
+    {
+      *tolowerIt = (char) tolower(*tolowerIt);
+      tolowerIt++;
+    }
+    //See if the first word is one of the custom variable names
+    if(strstr(firstWord, "matrix") ||
+       strstr(firstWord, "multivector") ||
+       strstr(firstWord, "map") ||
+       strstr(firstWord, "ordinalvector") ||
+       strstr(firstWord, "int") ||
+       strstr(firstWord, "scalar") ||
+       strstr(firstWord, "double") ||
+       strstr(firstWord, "complex") ||
+       strstr(firstWord, "string") ||
+       strstr(firstWord, "array<go>") ||
+       strstr(firstWord, "array<lo>") ||
+       strstr(firstWord, "arrayrcp<lo>") ||
+       strstr(firstWord, "arrayrcp<go>"))
+      //Add name to list of keys to remove
+    {
+      free(str);
+      return true;
+    }
+    else
+    {
+      free(str);
+      return false;
+    }
+  }
+
+
+   // Generates a communicator whose only members are other ranks of the baseComm on my node
+  Teuchos::RCP<const Teuchos::Comm<int> > GenerateNodeComm(RCP<const Teuchos::Comm<int> > & baseComm, int &NodeId, const int reductionFactor) {
+#ifdef HAVE_MPI
+       int numRanks = baseComm->getSize();
+       if(numRanks == 1) {NodeId = baseComm->getRank(); return baseComm;}
+
+       // Get an integer from the hostname
+       char hostname[MPI_MAX_PROCESSOR_NAME];
+       int len;
+       MPI_Get_processor_name(hostname,&len);
+       struct hostent * host = gethostbyname(hostname);
+       int myaddr = (int) htonl(inet_network(inet_ntoa(*(struct in_addr *)host->h_addr)));
+
+       // All-to-all exchange of address integers
+       std::vector<int> addressList(numRanks);
+       Teuchos::gatherAll(*baseComm,1,&myaddr,numRanks,&addressList[0]);
+
+       // Sort!
+       std::sort(addressList.begin(),addressList.end());
+
+       // Find which node I'm on (and stop when I've done that)
+       int numNodes = 0;
+       for(int i=0, prev=addressList[0]; i<numRanks && prev != myaddr; i++) {
+         if(prev != addressList[i]) {
+           prev = addressList[i];
+           numNodes++;
+         }
+       }
+       NodeId = numNodes;
+
+       // Generate nodal communicator
+       Teuchos::RCP<const Teuchos::Comm<int> > newComm =  baseComm->split(NodeId,baseComm->getRank());
+
+       // If we want to divide nodes up (for really beefy nodes), we do so here
+       if(reductionFactor != 1) {
+         // Find # cores per node
+         int lastI = 0;
+         int coresPerNode = 0;
+         for(int i=0, prev=addressList[0]; i<numRanks; i++) {
+           if(prev != addressList[i]) {
+             prev = addressList[i];
+             coresPerNode = std::max(i - lastI, coresPerNode);
+             lastI = i;
+           }
+         }
+         coresPerNode = std::max(numRanks - lastI, coresPerNode);
+
+         // Can we chop that up?
+         if(coresPerNode % reductionFactor != 0)
+           throw std::runtime_error("Reduction factor does not evently divide # cores per node");
+         int reducedCPN = coresPerNode / reductionFactor;
+         int nodeDivision = newComm->getRank() / reducedCPN;
+
+         NodeId = numNodes * reductionFactor + nodeDivision;
+         newComm =  baseComm->split(NodeId,baseComm->getRank());
+       }
+
+       return newComm;
+#else
+       NodeId = baseComm->getRank();
+       return baseComm;
+#endif
+    }
+
+
+} // namespace MueLu