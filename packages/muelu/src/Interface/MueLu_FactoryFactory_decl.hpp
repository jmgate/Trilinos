--- conflicted
+++ resolved
@@ -252,10 +252,7 @@
       if (factoryName == "GeneralGeometricPFactory")              return Build2<GeneralGeometricPFactory>              (paramList, factoryMapIn, factoryManagersIn);
       if (factoryName == "GenericRFactory")                       return Build2<GenericRFactory>                       (paramList, factoryMapIn, factoryManagersIn);
       if (factoryName == "GeometricInterpolationPFactory")        return Build2<GeometricInterpolationPFactory>        (paramList, factoryMapIn, factoryManagersIn);
-<<<<<<< HEAD
-=======
       if (factoryName == "HybridAggregationFactory")              return Build2<HybridAggregationFactory>              (paramList, factoryMapIn, factoryManagersIn);
->>>>>>> 4103bf6c
       if (factoryName == "InterfaceAggregationFactory")           return Build2<InterfaceAggregationFactory>           (paramList, factoryMapIn, factoryManagersIn);
       if (factoryName == "InterfaceMappingTransferFactory")       return Build2<InterfaceMappingTransferFactory>       (paramList, factoryMapIn, factoryManagersIn);
       if (factoryName == "LineDetectionFactory")                  return Build2<LineDetectionFactory>                  (paramList, factoryMapIn, factoryManagersIn);
@@ -264,49 +261,6 @@
       if (factoryName == "MultiVectorTransferFactory")            return Build2<MultiVectorTransferFactory>            (paramList, factoryMapIn, factoryManagersIn);
       if (factoryName == "NoFactory")                             return MueLu::NoFactory::getRCP();
       if (factoryName == "NoSmoother")                            return rcp(new SmootherFactory(Teuchos::null));
-<<<<<<< HEAD
-      if (factoryName == "NotayAggregationFactory")               return Build2<NotayAggregationFactory>               (paramList, factoryMapIn, factoryManagersIn);
-      if (factoryName == "NullspaceFactory")                      return Build2<NullspaceFactory>                      (paramList, factoryMapIn, factoryManagersIn);
-      if (factoryName == "NullspacePresmoothFactory")             return Build2<NullspacePresmoothFactory>             (paramList, factoryMapIn, factoryManagersIn);
-      if (factoryName == "PatternFactory")                        return Build2<PatternFactory>                        (paramList, factoryMapIn, factoryManagersIn);
-      if (factoryName == "PgPFactory")                            return Build2<PgPFactory>                            (paramList, factoryMapIn, factoryManagersIn);
-      if (factoryName == "SaPFactory")                            return Build2<SaPFactory>                            (paramList, factoryMapIn, factoryManagersIn);
-      if (factoryName == "RAPFactory")                            return BuildRAPFactory<RAPFactory>                   (paramList, factoryMapIn, factoryManagersIn);
-      if (factoryName == "RAPShiftFactory")                       return BuildRAPFactory<RAPShiftFactory>              (paramList, factoryMapIn, factoryManagersIn);
-      if (factoryName == "RebalanceAcFactory")                    return Build2<RebalanceAcFactory>                    (paramList, factoryMapIn, factoryManagersIn);
-      if (factoryName == "RebalanceTransferFactory")              return Build2<RebalanceTransferFactory>              (paramList, factoryMapIn, factoryManagersIn);
-      if (factoryName == "ReorderBlockAFactory")                  return Build2<ReorderBlockAFactory>                  (paramList, factoryMapIn, factoryManagersIn);
-      if (factoryName == "RepartitionInterface")                  return Build2<RepartitionInterface>                  (paramList, factoryMapIn, factoryManagersIn);
-      if (factoryName == "ScaledNullspaceFactory")                return Build2<ScaledNullspaceFactory>                (paramList, factoryMapIn, factoryManagersIn);
-      if (factoryName == "SegregatedAFactory")                    return Build2<SegregatedAFactory>                    (paramList, factoryMapIn, factoryManagersIn);
-      if (factoryName == "SemiCoarsenPFactory")                   return Build2<SemiCoarsenPFactory>                   (paramList, factoryMapIn, factoryManagersIn);
-      if (factoryName == "StructuredAggregationFactory")          return Build2<StructuredAggregationFactory>          (paramList, factoryMapIn, factoryManagersIn);
-      if (factoryName == "StructuredLineDetectionFactory")        return Build2<StructuredLineDetectionFactory>        (paramList, factoryMapIn, factoryManagersIn);
-      if (factoryName == "SubBlockAFactory")                      return Build2<SubBlockAFactory>                      (paramList, factoryMapIn, factoryManagersIn);
-      if (factoryName == "TentativePFactory")                     return Build2<TentativePFactory>                     (paramList, factoryMapIn, factoryManagersIn);
-      if (factoryName == "ToggleCoordinatesTransferFactory")      return BuildToggleCoordinatesTransferFactory         (paramList, factoryMapIn, factoryManagersIn);
-      if (factoryName == "TogglePFactory")                        return BuildTogglePFactory<TogglePFactory>           (paramList, factoryMapIn, factoryManagersIn);
-      if (factoryName == "TransPFactory")                         return Build2<TransPFactory>                         (paramList, factoryMapIn, factoryManagersIn);
-      if (factoryName == "TrilinosSmoother")                      return BuildTrilinosSmoother                         (paramList, factoryMapIn, factoryManagersIn);
-      if (factoryName == "UncoupledAggregationFactory")           return Build2<UncoupledAggregationFactory>           (paramList, factoryMapIn, factoryManagersIn);
-      if (factoryName == "HybridAggregationFactory")              return Build2<HybridAggregationFactory>              (paramList, factoryMapIn, factoryManagersIn);
-      if (factoryName == "UnsmooshFactory")                       return Build2<UnsmooshFactory>                       (paramList, factoryMapIn, factoryManagersIn);
-      if (factoryName == "UserAggregationFactory")                return Build2<UserAggregationFactory>                (paramList, factoryMapIn, factoryManagersIn);
-      if (factoryName == "UserPFactory")                          return Build2<UserPFactory>                          (paramList, factoryMapIn, factoryManagersIn);
-      if (factoryName == "VariableDofLaplacianFactory")           return Build2<VariableDofLaplacianFactory>           (paramList, factoryMapIn, factoryManagersIn);
-#ifdef HAVE_MUELU_KOKKOS_REFACTOR
-      if (factoryName == "AmalgamationFactory_kokkos")            return Build2<AmalgamationFactory_kokkos>            (paramList, factoryMapIn, factoryManagersIn);
-      if (factoryName == "CoalesceDropFactory_kokkos")            return Build2<CoalesceDropFactory_kokkos>            (paramList, factoryMapIn, factoryManagersIn);
-      if (factoryName == "CoarseMapFactory_kokkos")               return Build2<CoarseMapFactory_kokkos>               (paramList, factoryMapIn, factoryManagersIn);
-      if (factoryName == "CoordinatesTransferFactory_kokkos")     return Build2<CoordinatesTransferFactory_kokkos>     (paramList, factoryMapIn, factoryManagersIn);
-      if (factoryName == "GeometricInterpolationPFactory_kokkos") return Build2<GeometricInterpolationPFactory_kokkos> (paramList, factoryMapIn, factoryManagersIn);
-      if (factoryName == "NullspaceFactory_kokkos")               return Build2<NullspaceFactory_kokkos>               (paramList, factoryMapIn, factoryManagersIn);
-      if (factoryName == "SaPFactory_kokkos")                     return Build2<SaPFactory_kokkos>                     (paramList, factoryMapIn, factoryManagersIn);
-      if (factoryName == "StructuredAggregationFactory_kokkos")   return Build2<StructuredAggregationFactory_kokkos>   (paramList, factoryMapIn, factoryManagersIn);
-      if (factoryName == "TentativePFactory_kokkos")              return Build2<TentativePFactory_kokkos>              (paramList, factoryMapIn, factoryManagersIn);
-      if (factoryName == "UncoupledAggregationFactory_kokkos")    return Build2<UncoupledAggregationFactory_kokkos>    (paramList, factoryMapIn, factoryManagersIn);
-#endif
-=======
 #ifdef HAVE_MUELU_KOKKOS_REFACTOR
       if (factoryName == "NotayAggregationFactory")               return Build2<NotayAggregationFactory>               (paramList, factoryMapIn, factoryManagersIn);
 #endif
@@ -352,7 +306,6 @@
       if (factoryName == "TentativePFactory_kokkos")              return Build2<TentativePFactory_kokkos>              (paramList, factoryMapIn, factoryManagersIn);
       if (factoryName == "UncoupledAggregationFactory_kokkos")    return Build2<UncoupledAggregationFactory_kokkos>    (paramList, factoryMapIn, factoryManagersIn);
 #endif
->>>>>>> 4103bf6c
 
       if (factoryName == "ZoltanInterface") {
 #if defined(HAVE_MUELU_ZOLTAN) && defined(HAVE_MPI)
