--- conflicted
+++ resolved
@@ -1,11 +1,7 @@
 SET(LIB_REQUIRED_DEP_PACKAGES Teuchos Xpetra)
 SET(LIB_OPTIONAL_DEP_PACKAGES Amesos Amesos2 AvatarT Belos Epetra EpetraExt Teko
                               Ifpack Ifpack2 Intrepid2 ML Tpetra
-<<<<<<< HEAD
-                              Zoltan Zoltan2 Stratimikos Thyra ThyraTpetraAdapters
-=======
                               Zoltan Zoltan2Core Stratimikos Thyra ThyraTpetraAdapters
->>>>>>> 4103bf6c
                               Isorropia KokkosCore KokkosContainers KokkosKernels)
 SET(TEST_REQUIRED_DEP_PACKAGES Galeri)
 SET(TEST_OPTIONAL_DEP_PACKAGES AztecOO Pamgen)
