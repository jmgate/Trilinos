// @HEADER
// ************************************************************************
//
//        Piro: Strategy package for embedded analysis capabilitites
//                  Copyright (2010) Sandia Corporation
//
// Under the terms of Contract DE-AC04-94AL85000 with Sandia Corporation,
// the U.S. Government retains certain rights in this software.
//
// Redistribution and use in source and binary forms, with or without
// modification, are permitted provided that the following conditions are
// met:
//
// 1. Redistributions of source code must retain the above copyright
// notice, this list of conditions and the following disclaimer.
//
// 2. Redistributions in binary form must reproduce the above copyright
// notice, this list of conditions and the following disclaimer in the
// documentation and/or other materials provided with the distribution.
//
// 3. Neither the name of the Corporation nor the names of the
// contributors may be used to endorse or promote products derived from
// this software without specific prior written permission.
//
// THIS SOFTWARE IS PROVIDED BY SANDIA CORPORATION "AS IS" AND ANY
// EXPRESS OR IMPLIED WARRANTIES, INCLUDING, BUT NOT LIMITED TO, THE
// IMPLIED WARRANTIES OF MERCHANTABILITY AND FITNESS FOR A PARTICULAR
// PURPOSE ARE DISCLAIMED. IN NO EVENT SHALL SANDIA CORPORATION OR THE
// CONTRIBUTORS BE LIABLE FOR ANY DIRECT, INDIRECT, INCIDENTAL, SPECIAL,
// EXEMPLARY, OR CONSEQUENTIAL DAMAGES (INCLUDING, BUT NOT LIMITED TO,
// PROCUREMENT OF SUBSTITUTE GOODS OR SERVICES; LOSS OF USE, DATA, OR
// PROFITS; OR BUSINESS INTERRUPTION) HOWEVER CAUSED AND ON ANY THEORY OF
// LIABILITY, WHETHER IN CONTRACT, STRICT LIABILITY, OR TORT (INCLUDING
// NEGLIGENCE OR OTHERWISE) ARISING IN ANY WAY OUT OF THE USE OF THIS
// SOFTWARE, EVEN IF ADVISED OF THE POSSIBILITY OF SUCH DAMAGE.
//
// Questions? Contact Andy Salinger (agsalin@sandia.gov), Sandia
// National Laboratories.
//
// ************************************************************************
// @HEADER

#include "Piro_PerformAnalysis.hpp"

#include "Piro_PerformSolve.hpp"

#include "Teuchos_FancyOStream.hpp"
#include <iostream>
#include <string>
#include "Thyra_DetachedVectorView.hpp"

#ifdef HAVE_PIRO_TRIKOTA
#include "TriKota_Driver.hpp"
#include "TriKota_ThyraDirectApplicInterface.hpp"
#endif

#ifdef HAVE_PIRO_MOOCHO
#include "MoochoPack_MoochoThyraSolver.hpp"
#endif

#ifdef HAVE_PIRO_OPTIPACK
#ifndef OPTIPACK_HIDE_DEPRECATED_CODE
#include "OptiPack_NonlinearCG.hpp"
#include "GlobiPack_BrentsLineSearch.hpp"
#endif

#ifdef HAVE_PIRO_ROL
#include "ROL_ThyraVector.hpp"
#include "ROL_Thyra_BoundConstraint.hpp"
#include "ROL_ThyraME_Objective.hpp"
#include "ROL_ThyraProductME_Objective.hpp"
#include "ROL_LineSearchStep.hpp"
#include "ROL_TrustRegionStep.hpp"
#include "ROL_Algorithm.hpp"
#include "Thyra_VectorDefaultBase.hpp"
#include "Thyra_DefaultProductVectorSpace.hpp"
#include "Thyra_DefaultProductVector.hpp"
#endif


using std::cout; using std::endl; using std::string;
using Teuchos::RCP; using Teuchos::rcp; using Teuchos::ParameterList;
using Teuchos::null; using Teuchos::outArg;

int
Piro::PerformAnalysis(
    Thyra::ModelEvaluatorDefaultBase<double>& piroModel,
    Teuchos::ParameterList& analysisParams,
    RCP< Thyra::VectorBase<double> >& result)
{

  analysisParams.validateParameters(*Piro::getValidPiroAnalysisParameters(),0);

  int status;
  RCP<Teuchos::FancyOStream> out = Teuchos::VerboseObjectBase::getDefaultOStream();

  string analysis = analysisParams.get<string>("Analysis Package");
  *out << "\n\nPiro::PerformAnalysis() requests: " << analysis << endl;

  if (analysis=="Solve") {
    *out << "Piro PerformAnalysis: Model Solve Being Performed " << endl;
    Piro::PerformSolveBase(piroModel, analysisParams.sublist("Solve"), result);
    status = 0; // Succeeds or throws
  }
#ifdef HAVE_PIRO_TRIKOTA
  else if (analysis=="Dakota") {
    *out << "Piro PerformAnalysis: Dakota Analysis Being Performed " << endl;

    status = Piro::PerformDakotaAnalysis(piroModel,
                         analysisParams.sublist("Dakota"), result);

  }
#endif
#ifdef HAVE_PIRO_MOOCHO
  else if (analysis == "MOOCHO") {
    *out << "Piro PerformAnalysis: MOOCHO Optimization Being Performed " << endl;
    status = Piro::PerformMoochoAnalysis(piroModel,
                          analysisParams.sublist("MOOCHO"), result);

  }
#endif
<<<<<<< HEAD

=======
>>>>>>> d3eb2915
#ifdef HAVE_PIRO_OPTIPACK
#ifndef OPTIPACK_HIDE_DEPRECATED_CODE
  else if (analysis == "OptiPack") {
    *out << "Piro PerformAnalysis: Optipack Optimization Being Performed " << endl;
    status = Piro::PerformOptiPackAnalysis(piroModel,
                    analysisParams.sublist("OptiPack"),
                    analysisParams.sublist("GlobiPack"), result);

  }
#endif
#ifdef HAVE_PIRO_ROL
  else if (analysis == "ROL") {
    *out << "Piro PerformAnalysis: ROL Optimization Being Performed " << endl;
    status = Piro::PerformROLAnalysis(piroModel,
                          analysisParams, result);

  }
#endif
  else {
    if (analysis == "Dakota" || analysis == "OptiPack" || analysis == "MOOCHO" || analysis == "ROL")
      *out << "ERROR: Trilinos/Piro was not configured to include \n "
           << "       analysis type: " << analysis << endl;
    else
      *out << "ERROR: Piro: Unknown analysis type: " << analysis << "\n"
           << "       Valid analysis types are: Solve, Dakota, MOOCHO, OptiPack, ROL\n" << endl;
    status = 0; // Should not fail tests
  }

  // Output status and paramters
  if (status==0)  *out << "\nPiro Analysis Finished successfully." << endl;
  else  *out << "\nPiro Analysis failed with status: " << status << endl;

  if ( analysisParams.get("Output Final Parameters", true) )
    if (result != Teuchos::null) {
       *out << "\tFinal parameters are: " << "\n\tp = ";
       *out << Teuchos::describe(*result, Teuchos::VERB_EXTREME ) << endl;
    }

  return status;
}

int
Piro::PerformMoochoAnalysis(
    Thyra::ModelEvaluatorDefaultBase<double>& piroModel,
    Teuchos::ParameterList& moochoParams,
    RCP< Thyra::VectorBase<double> >& p)
{
#ifdef HAVE_PIRO_MOOCHO
  MoochoPack::MoochoThyraSolver solver;

  // Set the model and parameter list
  solver.setModel(rcp(&piroModel,false));
  solver.setParameterList(rcp(&moochoParams,false));

  // Solve the NLP
  const  MoochoPack::MoochoSolver::ESolutionStatus
    solution_status = solver.solve();

  // Extract the final solution
  p = Thyra::createMember(piroModel.get_p_space(0));
  RCP<const Thyra::VectorBase<double> > p_final = solver.getFinalPoint().get_p(0);
  Thyra::copy(*p_final, p.ptr());

  return (int) solution_status;
#else
  (void)piroModel;
  (void)moochoParams;
  (void)p;
 RCP<Teuchos::FancyOStream> out = Teuchos::VerboseObjectBase::getDefaultOStream();
 *out << "ERROR: Trilinos/Piro was not configured to include MOOCHO analysis."
      << endl;
 return 0;  // should not fail tests
#endif
}

int
Piro::PerformDakotaAnalysis(
    Thyra::ModelEvaluatorDefaultBase<double>& piroModel,
    Teuchos::ParameterList& dakotaParams,
    RCP< Thyra::VectorBase<double> >& p)
{
#ifdef HAVE_PIRO_TRIKOTA
  dakotaParams.validateParameters(*Piro::getValidPiroAnalysisDakotaParameters(),0);
  using std::string;

  string dakotaIn  = dakotaParams.get("Input File","dakota.in");
  string dakotaOut = dakotaParams.get("Output File","dakota.out");
  string dakotaErr = dakotaParams.get("Error File","dakota.err");
  string dakotaRes = dakotaParams.get("Restart File","dakota_restart.out");
  string dakotaRestartIn;
  if (dakotaParams.isParameter("Restart File To Read"))
    dakotaRestartIn = dakotaParams.get<string>("Restart File To Read");

  int dakotaRestartEvals= dakotaParams.get("Restart Evals To Read", 0);

  int p_index = dakotaParams.get("Parameter Vector Index", 0);
  int g_index = dakotaParams.get("Response Vector Index", 0);

  TriKota::Driver dakota(dakotaIn, dakotaOut, dakotaErr, dakotaRes,
                         dakotaRestartIn, dakotaRestartEvals);

  RCP<TriKota::ThyraDirectApplicInterface> trikota_interface =
    rcp(new TriKota::ThyraDirectApplicInterface
         (dakota.getProblemDescDB(), rcp(&piroModel,false), p_index, g_index),
	false);

  dakota.run(trikota_interface.get());

  Dakota::RealVector finalValues;
  if (dakota.rankZero())
    finalValues = dakota.getFinalSolution().all_continuous_variables();

  // Copy Dakota parameters into Thyra
  p = Thyra::createMember(piroModel.get_p_space(p_index));
  {
      Thyra::DetachedVectorView<double> global_p(p);
      for (int i = 0; i < finalValues.length(); ++i)
        global_p[i] = finalValues[i];
  }

  return 0;
#else
  (void)piroModel;
  (void)dakotaParams;
  (void)p;
 RCP<Teuchos::FancyOStream> out = Teuchos::VerboseObjectBase::getDefaultOStream();
 *out << "ERROR: Trilinos/Piro was not configured to include Dakota analysis."
      << "\nYou must enable TriKota." << endl;
 return 0;  // should not fail tests
#endif
}

int
<<<<<<< HEAD
#ifdef HAVE_PIRO_OPTIPACK
// Spew deprecation warnings only if Piro user has requested OptiPack.
OPTIPACK_DEPRECATED
#endif
=======
>>>>>>> d3eb2915
Piro::PerformOptiPackAnalysis(
    Thyra::ModelEvaluatorDefaultBase<double>& piroModel,
    Teuchos::ParameterList& optipackParams,
    Teuchos::ParameterList& globipackParams,
    RCP< Thyra::VectorBase<double> >& p)
{
   RCP<Teuchos::FancyOStream> out = Teuchos::VerboseObjectBase::getDefaultOStream();
#ifdef HAVE_PIRO_OPTIPACK
  // First, Linesearch stuff
  const RCP<GlobiPack::BrentsLineSearch<double> >
    linesearch = GlobiPack::brentsLineSearch<double>();
  const RCP<ParameterList> lsPL = rcp(&globipackParams, false);
  linesearch->setParameterList(lsPL);

  // Temporary Debug
  *out << "\nCurrent LineSearch parameters" << endl;
  lsPL->print(*out);

  // Second, Optimization stuff

  p = Thyra::createMember(piroModel.get_p_space(0));

  RCP<const Thyra::VectorBase<double> > p_init = piroModel.getNominalValues().get_p(0);

  Thyra::copy(*p_init, p.ptr());

  const RCP<OptiPack::NonlinearCG<double> > cgSolver =
    OptiPack::nonlinearCG<double>(rcp(&piroModel,false), 0, 0, linesearch);

  const RCP<ParameterList> pl = rcp(&optipackParams,false);
  cgSolver->setParameterList(pl);

  // Temporary Debug Info
  *out << "\nCurrent nonlinearCG parameter list" << endl;
  pl->print(*out);

  // Solve the prob
  double g_opt;  // optimal value of the response
  int numIters;  // number of iteration taken
  const OptiPack::NonlinearCGUtils::ESolveReturn solveResult =
    cgSolver->doSolve( p.ptr(), outArg(g_opt),
                       null, null, null, outArg(numIters) );

  return (int) solveResult;
#else
  (void)piroModel;
  (void)optipackParams;
  (void)globipackParams;
  (void)p;
 *out << "ERROR: Trilinos/Piro was not configured to include OptiPack analysis."
      << endl;
 return 0;  // should not fail tests
#endif
}

int
Piro::PerformROLAnalysis(
    Thyra::ModelEvaluatorDefaultBase<double>& piroModel,
    Teuchos::ParameterList& analysisParams,
    RCP< Thyra::VectorBase<double> >& p)
{
  auto rolParams = analysisParams.sublist("ROL");
#ifdef HAVE_PIRO_ROL
  using std::string;

  RCP<Teuchos::FancyOStream> out = Teuchos::VerboseObjectBase::getDefaultOStream();
  int g_index = rolParams.get<int>("Response Vector Index", 0);

  int num_parameters = rolParams.get<int>("Number of Parameters", 1);
  std::vector<int> p_indices(num_parameters);
  for(int i=0; i<num_parameters; ++i) {
    std::ostringstream ss; ss << "Parameter Vector Index " << i;
    p_indices[i] = rolParams.get<int>(ss.str(), i);
  }

  Teuchos::Array<Teuchos::RCP<Thyra::VectorSpaceBase<double> const>> p_spaces(num_parameters);
  Teuchos::Array<Teuchos::RCP<Thyra::VectorBase<double>>> p_vecs(num_parameters);
  for (auto i = 0; i < num_parameters; ++i) {
    p_spaces[i] = piroModel.get_p_space(p_indices[i]);
    p_vecs[i] = Thyra::createMember(p_spaces[i]);
  }
  Teuchos::RCP<Thyra::DefaultProductVectorSpace<double> const> p_space = Thyra::productVectorSpace<double>(p_spaces);
  Teuchos::RCP<Thyra::DefaultProductVector<double>> p_prod = Thyra::defaultProductVector<double>(p_space, p_vecs());
  p = p_prod;

//  p = Thyra::createMember(piroModel.get_p_space(p_index));

  for (auto i = 0; i < num_parameters; ++i) {
    RCP<const Thyra::VectorBase<double> > p_init = piroModel.getNominalValues().get_p(p_indices[i]);
    Thyra::copy(*p_init, p_prod->getNonconstVectorBlock(i).ptr());
  }

  ROL::ThyraVector<double> rol_p(p_prod);


  ROL::ThyraProductME_Objective<double> obj(piroModel, g_index, p_indices, Teuchos::rcp(&analysisParams.sublist("Optimization Status"),false));

  bool print = rolParams.get<bool>("Print Output", false);

  int seed = rolParams.get<int>("Seed For Thyra Randomize", 42);

  //! set initial guess (or use the one provided by the Model Evaluator)
  std::string init_guess_type = rolParams.get<string>("Parameter Initial Guess Type", "From Model Evaluator");
  if(init_guess_type == "Uniform Vector")
    rol_p.putScalar(rolParams.get<double>("Uniform Parameter Guess", 1.0));
  else if(init_guess_type == "Random Vector") {
    Teuchos::Array<double> minmax(2); minmax[0] = -1; minmax[1] = 1;
    minmax = rolParams.get<Teuchos::Array<double> >("Min And Max Of Random Parameter Guess", minmax);
    ::Thyra::randomize<double>( minmax[0], minmax[1],  rol_p.getVector().ptr());
  }
  else if(init_guess_type != "From Model Evaluator") {
    TEUCHOS_TEST_FOR_EXCEPTION(true, Teuchos::Exceptions::InvalidParameter,
              std::endl << "Error in Piro::PerformROLAnalysis:  " <<
              "Parameter Initial Guess Type \"" << init_guess_type << "\" is not Known.\nValid options are: \"Parameter Scalar Guess\", \"Uniform Vector\" and \"Random Vector\""<<std::endl);
  }

  //! test thyra implementation of ROL vector
  if(rolParams.get<bool>("Test Vector", false)) {
    Teuchos::RCP<Thyra::VectorBase<double> > rand_vec_x = p->clone_v();
    Teuchos::RCP<Thyra::VectorBase<double> > rand_vec_y = p->clone_v();
    Teuchos::RCP<Thyra::VectorBase<double> > rand_vec_z = p->clone_v();
    ::Thyra::seed_randomize<double>( seed );

    int num_tests = rolParams.get<int>("Number Of Vector Tests", 1);

    for(int i=0; i< num_tests; i++) {

      *out << "\nROL performing vector test " << i+1 << " of " << num_tests  << std::endl;

      ::Thyra::randomize<double>( -1.0, 1.0,  rand_vec_x.ptr());
      ::Thyra::randomize<double>( -1.0, 1.0,  rand_vec_y.ptr());
      ::Thyra::randomize<double>( -1.0, 1.0,  rand_vec_z.ptr());

      ROL::ThyraVector<double> rol_x(rand_vec_x);
      ROL::ThyraVector<double> rol_y(rand_vec_y);
      ROL::ThyraVector<double> rol_z(rand_vec_z);

      rol_x.checkVector(rol_y, rol_z,print, *out);
    }
  }

  //! check correctness of Gradient prvided by Model Evaluator
  if(rolParams.get<bool>("Check Gradient", false)) {
    Teuchos::RCP<Thyra::VectorBase<double> > rand_vec = p->clone_v();
    ::Thyra::seed_randomize<double>( seed );

    int num_checks = rolParams.get<int>("Number Of Gradient Checks", 1);
    double norm_p = rol_p.norm();

    for(int i=0; i< num_checks; i++) {

      *out << "\nROL performing gradient check " << i+1 << " of " << num_checks << ", at parameter initial guess" << std::endl;

      ::Thyra::randomize<double>( -1.0, 1.0,  rand_vec.ptr());

      ROL::ThyraVector<double> rol_direction(rand_vec);

      double norm_d = rol_direction.norm();
      if(norm_d*norm_p > 0.0)
        rol_direction.scale(norm_p/norm_d);

      obj.checkGradient(rol_p, rol_direction, print, *out);
    }
  }

  // Define Step
  Teuchos::RCP<ROL::LineSearchStep<double> > stepLS = Teuchos::rcp(new ROL::LineSearchStep<double>(rolParams.sublist("ROL Options")));
  Teuchos::RCP<ROL::TrustRegionStep<double> > stepTR = Teuchos::rcp(new ROL::TrustRegionStep<double>(rolParams.sublist("ROL Options")));

  *out << "\nROL options:" << std::endl;
  rolParams.sublist("ROL Options").print(*out);
  *out << std::endl;


  // Define Status Test
  double gtol  = rolParams.get("Gradient Tolerance", 1e-5);  // norm of gradient tolerance
  double stol  = rolParams.get("Step Tolerance", 1e-5);  // norm of step tolerance
  int   maxit = rolParams.get("Max Iterations", 100);    // maximum number of iterations
  Teuchos::RCP<ROL::StatusTest<double> > status =
    Teuchos::rcp(new ROL::StatusTest<double>(gtol, stol, maxit));

  // Define Algorithm
  ROL::Algorithm<double> algoLS(stepLS,status,print);
  ROL::Algorithm<double> algoTR(stepTR,status,print);

  // Run Algorithm
  std::vector<std::string> output;
  if(rolParams.get<bool>("Bound Constrained", false)) {
    Teuchos::Array<Teuchos::RCP<const Thyra::VectorBase<double>>> p_lo_vecs(num_parameters);
    Teuchos::Array<Teuchos::RCP<const Thyra::VectorBase<double>>> p_up_vecs(num_parameters);
    double eps_bound = rolParams.get<double>("epsilon bound", 1e-6);
    for (auto i = 0; i < num_parameters; ++i) {
      p_lo_vecs[i] = piroModel.getLowerBounds().get_p(p_indices[i]);
      p_up_vecs[i] = piroModel.getUpperBounds().get_p(p_indices[i]);
      TEUCHOS_TEST_FOR_EXCEPTION((p_lo_vecs[i] == Teuchos::null)  || (p_up_vecs[i] == Teuchos::null), Teuchos::Exceptions::InvalidParameter,
          std::endl << "Error in Piro::PerformROLAnalysis:  " <<
          "Lower and/or Upper bounds pointers are null, cannot perform bound constrained optimization"<<std::endl);
    }
    Teuchos::RCP<const Thyra::VectorBase<double>> p_lo = Thyra::defaultProductVector<double>(p_space, p_lo_vecs());
    Teuchos::RCP<const Thyra::VectorBase<double>> p_up = Thyra::defaultProductVector<double>(p_space, p_up_vecs());

    ROL::Thyra_BoundConstraint<double>  boundConstraint(p_lo->clone_v(), p_up->clone_v(), eps_bound);
    if(rolParams.get<std::string>("Step Method", "Line Search") == "Line Search") {
      *out << "\nUsing Line Search Algorithm" << std::endl;
      output  = algoLS.run(rol_p, obj, boundConstraint, print, *out);
    }
    else {
      *out << "\nUsing Trust Region Algorithm" << std::endl;
      output  = algoTR.run(rol_p, obj, boundConstraint, print, *out);
    }
  }
  else
    if(rolParams.get<std::string>("Step Method", "Line Search") == "Line Search") {
      *out << "\nUsing Line Search Algorithm" << std::endl;
      output  = algoLS.run(rol_p, obj, print, *out);
    }
    else {
      *out << "\nUsing Trust Region Algorithm" << std::endl;
      output  = algoTR.run(rol_p, obj, print, *out);
    }


  for ( unsigned i = 0; i < output.size(); i++ ) {
    *out << output[i];
  }

  return 0;
#else
  (void)piroModel;
  (void)p;
 RCP<Teuchos::FancyOStream> out = Teuchos::VerboseObjectBase::getDefaultOStream();
 *out << "ERROR: Trilinos/Piro was not configured to include ROL analysis."
      << "\nYou must enable ROL." << endl;
 return 0;  // should not fail tests
#endif
}


RCP<const Teuchos::ParameterList>
Piro::getValidPiroAnalysisParameters()
{
  Teuchos::RCP<Teuchos::ParameterList> validPL =
     rcp(new Teuchos::ParameterList("Valid Piro Analysis Params"));;

  validPL->set<std::string>("Analysis Package", "","Must be: Solve, MOOCHO, Dakota, or OptiPack.");
  validPL->set<bool>("Output Final Parameters", false, "");
  validPL->sublist("Solve",     false, "");
  validPL->sublist("MOOCHO",    false, "");
  validPL->sublist("OptiPack",  false, "");
  validPL->sublist("GlobiPack", false, "");
  validPL->sublist("Dakota",    false, "");
  validPL->sublist("ROL",       false, "");
  validPL->set<int>("Write Interval", 1, "Iterval between writes to mesh");

  return validPL;
}


RCP<const Teuchos::ParameterList>
Piro::getValidPiroAnalysisDakotaParameters()
{
  Teuchos::RCP<Teuchos::ParameterList> validPL =
     rcp(new Teuchos::ParameterList("Valid Piro Analysis Dakota Params"));;

  validPL->set<std::string>("Input File", "","Defaults to dakota.in");
  validPL->set<std::string>("Output File", "","Defaults to dakota.out");
  validPL->set<std::string>("Error File", "","Defaults to dakota.err");
  validPL->set<std::string>("Restart File", "","Defaults to dakota_restart.out");
  validPL->set<std::string>("Restart File To Read", "","Defaults to NULL (no restart file read)");
  validPL->set<int>("Restart Evals To Read", 0,
                    "Number of evaluations to read from restart. Defaults to 0 (all)");
  validPL->set<int>("Parameter Vector Index", 0,"");
  validPL->set<int>("Response Vector Index", 0,"");

  return validPL;
}<|MERGE_RESOLUTION|>--- conflicted
+++ resolved
@@ -119,10 +119,7 @@
 
   }
 #endif
-<<<<<<< HEAD
-
-=======
->>>>>>> d3eb2915
+
 #ifdef HAVE_PIRO_OPTIPACK
 #ifndef OPTIPACK_HIDE_DEPRECATED_CODE
   else if (analysis == "OptiPack") {
@@ -256,13 +253,10 @@
 }
 
 int
-<<<<<<< HEAD
 #ifdef HAVE_PIRO_OPTIPACK
 // Spew deprecation warnings only if Piro user has requested OptiPack.
 OPTIPACK_DEPRECATED
 #endif
-=======
->>>>>>> d3eb2915
 Piro::PerformOptiPackAnalysis(
     Thyra::ModelEvaluatorDefaultBase<double>& piroModel,
     Teuchos::ParameterList& optipackParams,
