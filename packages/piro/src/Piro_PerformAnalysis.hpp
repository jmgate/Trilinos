--- conflicted
+++ resolved
@@ -49,15 +49,12 @@
 #include "Thyra_ModelEvaluatorDefaultBase.hpp"
 #include "Thyra_VectorStdOps.hpp"
 
-<<<<<<< HEAD
 #ifdef HAVE_PIRO_OPTIPACK
 #ifndef OPTIPACK_HIDE_DEPRECATED_CODE
 #include "OptiPack_Config.h"
 #endif
 #endif 
 
-=======
->>>>>>> d3eb2915
 namespace Piro {
 
   //! \name Top-level Thyra analysis driver
@@ -97,16 +94,12 @@
   //! \brief Performs analysis of a solved model using Optipack.
   //! \details Requires that the OptiPack package is available.
   //! \ingroup Piro_Thyra_analysis_driver_grp
-<<<<<<< HEAD
   int 
 #ifdef HAVE_PIRO_OPTIPACK
   // Spew deprecation warnings only if Piro user has requested OptiPack.
   OPTIPACK_DEPRECATED 
 #endif
   PerformOptiPackAnalysis(
-=======
-  int PerformOptiPackAnalysis(
->>>>>>> d3eb2915
      Thyra::ModelEvaluatorDefaultBase<double>& piroModel,
      Teuchos::ParameterList& optipackParams,
      Teuchos::ParameterList& globipackParams,
