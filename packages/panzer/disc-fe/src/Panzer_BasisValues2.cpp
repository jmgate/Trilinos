// @HEADER
// ***********************************************************************
//
//           Panzer: A partial differential equation assembly
//       engine for strongly coupled complex multiphysics systems
//                 Copyright (2011) Sandia Corporation
//
// Under the terms of Contract DE-AC04-94AL85000 with Sandia Corporation,
// the U.S. Government retains certain rights in this software.
//
// Redistribution and use in source and binary forms, with or without
// modification, are permitted provided that the following conditions are
// met:
//
// 1. Redistributions of source code must retain the above copyright
// notice, this list of conditions and the following disclaimer.
//
// 2. Redistributions in binary form must reproduce the above copyright
// notice, this list of conditions and the following disclaimer in the
// documentation and/or other materials provided with the distribution.
//
// 3. Neither the name of the Corporation nor the names of the
// contributors may be used to endorse or promote products derived from
// this software without specific prior written permission.
//
// THIS SOFTWARE IS PROVIDED BY SANDIA CORPORATION "AS IS" AND ANY
// EXPRESS OR IMPLIED WARRANTIES, INCLUDING, BUT NOT LIMITED TO, THE
// IMPLIED WARRANTIES OF MERCHANTABILITY AND FITNESS FOR A PARTICULAR
// PURPOSE ARE DISCLAIMED. IN NO EVENT SHALL SANDIA CORPORATION OR THE
// CONTRIBUTORS BE LIABLE FOR ANY DIRECT, INDIRECT, INCIDENTAL, SPECIAL,
// EXEMPLARY, OR CONSEQUENTIAL DAMAGES (INCLUDING, BUT NOT LIMITED TO,
// PROCUREMENT OF SUBSTITUTE GOODS OR SERVICES; LOSS OF USE, DATA, OR
// PROFITS; OR BUSINESS INTERRUPTION) HOWEVER CAUSED AND ON ANY THEORY OF
// LIABILITY, WHETHER IN CONTRACT, STRICT LIABILITY, OR TORT (INCLUDING
// NEGLIGENCE OR OTHERWISE) ARISING IN ANY WAY OUT OF THE USE OF THIS
// SOFTWARE, EVEN IF ADVISED OF THE POSSIBILITY OF SUCH DAMAGE.
//
// Questions? Contact Roger P. Pawlowski (rppawlo@sandia.gov) and
// Eric C. Cyr (eccyr@sandia.gov)
// ***********************************************************************
// @HEADER

#include "PanzerDiscFE_config.hpp"
#include "Panzer_Traits.hpp"
#include "Panzer_BasisValues2.hpp"

#include "Panzer_CommonArrayFactories.hpp"

#include "Intrepid2_Utils.hpp"
#include "Intrepid2_FunctionSpaceTools.hpp"
#include "Intrepid2_Orientation.hpp"
#include "Intrepid2_OrientationTools.hpp"


namespace panzer {

template <typename Scalar>
void panzer::BasisValues2<Scalar>::
evaluateValues(const PHX::MDField<Scalar,IP,Dim,void,void,void,void,void,void> & cub_points,
               const PHX::MDField<Scalar,Cell,IP,Dim,Dim,void,void,void,void> & jac,
               const PHX::MDField<Scalar,Cell,IP,void,void,void,void,void,void> & jac_det,
               const PHX::MDField<Scalar,Cell,IP,Dim,Dim,void,void,void,void> & jac_inv)
{
  PHX::MDField<Scalar,Cell,IP> weighted_measure;
  PHX::MDField<Scalar,Cell,NODE,Dim> vertex_coordinates;
  build_weighted = false; 
  evaluateValues(cub_points,jac,jac_det,jac_inv,weighted_measure,vertex_coordinates,false);
}

template <typename Scalar>
void panzer::BasisValues2<Scalar>::
evaluateValues(const PHX::MDField<Scalar,IP,Dim,void,void,void,void,void,void> & cub_points,
               const PHX::MDField<Scalar,Cell,IP,Dim,Dim,void,void,void,void> & jac,
               const PHX::MDField<Scalar,Cell,IP,void,void,void,void,void,void> & jac_det,
               const PHX::MDField<Scalar,Cell,IP,Dim,Dim,void,void,void,void> & jac_inv,
               const PHX::MDField<Scalar,Cell,IP> & weighted_measure,
               const PHX::MDField<Scalar,Cell,NODE,Dim> & vertex_coordinates,
               bool use_vertex_coordinates)
{
  MDFieldArrayFactory af("",ddims_,true);
 
  int num_dim   = basis_layout->dimension();

  // currently this just copies on the basis objects are converted
  // in intrepid
  evaluateReferenceValues(cub_points,compute_derivatives,use_vertex_coordinates);

  PureBasis::EElementSpace elmtspace = getElementSpace();
  if(elmtspace==PureBasis::CONST ||
     elmtspace==PureBasis::HGRAD) {
    Intrepid2::FunctionSpaceTools<PHX::Device::execution_space>::
      HGRADtransformVALUE(basis_scalar.get_view(),
                          basis_ref_scalar.get_view());

    if(build_weighted) {
      Intrepid2::FunctionSpaceTools<PHX::Device::execution_space>::
        multiplyMeasure(weighted_basis_scalar.get_view(), 
                        weighted_measure.get_view(), 
                        basis_scalar.get_view());
    }
  }
  else if(elmtspace==PureBasis::HCURL) {
    Intrepid2::FunctionSpaceTools<PHX::Device::execution_space>::
      HCURLtransformVALUE(basis_vector.get_view(),
                          jac_inv.get_view(),
                          basis_ref_vector.get_view());
    
    if(build_weighted) {
      Intrepid2::FunctionSpaceTools<PHX::Device::execution_space>::
        multiplyMeasure(weighted_basis_vector.get_view(), 
                        weighted_measure.get_view(), 
                        basis_vector.get_view());
    }
  }
  else if(elmtspace==PureBasis::HDIV)
  {
    Intrepid2::FunctionSpaceTools<PHX::Device::execution_space>::
      HDIVtransformVALUE(basis_vector.get_view(),
                         jac.get_view(),
                         jac_det.get_view(),
                         basis_ref_vector.get_view());

    if(build_weighted) {
      Intrepid2::FunctionSpaceTools<PHX::Device::execution_space>::
        multiplyMeasure(weighted_basis_vector.get_view(), 
                        weighted_measure.get_view(), 
                        basis_vector.get_view());
    }
  }
  else { TEUCHOS_ASSERT(false); }

  if(elmtspace==PureBasis::HGRAD && compute_derivatives) {
    Intrepid2::FunctionSpaceTools<PHX::Device::execution_space>::
      HGRADtransformGRAD(grad_basis.get_view(),
                         jac_inv.get_view(),
                         grad_basis_ref.get_view());

    if(build_weighted) {
      Intrepid2::FunctionSpaceTools<PHX::Device::execution_space>::
        multiplyMeasure(weighted_grad_basis.get_view(), 
                        weighted_measure.get_view(), 
                        grad_basis.get_view());
    }
  }
  else if(elmtspace==PureBasis::HCURL && num_dim==2 && compute_derivatives) {
    Intrepid2::FunctionSpaceTools<PHX::Device::execution_space>::
      HDIVtransformDIV(curl_basis_scalar.get_view(),
                       jac_det.get_view(),   // note only volume deformation is needed!
                                             // this relates directly to this being in
                                             // the divergence space in 2D!
                       curl_basis_ref_scalar.get_view());

    if(build_weighted) {
      Intrepid2::FunctionSpaceTools<PHX::Device::execution_space>::
        multiplyMeasure(weighted_curl_basis_scalar.get_view(), 
                        weighted_measure.get_view(), 
                        curl_basis_scalar.get_view());
    }
  }
  else if(elmtspace==PureBasis::HCURL && num_dim==3 && compute_derivatives) {
    Intrepid2::FunctionSpaceTools<PHX::Device::execution_space>::
      HCURLtransformCURL(curl_basis_vector.get_view(),
                         jac.get_view(),
                         jac_det.get_view(),
                         curl_basis_ref_vector.get_view());

    if(build_weighted) {
      Intrepid2::FunctionSpaceTools<PHX::Device::execution_space>::
        multiplyMeasure(weighted_curl_basis_vector.get_view(), 
                        weighted_measure.get_view(), 
                        curl_basis_vector.get_view());
    }
  }
  else if(elmtspace==PureBasis::HDIV && compute_derivatives) {
    Intrepid2::FunctionSpaceTools<PHX::Device::execution_space>::
      HDIVtransformDIV(div_basis.get_view(),
                       jac_det.get_view(),
                       div_basis_ref.get_view());
    
    if(build_weighted) {
      Intrepid2::FunctionSpaceTools<PHX::Device::execution_space>::
        multiplyMeasure(weighted_div_basis.get_view(), 
                        weighted_measure.get_view(), 
                        div_basis.get_view());
    }
  }

  // If basis supports coordinate values at basis points, then
  // compute these values
  if(use_vertex_coordinates) {
    // Teuchos::RCP<Intrepid2::DofCoordsInterface<ArrayDynamic> > coords
    //     = Teuchos::rcp_dynamic_cast<Intrepid2::DofCoordsInterface<ArrayDynamic> >(intrepid_basis);
    // if (!Teuchos::is_null(coords)) {
/*
      ArrayDynamic dyn_basis_coordinates_ref = af.buildArray<Scalar,BASIS,Dim>("basis_coordinates_ref",basis_coordinates_ref.dimension(0),basis_coordinates_ref.dimension(1));
      coords->getDofCoords(dyn_basis_coordinates_ref);

      // fill in basis coordinates
      for (size_type i = 0; i < basis_coordinates_ref.dimension(0); ++i)
        for (size_type j = 0; j < basis_coordinates_ref.dimension(1); ++j)
           basis_coordinates_ref(i,j) = dyn_basis_coordinates_ref(i,j); 
*/

    Intrepid2::CellTools<PHX::Device::execution_space> cell_tools;
    cell_tools.mapToPhysicalFrame(basis_coordinates.get_view(), 
                                  basis_coordinates_ref.get_view(),
                                  vertex_coordinates.get_view(),
                                  intrepid_basis->getBaseCellTopology());
  }
}







template <typename Scalar>
void panzer::BasisValues2<Scalar>::
evaluateBasisCoordinates(const PHX::MDField<Scalar,Cell,NODE,Dim> & vertex_coordinates)
{
  MDFieldArrayFactory af("",ddims_,true);

  // intrepid_basis->getDofCoords requires DynRankView, but basis_coordinates_ref is more of a static View
  // We use an auxiliary 'dyn' array to get around this
  using coordsScalarType = typename Intrepid2::Basis<PHX::Device::execution_space,Scalar,Scalar>::scalarType;
  auto dyn_basis_coordinates_ref = af.buildArray<coordsScalarType,BASIS,Dim>("basis_coordinates_ref",
                                                                             basis_coordinates_ref.dimension(0),
                                                                             basis_coordinates_ref.dimension(1));
  intrepid_basis->getDofCoords(dyn_basis_coordinates_ref.get_view());

  // fill in basis coordinates
  for (int i = 0; i < basis_coordinates_ref.extent_int(0); ++i)
    for (int j = 0; j < basis_coordinates_ref.extent_int(1); ++j)
      basis_coordinates_ref(i,j) = dyn_basis_coordinates_ref(i,j);

  Intrepid2::CellTools<PHX::Device::execution_space> cell_tools;
  cell_tools.mapToPhysicalFrame(basis_coordinates.get_view(),
                                basis_coordinates_ref.get_view(),
                                vertex_coordinates.get_view(),
                                intrepid_basis->getBaseCellTopology());
}





template <typename Scalar>
void panzer::BasisValues2<Scalar>::
evaluateValues(const PHX::MDField<Scalar,Cell,IP,Dim,void,void,void,void,void> & cub_points,
               const PHX::MDField<Scalar,Cell,IP,Dim,Dim,void,void,void,void> & jac,
               const PHX::MDField<Scalar,Cell,IP,void,void,void,void,void,void> & jac_det,
               const PHX::MDField<Scalar,Cell,IP,Dim,Dim,void,void,void,void> & jac_inv,
               const PHX::MDField<Scalar,Cell,IP> & weighted_measure,
               const PHX::MDField<Scalar,Cell,NODE,Dim> & vertex_coordinates,
               bool use_vertex_coordinates)
{

  PureBasis::EElementSpace elmtspace = getElementSpace();

  if(elmtspace == PureBasis::CONST){
    evaluateValues_Const(cub_points,jac_inv,weighted_measure);
  } else if(elmtspace == PureBasis::HGRAD){
    evaluateValues_HGrad(cub_points,jac_inv,weighted_measure);
  } else if(elmtspace == PureBasis::HCURL){
    evaluateValues_HCurl(cub_points,jac,jac_det,jac_inv,weighted_measure);
  } else if(elmtspace == PureBasis::HDIV){
    evaluateValues_HDiv(cub_points,jac,jac_det,weighted_measure);
  } else {
    TEUCHOS_TEST_FOR_EXCEPT_MSG(true,"panzer::BasisValues2::evaluateValues : Element space not recognized.");
  }

  if(use_vertex_coordinates) {
    TEUCHOS_TEST_FOR_EXCEPT_MSG(elmtspace == PureBasis::CONST,"panzer::BasisValues2::evaluateValues : Const basis cannot have basis coordinates.");
    evaluateBasisCoordinates(vertex_coordinates);
  }

}

template <typename Scalar>
void panzer::BasisValues2<Scalar>::
evaluateValues_Const(const PHX::MDField<Scalar,Cell,IP,Dim,void,void,void,void,void> & cub_points,
                     const PHX::MDField<Scalar,Cell,IP,Dim,Dim,void,void,void,void> & jac_inv,
                     const PHX::MDField<Scalar,Cell,IP> & weighted_measure)
{

  TEUCHOS_ASSERT(getElementSpace() == PureBasis::CONST);

  typedef Intrepid2::FunctionSpaceTools<PHX::Device::execution_space> fst;
  MDFieldArrayFactory af("",ddims_,true);

  const panzer::PureBasis & basis = *(basis_layout->getBasis());

  const int num_points = basis_layout->numPoints();
  const int num_basis  = basis.cardinality();
  const int num_dim    = basis_layout->dimension();
  const int num_cells  = basis_layout->numCells();

  auto cell_basis_scalar = af.buildStaticArray<Scalar,Cell,BASIS,IP>("cell_basis_scalar",1,num_basis,num_points);
  auto cell_cub_points = af.buildStaticArray<Scalar,IP,Dim>("cell_cub_points",num_points,num_dim);
  auto cell_grad_basis = af.buildStaticArray<Scalar,Cell,BASIS,IP,Dim>("cell_grad_basis",1,num_basis,num_points,num_dim);
  auto cell_jac_inv = af.buildStaticArray<Scalar,Cell,IP,Dim,Dim>("cell_jac_inv",1,num_points,num_dim,num_dim);

  auto cell_basis_ref_scalar = af.buildStaticArray<Scalar,BASIS,IP>("cell_basis_ref_scalar",num_basis,num_points);
  auto cell_grad_basis_ref = af.buildStaticArray<Scalar,BASIS,IP,Dim>("cell_grad_basis_ref",num_basis,num_points,num_dim);

  for(int cell=0;cell<num_cells;++cell){

    // =============================================
    // Load external into cell-local arrays

    for(int p=0;p<num_points;++p)
      for(int d=0;d<num_dim;++d)
        for(int d2=0;d2<num_dim;++d2)
          cell_jac_inv(0,p,d,d2)=jac_inv(cell,p,d,d2);
    for(int p=0;p<num_points;++p)
      for(int d=0;d<num_dim;++d)
        cell_cub_points(p,d)=cub_points(cell,p,d);

    // =============================================
    // Load Reference Values

    intrepid_basis->getValues(cell_basis_ref_scalar.get_view(),cell_cub_points.get_view(),Intrepid2::OPERATOR_VALUE);

    if(compute_derivatives){
      Kokkos::deep_copy(cell_grad_basis_ref.get_view(),0.0);
    }

    // =============================================
    // Transform reference values to physical values

    fst::HGRADtransformVALUE(cell_basis_scalar.get_view(),cell_basis_ref_scalar.get_view());
    for(int b=0;b<num_basis;++b)
      for(int p=0;p<num_points;++p)
        basis_scalar(cell,b,p)=cell_basis_scalar(0,b,p);

    if(compute_derivatives){
        fst::HGRADtransformGRAD(cell_grad_basis.get_view(),cell_jac_inv.get_view(),cell_grad_basis_ref.get_view());
        for(int b=0;b<num_basis;++b)
          for(int p=0;p<num_points;++p)
            for(int d=0;d<num_dim;++d)
              grad_basis(cell,b,p,d)=cell_grad_basis(0,b,p,d);
    }
    // =============================================
  }


  if(build_weighted){
    fst::multiplyMeasure(weighted_basis_scalar.get_view(),weighted_measure.get_view(),basis_scalar.get_view());
    if(compute_derivatives){
      fst::multiplyMeasure(weighted_grad_basis.get_view(),weighted_measure.get_view(),grad_basis.get_view());
    }
  }


}

template <typename Scalar>
void panzer::BasisValues2<Scalar>::
evaluateValues_HGrad(const PHX::MDField<Scalar,Cell,IP,Dim,void,void,void,void,void> & cub_points,
                     const PHX::MDField<Scalar,Cell,IP,Dim,Dim,void,void,void,void> & jac_inv,
                     const PHX::MDField<Scalar,Cell,IP> & weighted_measure)
{

  TEUCHOS_ASSERT(getElementSpace() == PureBasis::HGRAD);

  typedef Intrepid2::FunctionSpaceTools<PHX::Device::execution_space> fst;
  MDFieldArrayFactory af("",ddims_,true);

  const panzer::PureBasis & basis = *(basis_layout->getBasis());

  const int num_points = basis_layout->numPoints();
  const int num_basis  = basis.cardinality();
  const int num_dim    = basis_layout->dimension();
  const int num_cells  = cub_points.dimension_0();

  auto cell_basis_scalar = af.buildStaticArray<Scalar,Cell,BASIS,IP>("cell_basis_scalar",1,num_basis,num_points);
  auto cell_cub_points = af.buildStaticArray<Scalar,IP,Dim>("cell_cub_points",num_points,num_dim);
  auto cell_grad_basis = af.buildStaticArray<Scalar,Cell,BASIS,IP,Dim>("cell_grad_basis",1,num_basis,num_points,num_dim);
  auto cell_jac_inv = af.buildStaticArray<Scalar,Cell,IP,Dim,Dim>("cell_jac_inv",1,num_points,num_dim,num_dim);

  auto cell_basis_ref_scalar = af.buildStaticArray<Scalar,BASIS,IP>("cell_basis_ref_scalar",num_basis,num_points);
  auto cell_grad_basis_ref = af.buildStaticArray<Scalar,BASIS,IP,Dim>("cell_grad_basis_ref",num_basis,num_points,num_dim);

  for(int cell=0;cell<num_cells;++cell){

    // =============================================
    // Load external into cell-local arrays

    for(int p=0;p<num_points;++p)
      for(int d=0;d<num_dim;++d)
        for(int d2=0;d2<num_dim;++d2)
          cell_jac_inv(0,p,d,d2)=jac_inv(cell,p,d,d2);
    for(int p=0;p<num_points;++p)
      for(int d=0;d<num_dim;++d)
        cell_cub_points(p,d)=cub_points(cell,p,d);

    // =============================================
    // Load Reference Values

    intrepid_basis->getValues(cell_basis_ref_scalar.get_view(),cell_cub_points.get_view(),Intrepid2::OPERATOR_VALUE);

    if(compute_derivatives){
      intrepid_basis->getValues(cell_grad_basis_ref.get_view(),cell_cub_points.get_view(),Intrepid2::OPERATOR_GRAD);
    }

    // =============================================
    // Transform reference values to physical values

    fst::HGRADtransformVALUE(cell_basis_scalar.get_view(),cell_basis_ref_scalar.get_view());
    for(int b=0;b<num_basis;++b)
      for(int p=0;p<num_points;++p)
        basis_scalar(cell,b,p)=cell_basis_scalar(0,b,p);

    if(compute_derivatives){
        fst::HGRADtransformGRAD(cell_grad_basis.get_view(),cell_jac_inv.get_view(),cell_grad_basis_ref.get_view());
        for(int b=0;b<num_basis;++b)
          for(int p=0;p<num_points;++p)
            for(int d=0;d<num_dim;++d)
              grad_basis(cell,b,p,d)=cell_grad_basis(0,b,p,d);
    }
    // =============================================
  }

  if(build_weighted){
    fst::multiplyMeasure(weighted_basis_scalar.get_view(),weighted_measure.get_view(),basis_scalar.get_view());
    if(compute_derivatives){
      fst::multiplyMeasure(weighted_grad_basis.get_view(),weighted_measure.get_view(),grad_basis.get_view());
    }
  }

}


template <typename Scalar>
void panzer::BasisValues2<Scalar>::
evaluateValues_HCurl(const PHX::MDField<Scalar,Cell,IP,Dim,void,void,void,void,void> & cub_points,
               const PHX::MDField<Scalar,Cell,IP,Dim,Dim,void,void,void,void> & jac,
               const PHX::MDField<Scalar,Cell,IP,void,void,void,void,void,void> & jac_det,
               const PHX::MDField<Scalar,Cell,IP,Dim,Dim,void,void,void,void> & jac_inv,
               const PHX::MDField<Scalar,Cell,IP> & weighted_measure)
{

  TEUCHOS_ASSERT(getElementSpace() == PureBasis::HCURL);


  typedef Intrepid2::FunctionSpaceTools<PHX::Device::execution_space> fst;
  MDFieldArrayFactory af("",ddims_,true);

  const panzer::PureBasis & basis = *(basis_layout->getBasis());

  const int num_points = basis_layout->numPoints();
  const int num_basis  = basis.cardinality();
  const int num_dim    = basis_layout->dimension();
  const int num_cells  = basis_layout->numCells();

  auto cell_cub_points = af.buildStaticArray<Scalar,IP,Dim>("cell_cub_points",num_points,num_dim);
  auto cell_jac = af.buildStaticArray<Scalar,Cell,IP,Dim,Dim>("cell_jac",1,num_points,num_dim,num_dim);
  auto cell_jac_inv = af.buildStaticArray<Scalar,Cell,IP,Dim,Dim>("cell_jac_inv",1,num_points,num_dim,num_dim);
  auto cell_jac_det = af.buildStaticArray<Scalar,Cell,IP>("cell_jac_det",1,num_points);

  auto cell_basis_vector = af.buildStaticArray<Scalar,Cell,BASIS,IP,Dim>("cell_basis_vector",1,num_basis,num_points,num_dim);
  auto cell_curl_basis_scalar = af.buildStaticArray<Scalar,Cell,BASIS,IP>("cell_curl_basis_scalar",1,num_basis,num_points);
  auto cell_curl_basis_vector = af.buildStaticArray<Scalar,Cell,BASIS,IP,Dim>("cell_curl_basis_vector",1,num_basis,num_points,num_dim);

  auto cell_curl_basis_ref = af.buildArray<Scalar,BASIS,IP,Dim>("cell_curl_basis_ref",num_basis,num_points,num_dim);
  auto cell_curl_basis_ref_scalar =  af.buildStaticArray<Scalar,BASIS,IP>("cell_curl_basis_ref_scalar",num_basis,num_points);
  auto cell_basis_ref_vector = af.buildArray<Scalar,BASIS,IP,Dim>("cell_basis_ref_vector",num_basis,num_points,num_dim);

  for(int cell=0;cell<num_cells;++cell){

    // =============================================
    // Load external into cell-local arrays

    for(int p=0;p<num_points;++p)
      for(int d=0;d<num_dim;++d)
        for(int d2=0;d2<num_dim;++d2)
          cell_jac(0,p,d,d2)=jac(cell,p,d,d2);
    for(int p=0;p<num_points;++p)
      for(int d=0;d<num_dim;++d)
        for(int d2=0;d2<num_dim;++d2)
          cell_jac_inv(0,p,d,d2)=jac_inv(cell,p,d,d2);
    for(int p=0;p<num_points;++p)
      cell_jac_det(0,p)=jac_det(cell,p);
    for(int p=0;p<num_points;++p)
      for(int d=0;d<num_dim;++d)
        cell_cub_points(p,d)=cub_points(cell,p,d);

    // =============================================
    // Load Reference Values

    intrepid_basis->getValues(cell_basis_ref_vector.get_view(),cell_cub_points.get_view(),Intrepid2::OPERATOR_VALUE);

    if(compute_derivatives){
      if(num_dim==2){
        intrepid_basis->getValues(cell_curl_basis_ref_scalar.get_view(),cell_cub_points.get_view(),Intrepid2::OPERATOR_CURL);
      } else if(num_dim==3){
        intrepid_basis->getValues(cell_curl_basis_ref.get_view(),cell_cub_points.get_view(),Intrepid2::OPERATOR_CURL);
      }
    }

    // =============================================
    // Transform reference values to physical values

    fst::HCURLtransformVALUE(cell_basis_vector.get_view(),cell_jac_inv.get_view(),cell_basis_ref_vector.get_view());
    for(int b=0;b<num_basis;++b)
      for(int p=0;p<num_points;++p)
        for(int d=0;d<num_dim;++d)
          basis_vector(cell,b,p,d)=cell_basis_vector(0,b,p,d);

    if(compute_derivatives){
      if(num_dim==2){
        // note only volume deformation is needed!
        // this relates directly to this being in
        // the divergence space in 2D!
        fst::HDIVtransformDIV(cell_curl_basis_scalar.get_view(),cell_jac_det.get_view(),cell_curl_basis_ref_scalar.get_view());
        for(int b=0;b<num_basis;++b)
          for(int p=0;p<num_points;++p)
            curl_basis_scalar(cell,b,p)=cell_curl_basis_scalar(0,b,p);
      } else if(num_dim==3) {
        fst::HCURLtransformCURL(cell_curl_basis_vector.get_view(),cell_jac.get_view(),cell_jac_det.get_view(),cell_curl_basis_ref.get_view());
        for(int b=0;b<num_basis;++b)
          for(int p=0;p<num_points;++p)
            for(int d=0;d<num_dim;++d)
              curl_basis_vector(cell,b,p,d)=cell_curl_basis_vector(0,b,p,d);
      } else {
        TEUCHOS_TEST_FOR_EXCEPT_MSG(true,"panzer::BasisValues2::evaluateValues_HCurl : HCurl only setup for 2D and 3D.");
      }
    }
  }

  if(build_weighted){
    fst::multiplyMeasure(weighted_basis_vector.get_view(),weighted_measure.get_view(),basis_vector.get_view());
    if(compute_derivatives){
      if(num_dim==2){
        fst::multiplyMeasure(weighted_curl_basis_scalar.get_view(),weighted_measure.get_view(),curl_basis_scalar.get_view());
      } else if(num_dim==3){
        fst::multiplyMeasure(weighted_curl_basis_vector.get_view(),weighted_measure.get_view(),curl_basis_vector.get_view());
      }
    }
  }

}

template <typename Scalar>
void panzer::BasisValues2<Scalar>::
evaluateValues_HDiv(const PHX::MDField<Scalar,Cell,IP,Dim,void,void,void,void,void> & cub_points,
               const PHX::MDField<Scalar,Cell,IP,Dim,Dim,void,void,void,void> & jac,
               const PHX::MDField<Scalar,Cell,IP,void,void,void,void,void,void> & jac_det,
               const PHX::MDField<Scalar,Cell,IP> & weighted_measure)
{

  TEUCHOS_ASSERT(getElementSpace() == PureBasis::HDIV);

  typedef Intrepid2::FunctionSpaceTools<PHX::Device::execution_space> fst;
  MDFieldArrayFactory af("",ddims_,true);

  const panzer::PureBasis & basis = *(basis_layout->getBasis());

  const int num_points = basis_layout->numPoints();
  const int num_basis  = basis.cardinality();
  const int num_dim    = basis_layout->dimension();
  const int num_cells  = basis_layout->numCells();

  auto cell_cub_points = af.buildStaticArray<Scalar,IP,Dim>("cell_cub_points",num_points,num_dim);
  auto cell_jac = af.buildStaticArray<Scalar,Cell,IP,Dim,Dim>("cell_jac",1,num_points,num_dim,num_dim);
  auto cell_jac_det = af.buildStaticArray<Scalar,Cell,IP>("cell_jac_det",1,num_points);

  auto cell_basis_vector = af.buildStaticArray<Scalar,Cell,BASIS,IP,Dim>("cell_basis_vector",1,num_basis,num_points,num_dim);
  auto cell_div_basis = af.buildStaticArray<Scalar,Cell,BASIS,IP>("cell_div_basis",1,num_basis,num_points);

  auto cell_basis_ref_vector = af.buildArray<Scalar,BASIS,IP,Dim>("cell_basis_ref_vector",num_basis,num_points,num_dim);
  auto cell_div_basis_ref =  af.buildStaticArray<Scalar,BASIS,IP>("cell_div_basis_ref",num_basis,num_points);

  for(int cell=0;cell<num_cells;++cell){

    // =============================================
    // Load external into cell-local arrays

    for(int p=0;p<num_points;++p)
      for(int d=0;d<num_dim;++d)
        for(int d2=0;d2<num_dim;++d2)
          cell_jac(0,p,d,d2)=jac(cell,p,d,d2);
    for(int p=0;p<num_points;++p)
      cell_jac_det(0,p)=jac_det(cell,p);
    for(int p=0;p<num_points;++p)
      for(int d=0;d<num_dim;++d)
        cell_cub_points(p,d)=cub_points(cell,p,d);
    // =============================================
    // Load Reference Values

    intrepid_basis->getValues(cell_basis_ref_vector.get_view(),cell_cub_points.get_view(),Intrepid2::OPERATOR_VALUE);

    if(compute_derivatives){
      intrepid_basis->getValues(cell_div_basis_ref.get_view(),cell_cub_points.get_view(),Intrepid2::OPERATOR_DIV);
    }

    // =============================================
    // Transform reference values to physical values

    fst::HDIVtransformVALUE(cell_basis_vector.get_view(),cell_jac.get_view(),cell_jac_det.get_view(),cell_basis_ref_vector.get_view());
    for(int b=0;b<num_basis;++b)
      for(int p=0;p<num_points;++p)
        for(int d=0;d<num_dim;++d)
          basis_vector(cell,b,p,d)=cell_basis_vector(0,b,p,d);

    if(compute_derivatives){
      fst::HDIVtransformDIV(cell_div_basis.get_view(),cell_jac_det.get_view(),cell_div_basis_ref.get_view());
      for(int b=0;b<num_basis;++b)
        for(int p=0;p<num_points;++p)
          div_basis(cell,b,p)=cell_div_basis(0,b,p);
    }
  }

  if(build_weighted){
    fst::multiplyMeasure(weighted_basis_vector.get_view(),weighted_measure.get_view(),basis_vector.get_view());
    if(compute_derivatives){
      fst::multiplyMeasure(weighted_div_basis.get_view(),weighted_measure.get_view(),div_basis.get_view());
    }
  }

}











































template <typename Scalar>
void panzer::BasisValues2<Scalar>::
evaluateValuesCV(const PHX::MDField<Scalar,Cell,IP,Dim,void,void,void,void,void> & cell_cub_points,
                 const PHX::MDField<Scalar,Cell,IP,Dim,Dim,void,void,void,void> & jac,
                 const PHX::MDField<Scalar,Cell,IP,void,void,void,void,void,void> & jac_det,
                 const PHX::MDField<Scalar,Cell,IP,Dim,Dim,void,void,void,void> & jac_inv)
{
  MDFieldArrayFactory af("",ddims_,true);
 
  int num_ip    = basis_layout->numPoints();
  int num_card  = basis_layout->cardinality();
  int num_dim   = basis_layout->dimension();

  size_type num_cells = jac.dimension(0);

  PureBasis::EElementSpace elmtspace = getElementSpace();
  ArrayDynamic dyn_cub_points = af.buildArray<Scalar,IP,Dim>("dyn_cub_points", num_ip, num_dim);

  // Integration points are located on physical cells rather than reference cells,
  // so we evaluate the basis in a loop over cells.
  for (size_type icell = 0; icell < num_cells; ++icell)
  {
    for (int ip = 0; ip < num_ip; ++ip)
      for (int d = 0; d < num_dim; ++d)
         dyn_cub_points(ip,d) = cell_cub_points(icell,ip,d);

    if(elmtspace==PureBasis::CONST) {
       ArrayDynamic dyn_basis_ref_scalar = af.buildArray<Scalar,BASIS,IP>("dyn_basis_ref_scalar",num_card,num_ip);

       intrepid_basis->getValues(dyn_basis_ref_scalar.get_view(),
                                 dyn_cub_points.get_view(), 
                                 Intrepid2::OPERATOR_VALUE);

       // transform values method just transfers values to array with cell index - no need to call
       for (int b = 0; b < num_card; ++b)
         for (int ip = 0; ip < num_ip; ++ip) 
           basis_scalar(icell,b,ip) = dyn_basis_ref_scalar(b,ip);

    }
    if(elmtspace==PureBasis::HGRAD) {
       ArrayDynamic dyn_basis_ref_scalar = af.buildArray<Scalar,BASIS,IP>("dyn_basis_ref_scalar",num_card,num_ip);

       intrepid_basis->getValues(dyn_basis_ref_scalar.get_view(),
                                 dyn_cub_points.get_view(), 
                                 Intrepid2::OPERATOR_VALUE);
       
       // transform values method just transfers values to array with cell index - no need to call
       for (int b = 0; b < num_card; ++b)
         for (int ip = 0; ip < num_ip; ++ip) 
           basis_scalar(icell,b,ip) = dyn_basis_ref_scalar(b,ip);
       
       if(compute_derivatives) {
 
          int one_cell = 1;
          ArrayDynamic dyn_grad_basis_ref = af.buildArray<Scalar,BASIS,IP,Dim>("dyn_grad_basis_ref",num_card,num_ip,num_dim);
          ArrayDynamic dyn_grad_basis = af.buildArray<Scalar,Cell,BASIS,IP,Dim>("dyn_grad_basis",one_cell,num_card,num_ip,num_dim);
          ArrayDynamic dyn_jac_inv = af.buildArray<Scalar,Cell,IP,Dim,Dim>("dyn_jac_inv",one_cell,num_ip,num_dim,num_dim);

          intrepid_basis->getValues(dyn_grad_basis_ref.get_view(),
                                    dyn_cub_points.get_view(), 
                                    Intrepid2::OPERATOR_GRAD);

          int cellInd = 0;
          for (int ip = 0; ip < num_ip; ++ip)
             for (int d1 = 0; d1 < num_dim; ++d1)
               for (int d2 = 0; d2 < num_dim; ++d2)
                  dyn_jac_inv(cellInd,ip,d1,d2) = jac_inv(icell,ip,d1,d2);

          Intrepid2::FunctionSpaceTools<PHX::Device::execution_space>::HGRADtransformGRAD<Scalar>(dyn_grad_basis.get_view(),
                                                                                                  dyn_jac_inv.get_view(),
                                                                                                  dyn_grad_basis_ref.get_view());

          for (int b = 0; b < num_card; ++b)
            for (int ip = 0; ip < num_ip; ++ip) 
              for (int d = 0; d < num_dim; ++d)
                 grad_basis(icell,b,ip,d) = dyn_grad_basis(0,b,ip,d);

        }
    }
    else if(elmtspace==PureBasis::HCURL) {
      ArrayDynamic dyn_basis_ref_vector = af.buildArray<Scalar,BASIS,IP,Dim>("dyn_basis_ref_vector",num_card,num_ip,num_dim);
  
      intrepid_basis->getValues(dyn_basis_ref_vector.get_view(),
                                dyn_cub_points.get_view(), 
                                Intrepid2::OPERATOR_VALUE);
  
      int one_cell = 1;
      ArrayDynamic dyn_basis_vector = af.buildArray<Scalar,Cell,BASIS,IP,Dim>("dyn_basis_vector",one_cell,num_card,num_ip,num_dim);
      ArrayDynamic dyn_jac_inv = af.buildArray<Scalar,Cell,IP,Dim,Dim>("dyn_jac_inv",one_cell,num_ip,num_dim,num_dim);

      int cellInd = 0;
      for (int ip = 0; ip < num_ip; ++ip)
        for (int d1 = 0; d1 < num_dim; ++d1)
          for (int d2 = 0; d2 < num_dim; ++d2)
              dyn_jac_inv(cellInd,ip,d1,d2) = jac_inv(icell,ip,d1,d2);

      Intrepid2::FunctionSpaceTools<PHX::Device::execution_space>::HCURLtransformVALUE(dyn_basis_vector.get_view(),
                                                                                       dyn_jac_inv.get_view(),
                                                                                       dyn_basis_ref_vector.get_view());

      for (int b = 0; b < num_card; ++b)
        for (int ip = 0; ip < num_ip; ++ip) 
          for (int d = 0; d < num_dim; ++d) 
             basis_vector(icell,b,ip,d) = dyn_basis_vector(0,b,ip,d);

      if(compute_derivatives && num_dim ==2) {
 
          int one_cell = 1;
          ArrayDynamic dyn_curl_basis_ref_scalar = af.buildArray<Scalar,BASIS,IP>("dyn_curl_basis_ref_scalar",num_card,num_ip);
          ArrayDynamic dyn_curl_basis_scalar = af.buildArray<Scalar,Cell,BASIS,IP>("dyn_curl_basis_scalar",one_cell,num_card,num_ip);
          ArrayDynamic dyn_jac_det = af.buildArray<Scalar,Cell,IP>("dyn_jac_det",one_cell,num_ip);

          intrepid_basis->getValues(dyn_curl_basis_ref_scalar.get_view(),
                                    dyn_cub_points.get_view(), 
                                    Intrepid2::OPERATOR_CURL);

          int cellInd = 0;
          for (int ip = 0; ip < num_ip; ++ip)
              dyn_jac_det(cellInd,ip) = jac_det(icell,ip);

          Intrepid2::FunctionSpaceTools<PHX::Device::execution_space>::HDIVtransformDIV(dyn_curl_basis_scalar.get_view(),
                                                                                        dyn_jac_det.get_view(),
                                                                                        dyn_curl_basis_ref_scalar.get_view());

          for (int b = 0; b < num_card; ++b)
            for (int ip = 0; ip < num_ip; ++ip) 
                curl_basis_scalar(icell,b,ip) = dyn_curl_basis_scalar(0,b,ip);

      }
      if(compute_derivatives && num_dim ==3) {

          int one_cell = 1;
          ArrayDynamic dyn_curl_basis_ref = af.buildArray<Scalar,BASIS,IP,Dim>("dyn_curl_basis_ref_vector",num_card,num_ip,num_dim);
          ArrayDynamic dyn_curl_basis = af.buildArray<Scalar,Cell,BASIS,IP,Dim>("dyn_curl_basis_vector",one_cell,num_card,num_ip,num_dim);
          ArrayDynamic dyn_jac_det = af.buildArray<Scalar,Cell,IP>("dyn_jac_det",one_cell,num_ip);
          ArrayDynamic dyn_jac = af.buildArray<Scalar,Cell,IP,Dim,Dim>("dyn_jac",one_cell,num_ip,num_dim,num_dim);

          intrepid_basis->getValues(dyn_curl_basis_ref.get_view(),
                                    dyn_cub_points.get_view(), 
                                    Intrepid2::OPERATOR_CURL);

          int cellInd = 0;
          for (int ip = 0; ip < num_ip; ++ip)
          {
             dyn_jac_det(cellInd,ip) = jac_det(icell,ip);
             for (int d1 = 0; d1 < num_dim; ++d1)
                for (int d2 = 0; d2 < num_dim; ++d2)
                  dyn_jac(cellInd,ip,d1,d2) = jac(icell,ip,d1,d2);
          }

          Intrepid2::FunctionSpaceTools<PHX::Device::execution_space>::HCURLtransformCURL(dyn_curl_basis.get_view(),
                                                                                          dyn_jac.get_view(),
                                                                                          dyn_jac_det.get_view(),
                                                                                          dyn_curl_basis_ref.get_view());

          for (int b = 0; b < num_card; ++b)
            for (int ip = 0; ip < num_ip; ++ip) 
               for (int d = 0; d < num_dim; ++d) 
                  curl_basis_vector(icell,b,ip,d) = dyn_curl_basis(0,b,ip,d);

      }

    }
    else if(elmtspace==PureBasis::HDIV) {

      ArrayDynamic dyn_basis_ref_vector = af.buildArray<Scalar,BASIS,IP,Dim>("dyn_basis_ref_vector",num_card,num_ip,num_dim);

      intrepid_basis->getValues(dyn_basis_ref_vector.get_view(),
                                dyn_cub_points.get_view(), 
                                Intrepid2::OPERATOR_VALUE);

      int one_cell= 1;
      ArrayDynamic dyn_basis_vector = af.buildArray<Scalar,Cell,BASIS,IP,Dim>("dyn_basis_vector",one_cell,num_card,num_ip,num_dim);
      ArrayDynamic dyn_jac = af.buildArray<Scalar,Cell,IP,Dim,Dim>("dyn_jac",one_cell,num_ip,num_dim,num_dim);
      ArrayDynamic dyn_jac_det = af.buildArray<Scalar,Cell,IP>("dyn_jac_det",one_cell,num_ip);

      int cellInd = 0;
      for (int ip = 0; ip < num_ip; ++ip)
      {
        dyn_jac_det(cellInd,ip) = jac_det(icell,ip);
        for (int d1 = 0; d1 < num_dim; ++d1)
          for (int d2 = 0; d2 < num_dim; ++d2)
              dyn_jac(cellInd,ip,d1,d2) = jac(icell,ip,d1,d2);
      }

      Intrepid2::FunctionSpaceTools<PHX::Device::execution_space>::HDIVtransformVALUE(dyn_basis_vector.get_view(),
                                                                                      dyn_jac.get_view(),
                                                                                      dyn_jac_det.get_view(),
                                                                                      dyn_basis_ref_vector.get_view());

       for (int b = 0; b < num_card; ++b)
         for (int ip = 0; ip < num_ip; ++ip) 
           for (int d = 0; d < num_dim; ++d) 
              basis_vector(icell,b,ip,d) = dyn_basis_vector(0,b,ip,d);

       if(compute_derivatives) {

           ArrayDynamic dyn_div_basis_ref = af.buildArray<Scalar,BASIS,IP>("dyn_div_basis_ref_scalar",num_card,num_ip);
           ArrayDynamic dyn_div_basis = af.buildArray<Scalar,Cell,BASIS,IP>("dyn_div_basis_scalar",one_cell,num_card,num_ip);

           intrepid_basis->getValues(dyn_div_basis_ref.get_view(),
                                     dyn_cub_points.get_view(), 
                                     Intrepid2::OPERATOR_DIV);

           Intrepid2::FunctionSpaceTools<PHX::Device::execution_space>::HDIVtransformDIV<Scalar>(dyn_div_basis.get_view(),
                                                                                                 dyn_jac_det.get_view(),
                                                                                                 dyn_div_basis_ref.get_view());
           
           for (int b = 0; b < num_card; ++b)
             for (int ip = 0; ip < num_ip; ++ip) 
                 div_basis(icell,b,ip) = dyn_div_basis(0,b,ip);
  
        }

    }
    else { TEUCHOS_ASSERT(false); }

  } // cell loop

}

template <typename Scalar>
void panzer::BasisValues2<Scalar>::
evaluateReferenceValues(const PHX::MDField<Scalar,IP,Dim> & cub_points,bool compute_derivatives,bool use_vertex_coordinates)
{
  MDFieldArrayFactory af("",ddims_,true);

  int num_quad    = basis_layout->numPoints();
  int num_dim   = basis_layout->dimension();
  int num_card  = basis_layout->cardinality();

  ArrayDynamic dyn_cub_points = af.buildArray<Scalar,IP,Dim>("dyn_cub_points",  num_quad,num_dim);

  for (int ip = 0; ip < num_quad; ++ip)
    for (int d = 0; d < num_dim; ++d)
      dyn_cub_points(ip,d) = cub_points(ip,d);

  PureBasis::EElementSpace elmtspace = getElementSpace();
  if(elmtspace==PureBasis::HGRAD || elmtspace==PureBasis::CONST) {
    ArrayDynamic dyn_basis_ref_scalar = af.buildArray<Scalar,BASIS,IP>("dyn_basis_ref_scalar",num_card,num_quad);

    intrepid_basis->getValues(dyn_basis_ref_scalar.get_view(),
                              dyn_cub_points.get_view(), 
                              Intrepid2::OPERATOR_VALUE);

    for (int b = 0; b < num_card; ++b)
      for (int ip = 0; ip < num_quad; ++ip) 
        basis_ref_scalar(b,ip) = dyn_basis_ref_scalar(b,ip);
  }
  else if(elmtspace==PureBasis::HDIV || elmtspace==PureBasis::HCURL) {
    ArrayDynamic dyn_basis_ref_vector = af.buildArray<Scalar,BASIS,IP,Dim>("dyn_basis_ref_vector",num_card,num_quad,num_dim);

    intrepid_basis->getValues(dyn_basis_ref_vector.get_view(),
                              dyn_cub_points.get_view(), 
                              Intrepid2::OPERATOR_VALUE);

    for (int b = 0; b < num_card; ++b)
      for (int ip = 0; ip < num_quad; ++ip) 
        for (int d = 0; d < num_dim; ++d) 
           basis_ref_vector(b,ip,d) = dyn_basis_ref_vector(b,ip,d);
  }
  else { TEUCHOS_ASSERT(false); }

  if(elmtspace==PureBasis::HGRAD && compute_derivatives) {
    ArrayDynamic dyn_grad_basis_ref = af.buildArray<Scalar,BASIS,IP,Dim>("dyn_basis_ref_vector",num_card,num_quad,num_dim);

    intrepid_basis->getValues(dyn_grad_basis_ref.get_view(),
                              dyn_cub_points.get_view(), 
                              Intrepid2::OPERATOR_GRAD);

    for (int b = 0; b < num_card; ++b)
      for (int ip = 0; ip < num_quad; ++ip) 
        for (int d = 0; d < num_dim; ++d) 
           grad_basis_ref(b,ip,d) = dyn_grad_basis_ref(b,ip,d);
  }
  else if(elmtspace==PureBasis::HCURL && compute_derivatives && num_dim==2) {
    ArrayDynamic dyn_curl_basis_ref = af.buildArray<Scalar,BASIS,IP>("dyn_curl_basis_ref_scalar",num_card,num_quad);

    intrepid_basis->getValues(dyn_curl_basis_ref.get_view(),
                              dyn_cub_points.get_view(),
                              Intrepid2::OPERATOR_CURL);

    for (int b = 0; b < num_card; ++b)
      for (int ip = 0; ip < num_quad; ++ip) 
        curl_basis_ref_scalar(b,ip) = dyn_curl_basis_ref(b,ip);
  }
  else if(elmtspace==PureBasis::HCURL && compute_derivatives && num_dim==3) {
    ArrayDynamic dyn_curl_basis_ref = af.buildArray<Scalar,BASIS,IP,Dim>("dyn_curl_basis_ref_vector",num_card,num_quad,num_dim);

    intrepid_basis->getValues(dyn_curl_basis_ref.get_view(),
                              dyn_cub_points.get_view(),
                              Intrepid2::OPERATOR_CURL);

    for (int b = 0; b < num_card; ++b)
      for (int ip = 0; ip < num_quad; ++ip) 
        for (int d = 0; d < num_dim; ++d) 
           curl_basis_ref_vector(b,ip,d) = dyn_curl_basis_ref(b,ip,d);
  }
  else if(elmtspace==PureBasis::HDIV && compute_derivatives) {
    ArrayDynamic dyn_div_basis_ref = af.buildArray<Scalar,BASIS,IP>("dyn_div_basis_ref_scalar",num_card,num_quad);

    intrepid_basis->getValues(dyn_div_basis_ref.get_view(),
                              dyn_cub_points.get_view(),
                              Intrepid2::OPERATOR_DIV);

    for (int b = 0; b < num_card; ++b)
      for (int ip = 0; ip < num_quad; ++ip) 
        div_basis_ref(b,ip) = dyn_div_basis_ref(b,ip);
  }
  
  
  if(use_vertex_coordinates) {
    // Intrepid removes fad types from the coordinate scalar type. We
    // pull the actual field scalar type from the basis object to be
    // consistent.
    if (elmtspace != PureBasis::CONST) {
      using coordsScalarType = typename Intrepid2::Basis<PHX::Device::execution_space,Scalar,Scalar>::scalarType;
      auto dyn_basis_coordinates_ref = af.buildArray<coordsScalarType,BASIS,Dim>("basis_coordinates_ref",
                                                                                 basis_coordinates_ref.dimension(0),
                                                                                 basis_coordinates_ref.dimension(1));
      intrepid_basis->getDofCoords(dyn_basis_coordinates_ref.get_view());
      
      // fill in basis coordinates
      for (int i = 0; i < basis_coordinates_ref.extent_int(0); ++i)
        for (int j = 0; j < basis_coordinates_ref.extent_int(1); ++j)
          basis_coordinates_ref(i,j) = dyn_basis_coordinates_ref(i,j); 
    }
  }
  
  references_evaluated = true;
}

// method for applying orientations
template <typename Scalar>
void BasisValues2<Scalar>::
applyOrientations(const std::vector<Intrepid2::Orientation> & orientations)
{
  if (!intrepid_basis->requireOrientation()) 
    return;

  typedef Intrepid2::OrientationTools<PHX::Device> ots;
  const PureBasis::EElementSpace elmtspace = getElementSpace();

  // orientation (right now std vector) is created using push_back method.
  // thus, its size is the actual number of elements to be applied.
  // on the other hand, basis_layout num cell indicates workset size.
  // to get right size of cells, use minimum of them.
  const int num_cell_basis_layout = basis_layout->numCells(), num_cell_orientation = orientations.size();
  const int num_cell  = num_cell_basis_layout < num_cell_orientation ? num_cell_basis_layout : num_cell_orientation;
  const int num_dim   = basis_layout->dimension();
  const Kokkos::pair<int,int> range_cell(0, num_cell);

  Kokkos::DynRankView<Intrepid2::Orientation,PHX::Device> 
    drv_orts((Intrepid2::Orientation*)orientations.data(), num_cell);

  ///
  /// HGRAD elements
  ///
  if (elmtspace==PureBasis::HGRAD) {
    {
      {
        auto drv_basis_scalar = Kokkos::subview(basis_scalar.get_view(), range_cell, Kokkos::ALL(), Kokkos::ALL());
        auto drv_basis_scalar_tmp = Kokkos::createDynRankView(basis_scalar.get_view(),
                                                              "drv_basis_scalar_tmp", 
                                                              drv_basis_scalar.dimension(0),  // C
                                                              drv_basis_scalar.dimension(1),  // F
                                                              drv_basis_scalar.dimension(2)); // P
        Kokkos::deep_copy(drv_basis_scalar_tmp, drv_basis_scalar);
        ots::modifyBasisByOrientation(drv_basis_scalar, 
                                      drv_basis_scalar_tmp, 
                                      drv_orts,
                                      intrepid_basis);
      }
      if(build_weighted) {
        auto drv_basis_scalar = Kokkos::subview(weighted_basis_scalar.get_view(), range_cell, Kokkos::ALL(), Kokkos::ALL());
        auto drv_basis_scalar_tmp = Kokkos::createDynRankView(weighted_basis_scalar.get_view(),
                                                              "drv_basis_scalar_tmp", 
                                                              drv_basis_scalar.dimension(0),  // C
                                                              drv_basis_scalar.dimension(1),  // F
                                                              drv_basis_scalar.dimension(2)); // P
        Kokkos::deep_copy(drv_basis_scalar_tmp, drv_basis_scalar);
        ots::modifyBasisByOrientation(drv_basis_scalar, 
                                      drv_basis_scalar_tmp, 
                                      drv_orts,
                                      intrepid_basis);
      }

    } 

    if (compute_derivatives) {
      {
        auto drv_grad_basis = Kokkos::subview(grad_basis.get_view(), range_cell, Kokkos::ALL(), Kokkos::ALL(), Kokkos::ALL());
        auto drv_grad_basis_tmp = Kokkos::createDynRankView(grad_basis.get_view(),
                                                            "drv_grad_basis_tmp", 
                                                            drv_grad_basis.dimension(0),  // C
                                                            drv_grad_basis.dimension(1),  // F
                                                            drv_grad_basis.dimension(2),  // P
                                                            drv_grad_basis.dimension(3)); // D
        Kokkos::deep_copy(drv_grad_basis_tmp, drv_grad_basis);
        ots::modifyBasisByOrientation(drv_grad_basis, 
                                      drv_grad_basis_tmp, 
                                      drv_orts,
                                      intrepid_basis);
      }
      if(build_weighted) {
        auto drv_grad_basis = Kokkos::subview(weighted_grad_basis.get_view(), range_cell, Kokkos::ALL(), Kokkos::ALL(), Kokkos::ALL());
        auto drv_grad_basis_tmp = Kokkos::createDynRankView(weighted_grad_basis.get_view(),
                                                            "drv_grad_basis_tmp", 
                                                            drv_grad_basis.dimension(0),  // C
                                                            drv_grad_basis.dimension(1),  // F
                                                            drv_grad_basis.dimension(2),  // P
                                                            drv_grad_basis.dimension(3)); // D
        Kokkos::deep_copy(drv_grad_basis_tmp, drv_grad_basis);
        ots::modifyBasisByOrientation(drv_grad_basis, 
                                      drv_grad_basis_tmp, 
                                      drv_orts,
                                      intrepid_basis);
      }
    }
  }

  ///
  /// hcurl 2d elements
  ///
  else if (elmtspace==PureBasis::HCURL && num_dim==2) {
    {
      {
        auto drv_basis_vector = Kokkos::subview(basis_vector.get_view(), range_cell, Kokkos::ALL(), Kokkos::ALL(), Kokkos::ALL());
        auto drv_basis_vector_tmp = Kokkos::createDynRankView(basis_vector.get_view(),
                                                              "drv_basis_vector_tmp", 
                                                              drv_basis_vector.dimension(0),  // C
                                                              drv_basis_vector.dimension(1),  // F
                                                              drv_basis_vector.dimension(2),  // P
                                                              drv_basis_vector.dimension(3)); // D
        Kokkos::deep_copy(drv_basis_vector_tmp, drv_basis_vector);
        ots::modifyBasisByOrientation(drv_basis_vector, 
                                      drv_basis_vector_tmp, 
                                      drv_orts,
                                      intrepid_basis);
      }
      if(build_weighted) {
        auto drv_basis_vector = Kokkos::subview(weighted_basis_vector.get_view(), range_cell, Kokkos::ALL(), Kokkos::ALL(), Kokkos::ALL());
        auto drv_basis_vector_tmp = Kokkos::createDynRankView(weighted_basis_vector.get_view(),
                                                              "drv_basis_vector_tmp", 
                                                              drv_basis_vector.dimension(0),  // C
                                                              drv_basis_vector.dimension(1),  // F
                                                              drv_basis_vector.dimension(2),  // P
                                                              drv_basis_vector.dimension(3)); // D
        Kokkos::deep_copy(drv_basis_vector_tmp, drv_basis_vector);
        ots::modifyBasisByOrientation(drv_basis_vector, 
                                      drv_basis_vector_tmp, 
                                      drv_orts,
                                      intrepid_basis);
      }
    }

    if (compute_derivatives) {
      {
        auto drv_curl_basis_scalar = Kokkos::subview(curl_basis_scalar.get_view(), range_cell, Kokkos::ALL(), Kokkos::ALL());
        auto drv_curl_basis_scalar_tmp = Kokkos::createDynRankView(curl_basis_scalar.get_view(),
                                                                   "drv_curl_basis_scalar_tmp", 
                                                                   drv_curl_basis_scalar.dimension(0),  // C
                                                                   drv_curl_basis_scalar.dimension(1),  // F
<<<<<<< HEAD
                                                                   drv_curl_basis_scalar.dimension(2));  // P
=======
                                                                   drv_curl_basis_scalar.dimension(2));  // P        
>>>>>>> d7a58ede
        Kokkos::deep_copy(drv_curl_basis_scalar_tmp, drv_curl_basis_scalar);
        ots::modifyBasisByOrientation(drv_curl_basis_scalar, 
                                      drv_curl_basis_scalar_tmp, 
                                      drv_orts,
                                      intrepid_basis);
      }

      if(build_weighted) {
        auto drv_curl_basis_scalar = Kokkos::subview(weighted_curl_basis_scalar.get_view(), range_cell, Kokkos::ALL(), Kokkos::ALL());
        auto drv_curl_basis_scalar_tmp = Kokkos::createDynRankView(weighted_curl_basis_scalar.get_view(),
                                                                   "drv_curl_basis_scalar_tmp", 
                                                                   drv_curl_basis_scalar.dimension(0),  // C
                                                                   drv_curl_basis_scalar.dimension(1),  // F
<<<<<<< HEAD
                                                                   drv_curl_basis_scalar.dimension(2));  // P
        
=======
                                                                   drv_curl_basis_scalar.dimension(2));  // P        
>>>>>>> d7a58ede
        Kokkos::deep_copy(drv_curl_basis_scalar_tmp, drv_curl_basis_scalar);
        ots::modifyBasisByOrientation(drv_curl_basis_scalar, 
                                      drv_curl_basis_scalar_tmp, 
                                      drv_orts,
                                      intrepid_basis);
      }
    }
  }
  
  ///
  /// hcurl 3d elements
  ///
  else if (elmtspace==PureBasis::HCURL && num_dim==3) {
    {
      {
        auto drv_basis_vector = Kokkos::subview(basis_vector.get_view(), range_cell, Kokkos::ALL(), Kokkos::ALL(), Kokkos::ALL());
        auto drv_basis_vector_tmp = Kokkos::createDynRankView(basis_vector.get_view(),
                                                              "drv_basis_vector_tmp", 
                                                              drv_basis_vector.dimension(0),  // C
                                                              drv_basis_vector.dimension(1),  // F
                                                              drv_basis_vector.dimension(2),  // P
                                                              drv_basis_vector.dimension(3)); // D
        Kokkos::deep_copy(drv_basis_vector_tmp, drv_basis_vector);
        ots::modifyBasisByOrientation(drv_basis_vector, 
                                      drv_basis_vector_tmp, 
                                      drv_orts,
                                      intrepid_basis);
      }
      if(build_weighted) {
        auto drv_basis_vector = Kokkos::subview(weighted_basis_vector.get_view(), range_cell, Kokkos::ALL(), Kokkos::ALL(), Kokkos::ALL());
        auto drv_basis_vector_tmp = Kokkos::createDynRankView(weighted_basis_vector.get_view(),
                                                              "drv_basis_vector_tmp", 
                                                              drv_basis_vector.dimension(0),  // C
                                                              drv_basis_vector.dimension(1),  // F
                                                              drv_basis_vector.dimension(2),  // P
                                                              drv_basis_vector.dimension(3)); // D
        Kokkos::deep_copy(drv_basis_vector_tmp, drv_basis_vector);
        ots::modifyBasisByOrientation(drv_basis_vector, 
                                      drv_basis_vector_tmp, 
                                      drv_orts,
                                      intrepid_basis);
      }
    } 
    
    if (compute_derivatives) {
      {
        auto drv_curl_basis_vector = Kokkos::subview(curl_basis_vector.get_view(), range_cell, Kokkos::ALL(), Kokkos::ALL(), Kokkos::ALL());
        auto drv_curl_basis_vector_tmp = Kokkos::createDynRankView(curl_basis_vector.get_view(),
                                                                   "drv_curl_basis_vector_tmp", 
                                                                   drv_curl_basis_vector.dimension(0),  // C
                                                                   drv_curl_basis_vector.dimension(1),  // F
                                                                   drv_curl_basis_vector.dimension(2),  // P
<<<<<<< HEAD
                                                                   drv_curl_basis_vector.dimension(3));  // D
=======
                                                                   drv_curl_basis_vector.dimension(3));  // D        
>>>>>>> d7a58ede
        Kokkos::deep_copy(drv_curl_basis_vector_tmp, drv_curl_basis_vector);
        ots::modifyBasisByOrientation(drv_curl_basis_vector, 
                                      drv_curl_basis_vector_tmp, 
                                      drv_orts,
                                      intrepid_basis);
      }
      if(build_weighted) {
        auto drv_curl_basis_vector = Kokkos::subview(weighted_curl_basis_vector.get_view(), range_cell, Kokkos::ALL(), Kokkos::ALL(), Kokkos::ALL());
        auto drv_curl_basis_vector_tmp = Kokkos::createDynRankView(weighted_curl_basis_vector.get_view(),
                                                                   "drv_curl_basis_vector_tmp", 
                                                                   drv_curl_basis_vector.dimension(0),  // C
                                                                   drv_curl_basis_vector.dimension(1),  // F
                                                                   drv_curl_basis_vector.dimension(2),  // P
<<<<<<< HEAD
                                                                   drv_curl_basis_vector.dimension(3));  // D
=======
                                                                   drv_curl_basis_vector.dimension(3));  // D        
>>>>>>> d7a58ede
        Kokkos::deep_copy(drv_curl_basis_vector_tmp, drv_curl_basis_vector);
        ots::modifyBasisByOrientation(drv_curl_basis_vector, 
                                      drv_curl_basis_vector_tmp, 
                                      drv_orts,
                                      intrepid_basis);
      }      
    }
  }
  ///
  /// hdiv elements (2d and 3d)
  ///
  else if (elmtspace==PureBasis::HDIV) {
    {
      {
        auto drv_basis_vector = Kokkos::subview(basis_vector.get_view(), range_cell, Kokkos::ALL(), Kokkos::ALL(), Kokkos::ALL());
        auto drv_basis_vector_tmp = Kokkos::createDynRankView(basis_vector.get_view(),
                                                              "drv_basis_vector_tmp", 
                                                              drv_basis_vector.dimension(0),  // C
                                                              drv_basis_vector.dimension(1),  // F
                                                              drv_basis_vector.dimension(2),  // P
                                                              drv_basis_vector.dimension(3)); // D
        Kokkos::deep_copy(drv_basis_vector_tmp, drv_basis_vector);
        ots::modifyBasisByOrientation(drv_basis_vector, 
                                      drv_basis_vector_tmp, 
                                      drv_orts,
                                      intrepid_basis);
      } 
      if(build_weighted) {      
        auto drv_basis_vector = Kokkos::subview(weighted_basis_vector.get_view(), range_cell, Kokkos::ALL(), Kokkos::ALL(), Kokkos::ALL());
        auto drv_basis_vector_tmp = Kokkos::createDynRankView(weighted_basis_vector.get_view(),
                                                              "drv_basis_vector_tmp", 
                                                              drv_basis_vector.dimension(0),  // C
                                                              drv_basis_vector.dimension(1),  // F
                                                              drv_basis_vector.dimension(2),  // P
                                                              drv_basis_vector.dimension(3)); // D
        Kokkos::deep_copy(drv_basis_vector_tmp, drv_basis_vector);
        ots::modifyBasisByOrientation(drv_basis_vector, 
                                      drv_basis_vector_tmp, 
                                      drv_orts,
                                      intrepid_basis);
      }
    }
    if (compute_derivatives) {
      {
        auto drv_div_basis = Kokkos::subview(div_basis.get_view(), range_cell, Kokkos::ALL(), Kokkos::ALL());
        auto drv_div_basis_tmp = Kokkos::createDynRankView(div_basis.get_view(),
                                                           "drv_div_basis_tmp", 
                                                           drv_div_basis.dimension(0),  // C
                                                           drv_div_basis.dimension(1),  // F
<<<<<<< HEAD
                                                           drv_div_basis.dimension(2));  // P
=======
                                                           drv_div_basis.dimension(2));  // P        
>>>>>>> d7a58ede
        Kokkos::deep_copy(drv_div_basis_tmp, drv_div_basis);
        ots::modifyBasisByOrientation(drv_div_basis, 
                                      drv_div_basis_tmp, 
                                      drv_orts,
                                      intrepid_basis);
      }
      if(build_weighted) {      
        auto drv_div_basis = Kokkos::subview(weighted_div_basis.get_view(), range_cell, Kokkos::ALL(), Kokkos::ALL());
        auto drv_div_basis_tmp = Kokkos::createDynRankView(weighted_div_basis.get_view(),
                                                           "drv_div_basis_tmp", 
                                                           drv_div_basis.dimension(0),  // C
                                                           drv_div_basis.dimension(1),  // F
                                                           drv_div_basis.dimension(2));  // P
        Kokkos::deep_copy(drv_div_basis_tmp, drv_div_basis);
        ots::modifyBasisByOrientation(drv_div_basis, 
                                      drv_div_basis_tmp, 
                                      drv_orts,
                                      intrepid_basis);
      }
    }
  }
}

// method for applying orientations
template <typename Scalar>
void BasisValues2<Scalar>::
applyOrientations(const PHX::MDField<const Scalar,Cell,BASIS> & orientations)
{
<<<<<<< HEAD
  TEUCHOS_TEST_FOR_EXCEPT_MSG(true,"panzer::BasisValues2::applyOrientations : this should not be called.");
=======
  // for debugging, calling this is prevented
  throw std::logic_error("should not be called");
>>>>>>> d7a58ede
  int num_cell  = orientations.dimension(0);
  int num_basis = orientations.dimension(1);
  int num_dim   = basis_layout->dimension();
  int num_ip    = basis_layout->numPoints();
  PureBasis::EElementSpace elmtspace = getElementSpace();

  if(elmtspace==PureBasis::HCURL && num_dim==2) {

    // setup the orientations for the trial space
    // Intrepid2::FunctionSpaceTools::applyFieldSigns<Scalar>(basis_vector,orientations);

    for (int c=0; c<num_cell; c++)
      for (int b=0; b<num_basis; b++)
        for (int p=0; p<num_ip; p++)
          for (int d=0; d<num_dim; d++)
           basis_vector(c, b, p, d) *= orientations(c, b);

    if(compute_derivatives) {
      // Intrepid2::FunctionSpaceTools::applyFieldSigns<Scalar>(curl_basis_scalar,orientations);
      for (int c=0; c<num_cell; c++)
        for (int b=0; b<num_basis; b++)
          for (int p=0; p<num_ip; p++)
            curl_basis_scalar(c, b, p) *= orientations(c, b);
    }

    // setup the orientations for the test space
    if(build_weighted) {
      Intrepid2::FunctionSpaceTools<PHX::Device::execution_space>::applyFieldSigns(weighted_basis_vector.get_view(),orientations.get_view());

      if(compute_derivatives)
        Intrepid2::FunctionSpaceTools<PHX::Device::execution_space>::applyFieldSigns(weighted_curl_basis_scalar.get_view(),orientations.get_view());
    }
  }
  else if(elmtspace==PureBasis::HCURL && num_dim==3) {

    // setup the orientations for the trial space
    // Intrepid2::FunctionSpaceTools::applyFieldSigns<Scalar>(basis_vector,orientations);

    for (int c=0; c<num_cell; c++)
      for (int b=0; b<num_basis; b++)
        for (int p=0; p<num_ip; p++)
          for (int d=0; d<num_dim; d++)
           basis_vector(c, b, p, d) *= orientations(c, b);

    if(compute_derivatives) {
      // Intrepid2::FunctionSpaceTools::applyFieldSigns<Scalar>(curl_basis_vector,orientations);
      for (int c=0; c<num_cell; c++)
        for (int b=0; b<num_basis; b++)
          for (int p=0; p<num_ip; p++)
            for (int d=0; d<num_dim; d++)
              curl_basis_vector(c, b, p,d) *= orientations(c, b);
    }

    // setup the orientations for the test space
    if(build_weighted) {
      Intrepid2::FunctionSpaceTools<PHX::Device::execution_space>::applyFieldSigns(weighted_basis_vector.get_view(),orientations.get_view());

      if(compute_derivatives)
        Intrepid2::FunctionSpaceTools<PHX::Device::execution_space>::applyFieldSigns(weighted_curl_basis_vector.get_view(),orientations.get_view());
    }
  }
  else if(elmtspace==PureBasis::HDIV) {
    // setup the orientations for the trial space
    // Intrepid2::FunctionSpaceTools::applyFieldSigns<Scalar>(basis_vector,orientations);

    for (int c=0; c<num_cell; c++)
      for (int b=0; b<num_basis; b++)
        for (int p=0; p<num_ip; p++)
          for (int d=0; d<num_dim; d++)
           basis_vector(c, b, p, d) *= orientations(c, b);

    if(compute_derivatives) {
      // Intrepid2::FunctionSpaceTools::applyFieldSigns<Scalar>(div_basis,orientations);

      for (int c=0; c<num_cell; c++)
        for (int b=0; b<num_basis; b++)
          for (int p=0; p<num_ip; p++)
            div_basis(c, b, p) *= orientations(c, b);
    }

    // setup the orientations for the test space
    if(build_weighted) {
      Intrepid2::FunctionSpaceTools<PHX::Device::execution_space>::applyFieldSigns(weighted_basis_vector.get_view(),orientations.get_view());

      if(compute_derivatives)
        Intrepid2::FunctionSpaceTools<PHX::Device::execution_space>::applyFieldSigns(weighted_div_basis.get_view(),orientations.get_view());
    }
  }
}

template <typename Scalar>
PureBasis::EElementSpace BasisValues2<Scalar>::getElementSpace() const
{ return basis_layout->getBasis()->getElementSpace(); }

template <typename Scalar>
void panzer::BasisValues2<Scalar>::
setupArrays(const Teuchos::RCP<const panzer::BasisIRLayout>& layout,
            bool computeDerivatives)
{
  MDFieldArrayFactory af(prefix,alloc_arrays);

  compute_derivatives = computeDerivatives;
  basis_layout = layout;
  Teuchos::RCP<const panzer::PureBasis> basisDesc = layout->getBasis();

  // for convience pull out basis and quadrature information
  int num_quad = layout->numPoints();
  int dim      = basisDesc->dimension();
  int card     = basisDesc->cardinality();
  int numcells = basisDesc->numCells();
  panzer::PureBasis::EElementSpace elmtspace = basisDesc->getElementSpace();
  Teuchos::RCP<const shards::CellTopology> cellTopo = basisDesc->getCellTopology();
  
  intrepid_basis = basisDesc->getIntrepid2Basis<PHX::Device::execution_space,Scalar,Scalar>();
  
  // allocate field containers
  // field sizes defined by http://trilinos.sandia.gov/packages/docs/dev/packages/intrepid/doc/html/basis_page.html#basis_md_array_sec

  // compute basis fields
  if(elmtspace==panzer::PureBasis::HGRAD) {
     // HGRAD is a nodal field

     // build values
     ///////////////////////////////////////////////
     basis_ref_scalar = af.buildStaticArray<Scalar,BASIS,IP>("basis_ref",card,num_quad); // F, P
     basis_scalar = af.buildStaticArray<Scalar,Cell,BASIS,IP>("basis",numcells,card,num_quad);

     if(build_weighted)
       weighted_basis_scalar = af.buildStaticArray<Scalar,Cell,BASIS,IP>("weighted_basis",numcells,card,num_quad);

     // build gradients
     ///////////////////////////////////////////////

     if(compute_derivatives) {
       grad_basis_ref = af.buildStaticArray<Scalar,BASIS,IP,Dim>("grad_basis_ref",card,num_quad,dim); // F, P, D
       grad_basis = af.buildStaticArray<Scalar,Cell,BASIS,IP,Dim>("grad_basis",numcells,card,num_quad,dim);

       if(build_weighted)
         weighted_grad_basis = af.buildStaticArray<Scalar,Cell,BASIS,IP,Dim>("weighted_grad_basis",numcells,card,num_quad,dim);
     }

     // build curl
     ///////////////////////////////////////////////

     // nothing - HGRAD does not support CURL operation
  }
  else if(elmtspace==panzer::PureBasis::HCURL) {
     // HCURL is a vector field

     // build values
     ///////////////////////////////////////////////

     basis_ref_vector = af.buildStaticArray<Scalar,BASIS,IP,Dim>("basis_ref",card,num_quad,dim); // F, P, D
     basis_vector = af.buildStaticArray<Scalar,Cell,BASIS,IP,Dim>("basis",numcells,card,num_quad,dim);

     if(build_weighted)
       weighted_basis_vector = af.buildStaticArray<Scalar,Cell,BASIS,IP,Dim>("weighted_basis",numcells,card,num_quad,dim);

     // build gradients
     ///////////////////////////////////////////////

     // nothing - HCURL does not support GRAD operation

     // build curl
     ///////////////////////////////////////////////

     if(compute_derivatives) {
       if(dim==2) {
          // curl of HCURL basis is not dimension dependent
          curl_basis_ref_scalar = af.buildStaticArray<Scalar,BASIS,IP>("curl_basis_ref",card,num_quad); // F, P
          curl_basis_scalar = af.buildStaticArray<Scalar,Cell,BASIS,IP>("curl_basis",numcells,card,num_quad);
  
          if(build_weighted)
            weighted_curl_basis_scalar = af.buildStaticArray<Scalar,Cell,BASIS,IP>("weighted_curl_basis",numcells,card,num_quad);
       }
       else if(dim==3){
          curl_basis_ref_vector = af.buildStaticArray<Scalar,BASIS,IP,Dim>("curl_basis_ref",card,num_quad,dim); // F, P, D
          curl_basis_vector = af.buildStaticArray<Scalar,Cell,BASIS,IP,Dim>("curl_basis",numcells,card,num_quad,dim);
  
          if(build_weighted)
            weighted_curl_basis_vector = af.buildStaticArray<Scalar,Cell,BASIS,IP,Dim>("weighted_curl_basis",numcells,card,num_quad,dim);
       }
       else { TEUCHOS_ASSERT(false); } // what do I do with 1D?
     }
  }
  else if(elmtspace==panzer::PureBasis::HDIV) {
     // HDIV is a vector field

     // build values
     ///////////////////////////////////////////////

     basis_ref_vector = af.buildStaticArray<Scalar,BASIS,IP,Dim>("basis_ref",card,num_quad,dim); // F, P, D
     basis_vector = af.buildStaticArray<Scalar,Cell,BASIS,IP,Dim>("basis",numcells,card,num_quad,dim);

     if(build_weighted)
       weighted_basis_vector = af.buildStaticArray<Scalar,Cell,BASIS,IP,Dim>("weighted_basis",numcells,card,num_quad,dim);

     // build gradients
     ///////////////////////////////////////////////

     // nothing - HCURL does not support GRAD operation

     // build curl
     ///////////////////////////////////////////////

     // nothing - HDIV does not support CURL operation

     // build div
     ///////////////////////////////////////////////

     if(compute_derivatives) {
       div_basis_ref = af.buildStaticArray<Scalar,BASIS,IP>("div_basis_ref",card,num_quad); // F, P
       div_basis = af.buildStaticArray<Scalar,Cell,BASIS,IP>("div_basis",numcells,card,num_quad);
  
       if(build_weighted)
         weighted_div_basis = af.buildStaticArray<Scalar,Cell,BASIS,IP>("weighted_div_basis",numcells,card,num_quad);
     }
  }
  else if(elmtspace==panzer::PureBasis::CONST) {
     // CONST is a nodal field

     // build values
     ///////////////////////////////////////////////
     basis_ref_scalar = af.buildStaticArray<Scalar,BASIS,IP>("basis_ref",card,num_quad); // F, P
     basis_scalar = af.buildStaticArray<Scalar,Cell,BASIS,IP>("basis",numcells,card,num_quad);

     if(build_weighted)
       weighted_basis_scalar = af.buildStaticArray<Scalar,Cell,BASIS,IP>("weighted_basis",numcells,card,num_quad);

     // build gradients
     ///////////////////////////////////////////////

     // nothing - CONST does not support GRAD operation

     // build curl
     ///////////////////////////////////////////////

     // nothing - CONST does not support CURL operation

     // build div 
     ///////////////////////////////////////////////

     // nothing - CONST does not support DIV operation
  }
  else { TEUCHOS_ASSERT(false); }

  basis_coordinates_ref = af.buildStaticArray<Scalar,BASIS,Dim>("basis_coordinates_ref",card,dim);
  basis_coordinates = af.buildStaticArray<Scalar,Cell,BASIS,Dim>("basis_coordinates",numcells,card,dim);
}

// do some explicit instantiation so things compile faster.

#define BASIS_VALUES_INSTANTIATION(SCALAR) \
template class BasisValues2<SCALAR>;

BASIS_VALUES_INSTANTIATION(panzer::Traits::RealType)
BASIS_VALUES_INSTANTIATION(panzer::Traits::FadType)
#ifdef Panzer_BUILD_HESSIAN_SUPPORT
BASIS_VALUES_INSTANTIATION(panzer::Traits::HessianType)
#endif

} // namespace panzer<|MERGE_RESOLUTION|>--- conflicted
+++ resolved
@@ -1126,11 +1126,7 @@
                                                                    "drv_curl_basis_scalar_tmp", 
                                                                    drv_curl_basis_scalar.dimension(0),  // C
                                                                    drv_curl_basis_scalar.dimension(1),  // F
-<<<<<<< HEAD
-                                                                   drv_curl_basis_scalar.dimension(2));  // P
-=======
                                                                    drv_curl_basis_scalar.dimension(2));  // P        
->>>>>>> d7a58ede
         Kokkos::deep_copy(drv_curl_basis_scalar_tmp, drv_curl_basis_scalar);
         ots::modifyBasisByOrientation(drv_curl_basis_scalar, 
                                       drv_curl_basis_scalar_tmp, 
@@ -1144,12 +1140,7 @@
                                                                    "drv_curl_basis_scalar_tmp", 
                                                                    drv_curl_basis_scalar.dimension(0),  // C
                                                                    drv_curl_basis_scalar.dimension(1),  // F
-<<<<<<< HEAD
-                                                                   drv_curl_basis_scalar.dimension(2));  // P
-        
-=======
                                                                    drv_curl_basis_scalar.dimension(2));  // P        
->>>>>>> d7a58ede
         Kokkos::deep_copy(drv_curl_basis_scalar_tmp, drv_curl_basis_scalar);
         ots::modifyBasisByOrientation(drv_curl_basis_scalar, 
                                       drv_curl_basis_scalar_tmp, 
@@ -1202,11 +1193,7 @@
                                                                    drv_curl_basis_vector.dimension(0),  // C
                                                                    drv_curl_basis_vector.dimension(1),  // F
                                                                    drv_curl_basis_vector.dimension(2),  // P
-<<<<<<< HEAD
-                                                                   drv_curl_basis_vector.dimension(3));  // D
-=======
                                                                    drv_curl_basis_vector.dimension(3));  // D        
->>>>>>> d7a58ede
         Kokkos::deep_copy(drv_curl_basis_vector_tmp, drv_curl_basis_vector);
         ots::modifyBasisByOrientation(drv_curl_basis_vector, 
                                       drv_curl_basis_vector_tmp, 
@@ -1220,11 +1207,7 @@
                                                                    drv_curl_basis_vector.dimension(0),  // C
                                                                    drv_curl_basis_vector.dimension(1),  // F
                                                                    drv_curl_basis_vector.dimension(2),  // P
-<<<<<<< HEAD
-                                                                   drv_curl_basis_vector.dimension(3));  // D
-=======
                                                                    drv_curl_basis_vector.dimension(3));  // D        
->>>>>>> d7a58ede
         Kokkos::deep_copy(drv_curl_basis_vector_tmp, drv_curl_basis_vector);
         ots::modifyBasisByOrientation(drv_curl_basis_vector, 
                                       drv_curl_basis_vector_tmp, 
@@ -1274,11 +1257,7 @@
                                                            "drv_div_basis_tmp", 
                                                            drv_div_basis.dimension(0),  // C
                                                            drv_div_basis.dimension(1),  // F
-<<<<<<< HEAD
-                                                           drv_div_basis.dimension(2));  // P
-=======
                                                            drv_div_basis.dimension(2));  // P        
->>>>>>> d7a58ede
         Kokkos::deep_copy(drv_div_basis_tmp, drv_div_basis);
         ots::modifyBasisByOrientation(drv_div_basis, 
                                       drv_div_basis_tmp, 
@@ -1307,12 +1286,9 @@
 void BasisValues2<Scalar>::
 applyOrientations(const PHX::MDField<const Scalar,Cell,BASIS> & orientations)
 {
-<<<<<<< HEAD
+
   TEUCHOS_TEST_FOR_EXCEPT_MSG(true,"panzer::BasisValues2::applyOrientations : this should not be called.");
-=======
-  // for debugging, calling this is prevented
-  throw std::logic_error("should not be called");
->>>>>>> d7a58ede
+
   int num_cell  = orientations.dimension(0);
   int num_basis = orientations.dimension(1);
   int num_dim   = basis_layout->dimension();
