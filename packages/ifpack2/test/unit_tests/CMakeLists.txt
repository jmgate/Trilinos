

TRIBITS_INCLUDE_DIRECTORIES(REQUIRED_DURING_INSTALLATION_TESTING ${CMAKE_CURRENT_SOURCE_DIR}/)
TRIBITS_INCLUDE_DIRECTORIES(${CMAKE_CURRENT_SOURCE_DIR}/../../src)
TRIBITS_INCLUDE_DIRECTORIES(${CMAKE_CURRENT_SOURCE_DIR}/../../../teuchos/src)
TRIBITS_INCLUDE_DIRECTORIES(${CMAKE_CURRENT_BINARY_DIR}/../../../teuchos/src)
TRIBITS_INCLUDE_DIRECTORIES(${CMAKE_CURRENT_SOURCE_DIR}/../../../kokkos/src)
TRIBITS_INCLUDE_DIRECTORIES(${CMAKE_CURRENT_SOURCE_DIR}/../../../kokkos/NodeAPI)
TRIBITS_INCLUDE_DIRECTORIES(${CMAKE_CURRENT_SOURCE_DIR}/../../../kokkos/LinAlg)
TRIBITS_INCLUDE_DIRECTORIES(${CMAKE_CURRENT_BINARY_DIR}/../../../kokkos/src)
TRIBITS_INCLUDE_DIRECTORIES(${CMAKE_CURRENT_SOURCE_DIR}/../../../tpetra/src)
TRIBITS_INCLUDE_DIRECTORIES(${CMAKE_CURRENT_BINARY_DIR}/../../../tpetra/src)

IF(${PACKAGE_NAME}_ENABLE_ML)
  TRIBITS_INCLUDE_DIRECTORIES(${CMAKE_CURRENT_SOURCE_DIR}/../../../ml/src/Include)
  TRIBITS_INCLUDE_DIRECTORIES(${CMAKE_CURRENT_SOURCE_DIR}/../../../ml/src/Coarsen)
  TRIBITS_INCLUDE_DIRECTORIES(${CMAKE_CURRENT_SOURCE_DIR}/../../../ml/src/Comm)
  TRIBITS_INCLUDE_DIRECTORIES(${CMAKE_CURRENT_SOURCE_DIR}/../../../ml/src/FEGrid)
  TRIBITS_INCLUDE_DIRECTORIES(${CMAKE_CURRENT_SOURCE_DIR}/../../../ml/src/Krylov)
  TRIBITS_INCLUDE_DIRECTORIES(${CMAKE_CURRENT_SOURCE_DIR}/../../../ml/src/LevelWrap)
  TRIBITS_INCLUDE_DIRECTORIES(${CMAKE_CURRENT_SOURCE_DIR}/../../../ml/src/Main)
  TRIBITS_INCLUDE_DIRECTORIES(${CMAKE_CURRENT_SOURCE_DIR}/../../../ml/src/MatrixFree)
  TRIBITS_INCLUDE_DIRECTORIES(${CMAKE_CURRENT_SOURCE_DIR}/../../../ml/src/MLAPI)
  TRIBITS_INCLUDE_DIRECTORIES(${CMAKE_CURRENT_SOURCE_DIR}/../../../ml/src/Operator)
  TRIBITS_INCLUDE_DIRECTORIES(${CMAKE_CURRENT_SOURCE_DIR}/../../../ml/src/RefMaxwell)
  TRIBITS_INCLUDE_DIRECTORIES(${CMAKE_CURRENT_SOURCE_DIR}/../../../ml/src/Smoother)
  TRIBITS_INCLUDE_DIRECTORIES(${CMAKE_CURRENT_SOURCE_DIR}/../../../ml/src/Utils)
  TRIBITS_INCLUDE_DIRECTORIES(${CMAKE_CURRENT_BINARY_DIR}/../../../ml/src)
  TRIBITS_INCLUDE_DIRECTORIES(${CMAKE_CURRENT_SOURCE_DIR}/../../../epetra/src)
ENDIF()

TRIBITS_INCLUDE_DIRECTORIES(${CMAKE_CURRENT_BINARY_DIR}/)

TRIBITS_CONFIGURE_FILE(${PACKAGE_NAME}_config.h)

SET(SOURCES "")

APPEND_SET(SOURCES
Ifpack2_UnitTestMain.cpp
Ifpack2_UnitTestAmesos2solver.cpp
Ifpack2_UnitTestBlockRelaxation.cpp
Ifpack2_UnitTestChebyshev.cpp
Ifpack2_UnitTestContainer.cpp
Ifpack2_UnitTestCreateOverlapGraph.cpp
Ifpack2_UnitTestDenseSolver.cpp
Ifpack2_UnitTestDiagonal.cpp
Ifpack2_UnitTestFactory.cpp
Ifpack2_UnitTestFiltering.cpp
Ifpack2_UnitTestHeap.cpp
Ifpack2_UnitTestIlukGraph.cpp
Ifpack2_UnitTestILUT.cpp
Ifpack2_UnitTestOverlapGraph.cpp
Ifpack2_UnitTestOverlappingRowMatrix.cpp
Ifpack2_UnitTestParameters.cpp
Ifpack2_UnitTestPartitioning.cpp
Ifpack2_UnitTestRelaxation.cpp
Ifpack2_UnitTestRILUK.cpp
Ifpack2_UnitTestTemplate.cpp
Ifpack2_UnitTestTriDiSolver.cpp
)

IF(${PACKAGE_NAME}_ENABLE_HYPRE) 
  APPEND_SET(SOURCES Ifpack2_UnitTestHypre.cpp)
ENDIF()

TRIBITS_COPY_FILES_TO_BINARY_DIR(UnitTestsIfpack2_cp
  SOURCE_DIR ${Ifpack2_SOURCE_DIR}/test/data
  SOURCE_FILES Dfactor_bw2.mm Dfactor_bw3.mm Dfactor_bw4.mm Dfactor_bw5.mm Dfactor_bw6.mm Dfactor_bw7.mm Dfactor_bw8.mm Lfactor_bw2.mm Lfactor_bw3.mm Lfactor_bw4.mm Lfactor_bw5.mm Lfactor_bw6.mm Lfactor_bw7.mm Lfactor_bw8.mm Ufactor_bw2.mm Ufactor_bw3.mm Ufactor_bw4.mm Ufactor_bw5.mm Ufactor_bw6.mm Ufactor_bw7.mm Ufactor_bw8.mm AdditiveSchwarzMatlab_A.mm AdditiveSchwarzMatlab_rhs.mm AdditiveSchwarzMatlab_rowmap.mm AdditiveSchwarzILU_NO_sol.mm AdditiveSchwarzILU_O_sol.mm AdditiveSchwarzSGS_NO_sol.mm AdditiveSchwarzSGS_O_sol.mm 
  )

TRIBITS_ADD_EXECUTABLE_AND_TEST(
    unit_tests
    SOURCES ${SOURCES}
    ARGS "--globally-reduce-test-result --output-show-proc-rank --output-to-root-rank-only=-1"
    COMM serial mpi
  )

TRIBITS_ADD_EXECUTABLE_AND_TEST(
    AdditiveSchwarz
    SOURCES Ifpack2_UnitTestAdditiveSchwarz.cpp Ifpack2_UnitTestMain.cpp
    ARGS ""
    COMM serial mpi
  )

TRIBITS_ADD_EXECUTABLE_AND_TEST(
		RBILUK
		SOURCES 
		Ifpack2_UnitTestRBILUK.cpp
		${TEUCHOS_STD_UNIT_TEST_MAIN}
		ARGS ""
		COMM serial mpi
		STANDARD_PASS_OUTPUT
		)

#TRIBITS_ADD_EXECUTABLE(
#    Distributed_SGS
#    SOURCES Ifpack2_DistributedRelaxationTest.cpp 
#  )


TRIBITS_ADD_EXECUTABLE_AND_TEST(
  ChebyshevConvergence
  SOURCES 
    Ifpack2_UnitTestChebyshev2.cpp
    ${TEUCHOS_STD_UNIT_TEST_MAIN}
  ARGS ""
  COMM serial mpi
  STANDARD_PASS_OUTPUT
  )

# This example exercises the fix for Bug 5963.  It illustrates the
# "Zero" combine mode.  This example only works with exactly 2 MPI
# processes.
TRIBITS_ADD_EXECUTABLE_AND_TEST(
  AdditiveSchwarzBug5963
  SOURCES 
    Ifpack2_UnitTestAdditiveSchwarzBug5963.cpp
    ${TEUCHOS_STD_UNIT_TEST_MAIN}
  ARGS ""
  COMM mpi
  NUM_MPI_PROCS 2
  STANDARD_PASS_OUTPUT
  )

TRIBITS_ADD_EXECUTABLE_AND_TEST(
  RILUKSingleProcessUnitTests
  SOURCES 
    Ifpack2_UnitTestSingleProcessRILUK.cpp
    ${TEUCHOS_STD_UNIT_TEST_MAIN}
  ARGS ""
  COMM serial mpi
  NUM_MPI_PROCS 1
  STANDARD_PASS_OUTPUT
  )

IF(${PACKAGE_NAME}_ENABLE_Experimental_KokkosKernels_Features)
  TRIBITS_ADD_EXECUTABLE_AND_TEST(
    BlockTriDiContainerUnitAndPerfTests
    SOURCES 
    Ifpack2_UnitTestBlockTriDiContainer.cpp
    ARGS ""
    COMM serial mpi
    NUM_MPI_PROCS 1-4
    STANDARD_PASS_OUTPUT
    )
ENDIF()

ASSERT_DEFINED (${PACKAGE_NAME}_ENABLE_ML)
# mfh 01 Jan 2017: 
# Fix for https://github.com/trilinos/Trilinos/issues/935
ASSERT_DEFINED (${PROJECT_NAME}_ENABLE_Epetra)

TRIBITS_ADD_EXECUTABLE_AND_TEST(
  SolverFactory
  SOURCES 
  Ifpack2_SolverFactory.cpp
  ${TEUCHOS_STD_UNIT_TEST_MAIN}
  ARGS ""
  COMM serial mpi
  NUM_MPI_PROCS 1
  STANDARD_PASS_OUTPUT
  )

TRIBITS_ADD_EXECUTABLE_AND_TEST(
  LocalSparseTriangularSolver
  SOURCES 
    Ifpack2_UnitTestLocalSparseTriangularSolver.cpp
    ${TEUCHOS_STD_UNIT_TEST_MAIN}
  ARGS ""
  COMM serial mpi
  NUM_MPI_PROCS 1-4
  STANDARD_PASS_OUTPUT
  )

TRIBITS_ADD_EXECUTABLE_AND_TEST(
  LocalSparseTriangularSolver2
  SOURCES 
    Ifpack2_UnitTestLocalSparseTriangularSolver2.cpp
<<<<<<< HEAD
    ${TEUCHOS_STD_UNIT_TEST_MAIN}
  ARGS ""
  COMM serial mpi
  NUM_MPI_PROCS 1-4
  STANDARD_PASS_OUTPUT
  )

# This test only needs to run on 1 process.  We should already have
# separate tests for the different Container types.  (If we don't,
# that's a bug!)

TRIBITS_ADD_EXECUTABLE_AND_TEST(
  ContainerFactory
  SOURCES 
    Ifpack2_UnitTestContainerFactory.cpp
    ${TEUCHOS_STD_UNIT_TEST_MAIN}
  ARGS ""
  COMM serial mpi
  NUM_MPI_PROCS 1
  STANDARD_PASS_OUTPUT
  )

# This test only needs to run on 1 process, since it just tests
# whether Chebyshev accepts a certain parameter of a certain type.

TRIBITS_ADD_EXECUTABLE_AND_TEST(
  Issue234
  SOURCES 
    Ifpack2_UnitTest234.cpp
    ${TEUCHOS_STD_UNIT_TEST_MAIN}
  ARGS ""
  COMM serial mpi
  NUM_MPI_PROCS 1
  STANDARD_PASS_OUTPUT
  )

TRIBITS_ADD_EXECUTABLE_AND_TEST(
  Issue762
  SOURCES 
    762.cpp
    ${TEUCHOS_STD_UNIT_TEST_MAIN}
  ARGS ""
  COMM serial mpi
=======
    ${TEUCHOS_STD_UNIT_TEST_MAIN}
  ARGS ""
  COMM serial mpi
  NUM_MPI_PROCS 1-4
  STANDARD_PASS_OUTPUT
  )

# This test only needs to run on 1 process.  We should already have
# separate tests for the different Container types.  (If we don't,
# that's a bug!)

TRIBITS_ADD_EXECUTABLE_AND_TEST(
  ContainerFactory
  SOURCES 
    Ifpack2_UnitTestContainerFactory.cpp
    ${TEUCHOS_STD_UNIT_TEST_MAIN}
  ARGS ""
  COMM serial mpi
  NUM_MPI_PROCS 1
  STANDARD_PASS_OUTPUT
  )

# This test only needs to run on 1 process, since it just tests
# whether Chebyshev accepts a certain parameter of a certain type.

TRIBITS_ADD_EXECUTABLE_AND_TEST(
  Issue234
  SOURCES 
    Ifpack2_UnitTest234.cpp
    ${TEUCHOS_STD_UNIT_TEST_MAIN}
  ARGS ""
  COMM serial mpi
  NUM_MPI_PROCS 1
  STANDARD_PASS_OUTPUT
  )

TRIBITS_ADD_EXECUTABLE_AND_TEST(
  Issue762
  SOURCES 
    762.cpp
    ${TEUCHOS_STD_UNIT_TEST_MAIN}
  ARGS ""
  COMM serial mpi
>>>>>>> 4103bf6c
  NUM_MPI_PROCS 1
  STANDARD_PASS_OUTPUT
  )

ASSERT_DEFINED (${PACKAGE_NAME}_ENABLE_Experimental_KokkosKernels_Features)
IF (${PACKAGE_NAME}_ENABLE_Experimental_KokkosKernels_Features)
  SET(SGSMT_MATRIX_FILE sherman1.mtx)

  TRIBITS_ADD_EXECUTABLE(
    SGSMT
    SOURCES 
      Ifpack2_UnitTestSGSMT.cpp
      ${TEUCHOS_STD_UNIT_TEST_MAIN}
    COMM serial mpi
    )

  TRIBITS_COPY_FILES_TO_BINARY_DIR(Ifpack2_UnitTest_SGSMT_CopyFile
    DEST_FILES ${SGSMT_MATRIX_FILE}
    SOURCE_DIR ${CMAKE_CURRENT_SOURCE_DIR}
    DEST_DIR ${CMAKE_CURRENT_BINARY_DIR}
    EXEDEPS SGSMT
  )

  TRIBITS_ADD_TEST(
    SGSMT
    NAME SGSMT_compare_with_Jacobi
    ARGS ""
    COMM serial mpi
    NUM_MPI_PROCS 1-4
    STANDARD_PASS_OUTPUT
    )
ENDIF ()<|MERGE_RESOLUTION|>--- conflicted
+++ resolved
@@ -176,7 +176,6 @@
   LocalSparseTriangularSolver2
   SOURCES 
     Ifpack2_UnitTestLocalSparseTriangularSolver2.cpp
-<<<<<<< HEAD
     ${TEUCHOS_STD_UNIT_TEST_MAIN}
   ARGS ""
   COMM serial mpi
@@ -220,51 +219,6 @@
     ${TEUCHOS_STD_UNIT_TEST_MAIN}
   ARGS ""
   COMM serial mpi
-=======
-    ${TEUCHOS_STD_UNIT_TEST_MAIN}
-  ARGS ""
-  COMM serial mpi
-  NUM_MPI_PROCS 1-4
-  STANDARD_PASS_OUTPUT
-  )
-
-# This test only needs to run on 1 process.  We should already have
-# separate tests for the different Container types.  (If we don't,
-# that's a bug!)
-
-TRIBITS_ADD_EXECUTABLE_AND_TEST(
-  ContainerFactory
-  SOURCES 
-    Ifpack2_UnitTestContainerFactory.cpp
-    ${TEUCHOS_STD_UNIT_TEST_MAIN}
-  ARGS ""
-  COMM serial mpi
-  NUM_MPI_PROCS 1
-  STANDARD_PASS_OUTPUT
-  )
-
-# This test only needs to run on 1 process, since it just tests
-# whether Chebyshev accepts a certain parameter of a certain type.
-
-TRIBITS_ADD_EXECUTABLE_AND_TEST(
-  Issue234
-  SOURCES 
-    Ifpack2_UnitTest234.cpp
-    ${TEUCHOS_STD_UNIT_TEST_MAIN}
-  ARGS ""
-  COMM serial mpi
-  NUM_MPI_PROCS 1
-  STANDARD_PASS_OUTPUT
-  )
-
-TRIBITS_ADD_EXECUTABLE_AND_TEST(
-  Issue762
-  SOURCES 
-    762.cpp
-    ${TEUCHOS_STD_UNIT_TEST_MAIN}
-  ARGS ""
-  COMM serial mpi
->>>>>>> 4103bf6c
   NUM_MPI_PROCS 1
   STANDARD_PASS_OUTPUT
   )
