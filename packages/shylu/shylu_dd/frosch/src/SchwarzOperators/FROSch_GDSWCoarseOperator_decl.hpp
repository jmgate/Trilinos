//@HEADER
// ************************************************************************
//
//               ShyLU: Hybrid preconditioner package
//                 Copyright 2012 Sandia Corporation
//
// Under the terms of Contract DE-AC04-94AL85000 with Sandia Corporation,
// the U.S. Government retains certain rights in this software.
//
// Redistribution and use in source and binary forms, with or without
// modification, are permitted provided that the following conditions are
// met:
//
// 1. Redistributions of source code must retain the above copyright
// notice, this list of conditions and the following disclaimer.
//
// 2. Redistributions in binary form must reproduce the above copyright
// notice, this list of conditions and the following disclaimer in the
// documentation and/or other materials provided with the distribution.
//
// 3. Neither the name of the Corporation nor the names of the
// contributors may be used to endorse or promote products derived from
// this software without specific prior written permission.
//
// THIS SOFTWARE IS PROVIDED BY SANDIA CORPORATION "AS IS" AND ANY
// EXPRESS OR IMPLIED WARRANTIES, INCLUDING, BUT NOT LIMITED TO, THE
// IMPLIED WARRANTIES OF MERCHANTABILITY AND FITNESS FOR A PARTICULAR
// PURPOSE ARE DISCLAIMED. IN NO EVENT SHALL SANDIA CORPORATION OR THE
// CONTRIBUTORS BE LIABLE FOR ANY DIRECT, INDIRECT, INCIDENTAL, SPECIAL,
// EXEMPLARY, OR CONSEQUENTIAL DAMAGES (INCLUDING, BUT NOT LIMITED TO,
// PROCUREMENT OF SUBSTITUTE GOODS OR SERVICES; LOSS OF USE, DATA, OR
// PROFITS; OR BUSINESS INTERRUPTION) HOWEVER CAUSED AND ON ANY THEORY OF
// LIABILITY, WHETHER IN CONTRACT, STRICT LIABILITY, OR TORT (INCLUDING
// NEGLIGENCE OR OTHERWISE) ARISING IN ANY WAY OUT OF THE USE OF THIS
// SOFTWARE, EVEN IF ADVISED OF THE POSSIBILITY OF SUCH DAMAGE.
//
// Questions? Contact Alexander Heinlein (alexander.heinlein@uni-koeln.de)
//
// ************************************************************************
//@HEADER

#ifndef _FROSCH_GDSWCOARSEOPERATOR_DECL_HPP
#define _FROSCH_GDSWCOARSEOPERATOR_DECL_HPP

#include <FROSch_HarmonicCoarseOperator_def.hpp>


namespace FROSch {
<<<<<<< HEAD

    template <class SC = Xpetra::Operator<>::scalar_type,
              class LO = typename Xpetra::Operator<SC>::local_ordinal_type,
              class GO = typename Xpetra::Operator<SC,LO>::global_ordinal_type,
              class NO = typename Xpetra::Operator<SC,LO,GO>::node_type>
=======
    
    template <class SC = double,
              class LO = int,
              class GO = DefaultGlobalOrdinal,
              class NO = KokkosClassic::DefaultNode::DefaultNodeType>
>>>>>>> 1887c266
    class GDSWCoarseOperator : public HarmonicCoarseOperator<SC,LO,GO,NO> {

    protected:

        using CommPtr                       = typename SchwarzOperator<SC,LO,GO,NO>::CommPtr;

        using MapPtr                        = typename SchwarzOperator<SC,LO,GO,NO>::MapPtr;
        using ConstMapPtr                   = typename SchwarzOperator<SC,LO,GO,NO>::ConstMapPtr;
        using MapPtrVecPtr                  = typename SchwarzOperator<SC,LO,GO,NO>::MapPtrVecPtr;
        using ConstMapPtrVecPtr             = typename SchwarzOperator<SC,LO,GO,NO>::ConstMapPtrVecPtr;
        using MapPtrVecPtr2D                = typename SchwarzOperator<SC,LO,GO,NO>::MapPtrVecPtr2D;
        using ConstMapPtrVecPtr2D           = typename SchwarzOperator<SC,LO,GO,NO>::ConstMapPtrVecPtr2D;

        using CrsMatrixPtr                  = typename SchwarzOperator<SC,LO,GO,NO>::CrsMatrixPtr;
        using ConstCrsMatrixPtr             = typename SchwarzOperator<SC,LO,GO,NO>::ConstCrsMatrixPtr;

        using MultiVectorPtr                = typename SchwarzOperator<SC,LO,GO,NO>::MultiVectorPtr;
        using ConstMultiVectorPtr           = typename SchwarzOperator<SC,LO,GO,NO>::ConstMultiVectorPtr;
        using MultiVectorPtrVecPtr          = typename SchwarzOperator<SC,LO,GO,NO>::MultiVectorPtrVecPtr;
        using ConstMultiVectorPtrVecPtr     = typename SchwarzOperator<SC,LO,GO,NO>::ConstMultiVectorPtrVecPtr;

        using ParameterListPtr              = typename SchwarzOperator<SC,LO,GO,NO>::ParameterListPtr;

        using DDInterfacePtr                = typename SchwarzOperator<SC,LO,GO,NO>::DDInterfacePtr;

        using EntitySetPtr                  = typename SchwarzOperator<SC,LO,GO,NO>::EntitySetPtr;

        using SubdomainSolverPtr            = typename SchwarzOperator<SC,LO,GO,NO>::SubdomainSolverPtr;

        using UN                            = typename SchwarzOperator<SC,LO,GO,NO>::UN;
        using UNVecPtr                      = typename SchwarzOperator<SC,LO,GO,NO>::UNVecPtr;

        using LOVec                         = typename SchwarzOperator<SC,LO,GO,NO>::LOVec;
        using LOVecPtr                      = typename SchwarzOperator<SC,LO,GO,NO>::LOVecPtr;
        using LOVecPtr2D                    = typename SchwarzOperator<SC,LO,GO,NO>::LOVecPtr2D;

        using GOVec                         = typename SchwarzOperator<SC,LO,GO,NO>::GOVec;
        using GOVecPtr                      = typename SchwarzOperator<SC,LO,GO,NO>::GOVecPtr;
        using GOVecView                     = typename SchwarzOperator<SC,LO,GO,NO>::GOVecView;
        using GOVecPtr2D                    = typename SchwarzOperator<SC,LO,GO,NO>::GOVecPtr2D;

        using SCVec                         = typename SchwarzOperator<SC,LO,GO,NO>::SCVec;
        using SCVecPtr                      = typename SchwarzOperator<SC,LO,GO,NO>::SCVecPtr;

        using BoolVecPtr                    = typename SchwarzOperator<SC,LO,GO,NO>::BoolVecPtr;

    public:

        GDSWCoarseOperator(ConstCrsMatrixPtr k,
                           ParameterListPtr parameterList);

        virtual int initialize()
        {
            FROSCH_ASSERT(false,"GDSWCoarseOperator cannot be built without a repeated Map");
            return 0;
        };

        int initialize(UN dimension,
                       ConstMapPtr repeatedMap);

        int initialize(UN dimension,
                       ConstMapPtr repeatedMap,
                       GOVecPtr dirichletBoundaryDofs);

        int initialize(UN dimension,
                       UN dofsPerNode,
                       ConstMapPtr repeatedNodesMap,
                       ConstMapPtrVecPtr RepeatedDofMaps);

        int initialize(UN dimension,
                       UN dofsPerNode,
                       ConstMapPtr repeatedNodesMap,
                       ConstMapPtrVecPtr RepeatedDofMaps,
                       GOVecPtr dirichletBoundaryDofs);

        int initialize(UN dimension,
                       UN dofsPerNode,
                       ConstMapPtr repeatedNodesMap,
                       ConstMapPtrVecPtr RepeatedDofMaps,
                       ConstMultiVectorPtr nodeList);

        int initialize(UN dimension,
                       UN dofsPerNode,
                       ConstMapPtr repeatedNodesMap,
                       ConstMapPtrVecPtr RepeatedDofMaps,
                       GOVecPtr dirichletBoundaryDofs,
                       ConstMultiVectorPtr nodeList);

        int initialize(UN dimension,
                       UNVecPtr dofsPerNodeVec,
                       ConstMapPtrVecPtr repeatedNodesMapVec,
                       ConstMapPtrVecPtr2D repeatedDofMapsVec,
                       GOVecPtr2D dirichletBoundaryDofsVec,
                       ConstMultiVectorPtrVecPtr nodeListVec);

        void describe(Teuchos::FancyOStream &out,
                      const Teuchos::EVerbosityLevel verbLevel=Teuchos::Describable::verbLevel_default) const;

        std::string description() const;

    protected:

        int buildCoarseSpace(UN dimension,
                             ConstMapPtr nodesMap);

        int buildCoarseSpace(UN dimension,
                             ConstMapPtr nodesMap,
                             GOVecPtr dirichletBoundaryDofs); // Das kann man auch mit in den Fall davor reinnehmen ?!

        int buildCoarseSpace(UN dimension,
                             UN dofsPerNode,
                             ConstMapPtr nodesMap,
                             ConstMapPtrVecPtr dofsMaps);

        int buildCoarseSpace(UN dimension,
                             UN dofsPerNode,
                             ConstMapPtr nodesMap,
                             ConstMapPtrVecPtr dofsMaps,
                             GOVecPtr dirichletBoundaryDofs);

        int buildCoarseSpace(UN dimension,
                             UN dofsPerNode,
                             ConstMapPtr nodesMap,
                             ConstMapPtrVecPtr dofsMaps,
                             ConstMultiVectorPtr nodeList);

        int buildCoarseSpace(UN dimension,
                             UN dofsPerNode,
                             ConstMapPtr nodesMap,
                             ConstMapPtrVecPtr dofsMaps,
                             GOVecPtr dirichletBoundaryDofs,
                             ConstMultiVectorPtr nodeList);

        int buildCoarseSpace(UN dimension,
                             UNVecPtr dofsPerNodeVec,
                             ConstMapPtrVecPtr repeatedNodesMapVec,
                             ConstMapPtrVecPtr2D repeatedDofMapsVec,
                             GOVecPtr2D dirichletBoundaryDofsVec,
                             ConstMultiVectorPtrVecPtr nodeListVec);

        virtual int resetCoarseSpaceBlock(UN blockId,
                                          UN dimension,
                                          UN dofsPerNode,
                                          ConstMapPtr nodesMap,
                                          ConstMapPtrVecPtr dofsMaps,
                                          GOVecPtr dirichletBoundaryDofs,
                                          ConstMultiVectorPtr nodeList);

        DDInterfacePtr DDInterface_;

    };

}

#endif<|MERGE_RESOLUTION|>--- conflicted
+++ resolved
@@ -46,19 +46,11 @@
 
 
 namespace FROSch {
-<<<<<<< HEAD
-
-    template <class SC = Xpetra::Operator<>::scalar_type,
-              class LO = typename Xpetra::Operator<SC>::local_ordinal_type,
-              class GO = typename Xpetra::Operator<SC,LO>::global_ordinal_type,
-              class NO = typename Xpetra::Operator<SC,LO,GO>::node_type>
-=======
     
     template <class SC = double,
               class LO = int,
               class GO = DefaultGlobalOrdinal,
               class NO = KokkosClassic::DefaultNode::DefaultNodeType>
->>>>>>> 1887c266
     class GDSWCoarseOperator : public HarmonicCoarseOperator<SC,LO,GO,NO> {
 
     protected:
