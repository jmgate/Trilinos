--- conflicted
+++ resolved
@@ -95,20 +95,12 @@
 #include "Thyra_FROSchFactory_def.hpp"
 #include <FROSch_Tools_def.hpp>
 
-<<<<<<< HEAD
+
 using UN    = unsigned;
-using SC    = Scalar;
-using LO    = LocalOrdinal;
-using GO    = GlobalOrdinal;
+using SC    = double;
+using LO    = int;
+using GO    = FROSch::DefaultGlobalOrdinal;
 using NO    = KokkosClassic::DefaultNode::DefaultNodeType;
-=======
-typedef unsigned                                    UN;
-typedef double                                      SC;
-typedef int                                         LO;
-typedef FROSch::DefaultGlobalOrdinal                GO;
-typedef KokkosClassic::DefaultNode::DefaultNodeType NO;
->>>>>>> 1887c266
-
 
 using namespace std;
 using namespace EpetraExt;
