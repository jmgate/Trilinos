--- conflicted
+++ resolved
@@ -241,12 +241,7 @@
     // COMPARE SOLUTIONS
     Teuchos::RCP<ROL::Vector<RealT> > err = x.clone();
     err->set(x); err->axpy(-1.,*xMY);
-<<<<<<< HEAD
-    errorFlag += ((err->norm() > 1.e-3*x.norm()) ? 1 : 0);
-std::cout << err->norm() << "  " << x.norm() << "  " << xMY->norm() << "\n";
-=======
     errorFlag += ((err->norm() > 1.e-2*x.norm()) ? 1 : 0);
->>>>>>> ce841c12
   }
   catch (std::logic_error err) {
     *outStream << err.what() << "\n";
