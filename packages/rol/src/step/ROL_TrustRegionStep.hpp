--- conflicted
+++ resolved
@@ -180,13 +180,8 @@
       supplied ParameterList.
       @param[in]  parlist   is the user-supplied ParameterList.
   */
-<<<<<<< HEAD
   void parseParameterList(ROL::ParameterList &parlist) {
-    ROL::Ptr<StepState<Real> > step_state = Step<Real>::getState();
-=======
-  void parseParameterList(Teuchos::ParameterList &parlist) {
-    Ptr<StepState<Real>> step_state = Step<Real>::getState();
->>>>>>> f31e9a1b
+    ROL::Ptr<StepState<Real>> step_state = Step<Real>::getState();
     // Trust-Region Parameters
     ROL::ParameterList &slist = parlist.sublist("Step");
     ROL::ParameterList &list  = slist.sublist("Trust Region");
@@ -347,11 +342,7 @@
       @param[in]     secant     is a user-defined secant object
       @param[in]     parlist    is a parameter list containing algorithmic specifications
   */
-<<<<<<< HEAD
   TrustRegionStep( ROL::Ptr<Secant<Real> > &secant, ROL::ParameterList &parlist ) 
-=======
-  TrustRegionStep( Ptr<Secant<Real>> &secant, Teuchos::ParameterList &parlist ) 
->>>>>>> f31e9a1b
     : Step<Real>(),
       xnew_(nullPtr), xold_(nullPtr), gp_(nullPtr),
       trustRegion_(nullPtr), model_(nullPtr),
@@ -371,13 +362,8 @@
     ROL::ParameterList &glist = parlist.sublist("General");
     useSecantPrecond_ = glist.sublist("Secant").get("Use as Preconditioner", false);
     useSecantHessVec_ = glist.sublist("Secant").get("Use as Hessian",        false);
-<<<<<<< HEAD
-    if ( secant_ == ROL::nullPtr ) {
+    if ( ROL::is_nullPtr(secant_) ) {
       ROL::ParameterList Slist;
-=======
-    if ( secant_ == nullPtr ) {
-      Teuchos::ParameterList Slist;
->>>>>>> f31e9a1b
       Slist.sublist("General").sublist("Secant").set("Type","Limited-Memory BFGS");
       Slist.sublist("General").sublist("Secant").set("Maximum Storage",10);
       secant_ = SecantFactory<Real>(Slist);
