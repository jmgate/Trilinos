// @HEADER
// ***********************************************************************
//
//                Copyright message goes here.   TODO
//
// ***********************************************************************
// @HEADER

/*! \file Zoltan2_InputAdapter.hpp

    \brief The abstract interface for an input adapter.
*/


#ifndef _ZOLTAN2_INPUTADAPTER_HPP_
#define _ZOLTAN2_INPUTADAPTER_HPP_

#include <Zoltan2_Standards.hpp>
#include <Zoltan2_InputTraits.hpp>

namespace Zoltan2 {

/*! InputAdapter defines methods required by all InputAdapters
 *
 *  About local IDs:
 *    Applications are required to supply unique global IDs for
 *    their objects, such as vertices, coordinates, matrix rows,
 *    and so on.
 *
 *    Local IDs are optional.  Local IDs are symbols which are
 *    meaningful to the application and that reference the object.
 *    A local ID may be an array index or a pointer for example.
 *
 *    The impact on input adapter, models and solutions is this:
 *       1. If local IDs are supplied, they must appear in the
 *          solution if the application requests a solution.
 *       2. The "set" methods in the input adapter must accept
 *          local IDs and global IDs, and the application may
 *          use either or both.
 *       3. If local IDs are available, the model should query
 *          the input adapter using local IDs, since normally this 
 *          is more efficient.
 */

enum InputAdapterType {
  InvalidAdapterType = 0,
  MatrixAdapterType,
  MeshAdapterType,
  GraphAdapterType,
  CoordAdapterType,
  IdAdapterType,
  XpetraCrsMatrixAdapterType  // Special case for performance with Epetra/Tpetra
};

template <typename User>
<<<<<<< HEAD
struct InputTraits {
  // Input Adapter implementations must provide the following typedefs
  // for use in Zoltan2:
  //   scalar_t :  weights and coordinates
  //   lno_t    :  ordinal (e.g., int, long, int64_t) that can represent
  //               the number of local data items.
  //   gno_t    :  ordinal (e.g., int, long, int64_t) that can represent
  //               the number of global data items.
  //   lid_t    :  user type that represents a locally unique identifier 
  //               for data items.
  //   gid_t    :  user type that represents a globally unique identifier 
  //               for data items.
  //   node_t   :  Kokkos node.
  //
  // Default typedefs are included here. If a specialization of User is
  // not provided, these types will be used.
  typedef float scalar_t;
  typedef int   lno_t;
  typedef long  gno_t;
  typedef int   lid_t;
  typedef long  gid_t;
  typedef Kokkos::DefaultNode::DefaultNodeType node_t;
  static inline std::string name() {return "InputAdapter";}
};

template <typename User>
=======
>>>>>>> 353d7bf3
class InputAdapter {
private:
public:

  typedef User user_t;
  typedef typename InputTraits<User>::scalar_t scalar_t;
  typedef typename InputTraits<User>::lno_t    lno_t;
  typedef typename InputTraits<User>::gno_t    gno_t;
  typedef typename InputTraits<User>::lid_t    lid_t;
  typedef typename InputTraits<User>::gid_t    gid_t;
  typedef typename InputTraits<User>::node_t   node_t;

  // Return enumerated InputAdapterType for the input adapter.
  // This function is implemented in the MatrixAdapter, GraphAdapter,
  // MeshAdapter, CoordAdapter and IdAdapter subclasses.
  // Users do not have to implement this function for their adapters
  // as long as they inherit from one of the subclasses (which they must).
  virtual enum InputAdapterType inputAdapterType() = 0;

  /*! Pure virtual destructor
   */
  virtual ~InputAdapter() {};

  /*! Return a name that identifies the concrete adapter.
   *  Useful for debugging.
   */
  virtual std::string inputAdapterName() const = 0;

  /*! Returns true if input adapter uses local Ids for objects.
   */
  virtual bool haveLocalIds() const = 0;

  /*! Return true if local Ids are consecutive integral
   *   values and supply the base.  Providing this information
   *   can save memory, making local ID lists unneccesary.
   */
  virtual bool haveConsecutiveLocalIds(size_t &base) const = 0;

protected:
};
  
  
}  //namespace Zoltan2
  
#endif<|MERGE_RESOLUTION|>--- conflicted
+++ resolved
@@ -53,35 +53,6 @@
 };
 
 template <typename User>
-<<<<<<< HEAD
-struct InputTraits {
-  // Input Adapter implementations must provide the following typedefs
-  // for use in Zoltan2:
-  //   scalar_t :  weights and coordinates
-  //   lno_t    :  ordinal (e.g., int, long, int64_t) that can represent
-  //               the number of local data items.
-  //   gno_t    :  ordinal (e.g., int, long, int64_t) that can represent
-  //               the number of global data items.
-  //   lid_t    :  user type that represents a locally unique identifier 
-  //               for data items.
-  //   gid_t    :  user type that represents a globally unique identifier 
-  //               for data items.
-  //   node_t   :  Kokkos node.
-  //
-  // Default typedefs are included here. If a specialization of User is
-  // not provided, these types will be used.
-  typedef float scalar_t;
-  typedef int   lno_t;
-  typedef long  gno_t;
-  typedef int   lid_t;
-  typedef long  gid_t;
-  typedef Kokkos::DefaultNode::DefaultNodeType node_t;
-  static inline std::string name() {return "InputAdapter";}
-};
-
-template <typename User>
-=======
->>>>>>> 353d7bf3
 class InputAdapter {
 private:
 public:
