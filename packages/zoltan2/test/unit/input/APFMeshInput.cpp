--- conflicted
+++ resolved
@@ -96,13 +96,8 @@
 
 int main(int narg, char *arg[]) {
 
-<<<<<<< HEAD
   Tpetra::ScopeGuard tscope(&narg, &arg);
   Teuchos::RCP<const Teuchos::Comm<int> > CommT = Tpetra::getDefaultComm();
-=======
-  Tpetra::ScopeGuard mpiSession(&narg, &arg);
-  RCP<const Teuchos::Comm<int> > CommT = Tpetra::getDefaultComm();
->>>>>>> b5465b3f
 
 #ifdef HAVE_ZOLTAN2_PARMA
   //Open up PCU for communication required by all APF operations
