--- conflicted
+++ resolved
@@ -60,12 +60,7 @@
 /*********************************************************/
 /*                     Typedefs                          */
 /*********************************************************/
-<<<<<<< HEAD
-//Tpetra typedefs
-=======
-
->>>>>>> b5465b3f
-typedef Zoltan2::BasicUserTypes<double>          basic_user_t;
+typedef Zoltan2::BasicUserTypes<double> basic_user_t;
 
 
 
@@ -75,13 +70,8 @@
 
 int main(int narg, char *arg[]) {
 
-<<<<<<< HEAD
   Tpetra::ScopeGuard tscope(&narg, &arg);
   Teuchos::RCP<const Teuchos::Comm<int> > CommT = Tpetra::getDefaultComm();
-=======
-  Tpetra::ScopeGuard mpiSession(&narg, &arg);
-  RCP<const Teuchos::Comm<int> > CommT = Tpetra::getDefaultComm();
->>>>>>> b5465b3f
 
   int me = CommT->getRank();
   int numProcs = CommT->getSize();
