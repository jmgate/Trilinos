// @HEADER
// ***********************************************************************
//                Copyright message goes here. 
// ***********************************************************************
// @HEADER

/*! \file PQJagged.cpp
    \brief An example of partitioning coordinates with PQJagged.
    \todo add more cases to this test.
 */

#include <Zoltan2_TestHelpers.hpp>
#include <Zoltan2_BasicCoordinateInput.hpp>
#include <Zoltan2_XpetraMultiVectorInput.hpp>
#include <Zoltan2_PartitioningSolution.hpp>
#include <Zoltan2_PartitioningProblem.hpp>
#include <GeometricGenerator.hpp>


#include <Zoltan2_PartitioningSolutionQuality.hpp>


#include <Teuchos_LAPACK.hpp>
#include <fstream>
#include <string>
#include <omp.h>
using namespace std;
using Teuchos::RCP;
using Teuchos::rcp;

typedef Tpetra::MultiVector<scalar_t, lno_t, gno_t, node_t> tMVector_t;
typedef Zoltan2::BasicUserTypes<scalar_t, gno_t, lno_t, gno_t> myTypes_t;


/*! \test PQJaggedTest.cpp
    An example of the use of the PQJagged algorithm to partition coordinate data.
    \todo error handling
    \todo write some examples that don't use teuchos
    \todo check the solution, visualize it somehow
 */


const char param_comment = '#';

string trim_right_copy(
    const string& s,
    const string& delimiters = " \f\n\r\t\v" )
{
  return s.substr( 0, s.find_last_not_of( delimiters ) + 1 );
}

string trim_left_copy(
    const string& s,
    const string& delimiters = " \f\n\r\t\v" )
{
  return s.substr( s.find_first_not_of( delimiters ) );
}

string trim_copy(
    const string& s,
    const string& delimiters = " \f\n\r\t\v" )
{
  return trim_left_copy( trim_right_copy( s, delimiters ), delimiters );
}

void readGeoGenParams(string paramFileName, Teuchos::ParameterList &geoparams, const RCP<const Teuchos::Comm<int> > & comm){
  std::string input = "";
  char inp[25000];
  if(comm->getRank() == 0){
    fstream inParam(paramFileName.c_str());

    std::string tmp = "";
    getline (inParam,tmp);
    while (!inParam.eof()){
      tmp = trim_copy(tmp);
      if(tmp != ""){
        input += tmp + "\n";
      }
      getline (inParam,tmp);
    }
    inParam.close();
    for (int i = 0; i < input.size(); ++i){
      inp[i] = input[i];
    }
  }


  int size = input.size();

  //MPI_Bcast(&size,1,MPI_INT, 0, MPI_COMM_WORLD);
  //MPI_Bcast(inp,size,MPI_CHAR, 0, MPI_COMM_WORLD);
  //Teuchos::broadcast<int, char>(comm, 0,inp);

  comm->broadcast(0, sizeof(int), (char*) &size);
  comm->broadcast(0, size, inp);
  //Teuchos::broadcast<int,string>(comm,0, &input);
  istringstream inParam(inp);
  string str;
  getline (inParam,str);
  while (!inParam.eof()){
    if(str[0] != param_comment){
      size_t pos = str.find('=');
      if(pos == string::npos){
        cerr << "Invalid Line:" << str;
        exit(1);
      }
      string paramname = trim_copy(str.substr(0,pos));
      string paramvalue = trim_copy(str.substr(pos + 1));
      geoparams.set(paramname, paramvalue);
    }
    getline (inParam,str);
  }
}

void GeometricGen(const RCP<const Teuchos::Comm<int> > & comm, int numParts, float imbalance, std::string fname, std::string pqParts, std::string paramFile){

  Teuchos::ParameterList geoparams("geo params");

  readGeoGenParams(paramFile, geoparams, comm);

  /*
	//geoparams.set("dim", 2);
	//geoparams.set("holes", "CIRCLE,-10,-10,15,CIRCLE,200,200,150");
	//geoparams.set("out_file", fname);
	//geoparams.set("distribution-0", "GRID,5,5,-10, 100, -10, 100");
	//geoparams.set("distribution-1", "NORMAL,0,50,50,100,100");
	//geoparams.set("distribution-2", "NORMAL,1000,100,0,5,5");

	//geoparams.set("proc_load_distributions", "0.7,0.0,0.1,0.2");
	geoparams.set("dim", 3);
	//geoparams.set("distribution-0", "GRID,5,5,5,-10, 100, -10, 100, -10,100");
	geoparams.set("distribution-1", "NORMAL,1000,-20,-20,-20,55,45,5");
	//geoparams.set("distribution-2", "NORMAL,1000,100,100,0,5,5,5");
	//geoparams.set("distribution-3", "NORMAL,1000,100,0,0,5,5,5");
	//geoparams.set("distribution-4", "NORMAL,1000,0,100,0,5,5,5");

	//geoparams.set("distribution-5", "UNIFORM,4000,0,100,0,100,0,100");
	//geoparams.set("hole-0", "CUBE,-20,-20,-20,10");
	geoparams.set("hole-1", "SPHERE,-20,-20,-20,20");
	geoparams.set("WeightDistribution", "STEPPEDEQUATION");
	geoparams.set("STEPPEDEQUATION-a1", "1");
	geoparams.set("STEPPEDEQUATION-a1", "1");
	geoparams.set("STEPPEDEQUATION-steps", "0");
	geoparams.set("STEPPEDEQUATION-values", "1,2");
	// a2=2 a3=3 b1=2 b2=2 b3=2 c=7.2 x1=8.2 y1=9.2 z1=9.3");

	geoparams.set("hole-2", "SPHERE,0,0,-20,20");
	geoparams.set("hole-3", "SPHERE,40,-20,0,20");
	geoparams.set("hole-4", "SPHERE,-20,-40,-20,20");
	geoparams.set("hole-5", "SPHERE,-20,-20,-0,20");
	geoparams.set("hole-6", "SPHERE,-20,0,-20,20");
	geoparams.set("hole-7", "SPHERE,-80,-20,-20,20");
	geoparams.set("out_file", fname);
	//geoparams.set("proc_load_distributions", "0.5,0.5,0.000,0.000");
	//GeometricGenerator<scalar_t, lno_t, gno_t, node_t> *gg = new GeometricGenerator<scalar_t, lno_t, gno_t, node_t>(geoparams,comm);
   */

  GeometricGenerator<scalar_t, lno_t, gno_t, node_t> *gg = new GeometricGenerator<scalar_t, lno_t, gno_t, node_t>(geoparams,comm);

  //	UserInputForTests uinput(testDataFilePath, fname, comm, true);

  //	RCP<tMVector_t> coords = uinput.getCoordinates();
  RCP<tMVector_t> coords = gg->getCoordinates();

  RCP<const tMVector_t> coordsConst = Teuchos::rcp_const_cast<const tMVector_t>(coords);


  size_t localCount = coords->getLocalLength();
  int dim = coords->getNumVectors();

  scalar_t *x=NULL, *y=NULL, *z=NULL;
  x = coords->getDataNonConst(0).getRawPtr();

  if (dim > 1){
    y = coords->getDataNonConst(1).getRawPtr();
    if (dim > 2)
      z = coords->getDataNonConst(2).getRawPtr();
  }

  const gno_t *globalIds = coords->getMap()->getNodeElementList().getRawPtr();

#if 0
  typedef Zoltan2::BasicCoordinateInput<tMVector_t> inputAdapter_t;
  inputAdapter_t ia(localCount, globalIds, x, y, z, 1, 1, 1);
#else
  typedef Zoltan2::XpetraMultiVectorInput<tMVector_t> inputAdapter_t;
  inputAdapter_t ia(coordsConst);
#endif


  Teuchos::ParameterList params("test params");

  params.set("pqParts", pqParts);
  Teuchos::ParameterList &parParams = params.sublist("partitioning");
  parParams.set("num_global_parts", numParts);
  parParams.set("algorithm", "PQJagged");
  parParams.set("compute_metrics", "true");
  parParams.set("imbalance_tolerance", double(imbalance));

  Teuchos::ParameterList &geoParams = parParams.sublist("geometric");
  geoParams.set("bisection_num_test_cuts", 7);

#ifdef HAVE_ZOLTAN2_MPI


  Zoltan2::PartitioningProblem<inputAdapter_t> problem(&ia, &params,
      MPI_COMM_WORLD);


#else
  Zoltan2::PartitioningProblem<inputAdapter_t> problem(&ia, &params);
#endif

  //cout << "basl1" << endl;
  problem.solve();

  //cout << "basla" << endl;


  const Zoltan2::PartitioningSolution<inputAdapter_t> &solution =
      problem.getSolution();


  if (comm->getRank() == 0){

    problem.printMetrics(cout);

    cout << "testFromDataFile is done " << endl;
  }
}

void testFromDataFile(const RCP<const Teuchos::Comm<int> > & comm, int numParts, float imbalance, std::string fname, std::string pqParts)
{
  //std::string fname("simple");
  cout << "running " << fname << endl;

  UserInputForTests uinput(testDataFilePath, fname, comm, true);

  RCP<tMVector_t> coords = uinput.getCoordinates();

#if 0
  size_t localCount = coords->getLocalLength();
  int dim = coords->getNumVectors();

  scalar_t *x=NULL, *y=NULL, *z=NULL;
  x = coords->getDataNonConst(0).getRawPtr();

  if (dim > 1){
    y = coords->getDataNonConst(1).getRawPtr();
    if (dim > 2)
      z = coords->getDataNonConst(2).getRawPtr();
  }

  const gno_t *globalIds = coords->getMap()->getNodeElementList().getRawPtr();
<<<<<<< HEAD
   
=======

#if 0
>>>>>>> 87739b01
  typedef Zoltan2::BasicCoordinateInput<tMVector_t> inputAdapter_t;
  inputAdapter_t ia(localCount, globalIds, x, y, z, 1, 1, 1);
#else
  RCP<const tMVector_t> coordsConst = rcp_const_cast<const tMVector_t>(coords);

  typedef Zoltan2::XpetraMultiVectorInput<tMVector_t> inputAdapter_t;
  inputAdapter_t ia(coordsConst);
#endif


  Teuchos::ParameterList params("test params");

  params.set("pqParts", pqParts);
  Teuchos::ParameterList &parParams = params.sublist("partitioning");
  parParams.set("num_global_parts", numParts);
  parParams.set("algorithm", "PQJagged");
  parParams.set("compute_metrics", "true");
  parParams.set("imbalance_tolerance", double(imbalance));

  Teuchos::ParameterList &geoParams = parParams.sublist("geometric");
  geoParams.set("bisection_num_test_cuts", 7);

#ifdef HAVE_ZOLTAN2_MPI
  Zoltan2::PartitioningProblem<inputAdapter_t> problem(&ia, &params,
      MPI_COMM_WORLD);
#else
  Zoltan2::PartitioningProblem<inputAdapter_t> problem(&ia, &params);
#endif

  problem.solve();

  const Zoltan2::PartitioningSolution<inputAdapter_t> &solution =
      problem.getSolution();

  if (comm->getRank() == 0){
    problem.printMetrics(cout);

    cout << "testFromDataFile is done " << endl;
  }
}

void serialTest(int numParts, int numCoords, float imbalance)
{
  //int numCoords = 1000;


  gno_t *ids = new gno_t [numCoords];
  if (!ids)
    throw std::bad_alloc();
  for (lno_t i=0; i < numCoords; i++)
    ids[i] = i;
  ArrayRCP<gno_t> globalIds(ids, 0, numCoords, true);

  Array<ArrayRCP<scalar_t> > randomCoords(3);
  UserInputForTests::getRandomData(555, numCoords, 0, 10, 
      randomCoords.view(0,3));

  typedef Zoltan2::BasicCoordinateInput<myTypes_t> inputAdapter_t;

  inputAdapter_t ia(numCoords, ids, 
      randomCoords[0].getRawPtr(), randomCoords[1].getRawPtr(),
      randomCoords[2].getRawPtr(), 1,1,1);

  Teuchos::ParameterList params("test params");
  params.set("debug_level", "basic_status");

  Teuchos::ParameterList &parParams = params.sublist("partitioning");
  parParams.set("num_global_parts", numParts);
  parParams.set("algorithm", "PQJagged");
  parParams.set("imbalance_tolerance", double(imbalance));

  //string algorithmss("dd");
  //bool isSets;
  //getParameterValue(parParams, "partitioning", "algorithm", isSets, algorithmss);
  //cout << "algo:" << algorithmss << endl;

  Teuchos::ParameterList &geoParams = parParams.sublist("geometric");
  geoParams.set("bisection_num_test_cuts", 7);

#ifdef HAVE_ZOLTAN2_MPI                   
  Zoltan2::PartitioningProblem<inputAdapter_t> serialProblem(
      &ia, &params, MPI_COMM_SELF);
#else
  Zoltan2::PartitioningProblem<inputAdapter_t> serialProblem(&ia, &params);
#endif

  serialProblem.solve();

  const Zoltan2::PartitioningSolution<inputAdapter_t> &serialSolution = 
      serialProblem.getSolution();

  serialProblem.printMetrics(cout);


}

void meshCoordinatesTest(const RCP<const Teuchos::Comm<int> > & comm)
{
  int xdim = 80;
  int ydim = 60;
  int zdim = 40;

  UserInputForTests uinput(xdim, ydim, zdim, string("Laplace3D"), comm, true);

  RCP<tMVector_t> coords = uinput.getCoordinates();

  size_t localCount = coords->getLocalLength();

  scalar_t *x=NULL, *y=NULL, *z=NULL;
  x = coords->getDataNonConst(0).getRawPtr();
  y = coords->getDataNonConst(1).getRawPtr();
  z = coords->getDataNonConst(2).getRawPtr();

  const gno_t *globalIds = coords->getMap()->getNodeElementList().getRawPtr();
  typedef Zoltan2::BasicCoordinateInput<tMVector_t> inputAdapter_t;

  inputAdapter_t ia(localCount, globalIds, x, y, z, 1, 1, 1);

  Teuchos::ParameterList params("test params");
  Teuchos::ParameterList &parParams = params.sublist("partitioning");
  parParams.set("algorithm", "PQJagged");

  //parParams.set("algorithm", "rcb");
  Teuchos::ParameterList &geoParams = parParams.sublist("geometric");
  geoParams.set("bisection_num_test_cuts", 7);
  geoParams.set("rectilinear_blocks", "yes");

  parParams.set("num_global_parts", 10);

#ifdef HAVE_ZOLTAN2_MPI

  Zoltan2::PartitioningProblem<inputAdapter_t> problem(&ia, &params,
      MPI_COMM_WORLD);
#else
  Zoltan2::PartitioningProblem<inputAdapter_t> problem(&ia, &params);
#endif

  problem.solve();


  const Zoltan2::PartitioningSolution<inputAdapter_t> &solution =
      problem.getSolution();

  if (comm->getRank()  == 0)
    problem.printMetrics(cout);
}



void meshCoordinatesTest2(const RCP<const Teuchos::Comm<int> > & comm, string pqParts, int numCoords, float imbalance, int numParts)
{


  gno_t *ids = new gno_t [numCoords];
  if (!ids)
    throw std::bad_alloc();
  for (lno_t i=0; i < numCoords; i++)
    ids[i] = i;
  ArrayRCP<gno_t> globalIds(ids, 0, numCoords, true);

  Array<ArrayRCP<scalar_t> > randomCoords(3);

  int np = comm->getSize();
  UserInputForTests::getRandomData(555 + comm->getRank(), numCoords/np, 0, 10,
      randomCoords.view(0,3));

  typedef Zoltan2::BasicCoordinateInput<myTypes_t> inputAdapter_t;

  inputAdapter_t ia(numCoords/np, ids,
      randomCoords[0].getRawPtr(), randomCoords[1].getRawPtr(),
      randomCoords[2].getRawPtr(), 1,1,1);

  Teuchos::ParameterList params("test params");
  Teuchos::ParameterList &parParams = params.sublist("partitioning");
  parParams.set("algorithm", "PQJagged");

  params.set("pqParts", pqParts);
  parParams.set("compute_metrics", "true");
  //parParams.set("algorithm", "rcb");
  Teuchos::ParameterList &geoParams = parParams.sublist("geometric");
  geoParams.set("bisection_num_test_cuts", 7);
  geoParams.set("rectilinear_blocks", "yes");

  parParams.set("num_global_parts", numParts);
  parParams.set("imbalance_tolerance", double(imbalance));

#ifdef HAVE_ZOLTAN2_MPI

  Zoltan2::PartitioningProblem<inputAdapter_t> problem(&ia, &params,
      MPI_COMM_WORLD);
#else
  Zoltan2::PartitioningProblem<inputAdapter_t> problem(&ia, &params);
#endif

  problem.solve();


  const Zoltan2::PartitioningSolution<inputAdapter_t> &solution =
      problem.getSolution();

  //const RCP<inputAdapter_t> rcpIa = RCP<inputAdapter_t>(&ia);
  //const RCP <const Zoltan2::PartitioningSolution<inputAdapter_t> > rcpsolution = RCP<const Zoltan2::PartitioningSolution<inputAdapter_t> >(&solution,false);
  // Zoltan2::PartitioningSolutionQuality<inputAdapter_t> psq (problem.env_,comm, rcpIa, rcpsolution);

  //  if (comm->getRank()  == 0)
  //	  problem.printMetrics(cout);
}

string convert_to_string(char *args){
  string tmp = "";
  for(int i = 0; args[i] != 0; i++)
    tmp += args[i];
  return tmp;
}
bool getArgumentValue(string &argumentid, float &argumentValue, string argumentline){
  stringstream stream(stringstream::in | stringstream::out);
  stream << argumentline;
  getline(stream, argumentid, '=');
  if (stream.eof()){
    return false;
  }
  stream >> argumentValue;
  return true;
}



int main(int argc, char *argv[])
{
  Teuchos::GlobalMPISession session(&argc, &argv);

  RCP<const Teuchos::Comm<int> > tcomm = Teuchos::DefaultComm<int>::getComm();
  int rank = tcomm->getRank();


  int numParts = 10; float imbalance = 1.03;
  int numCoords = 1000;
  string pqParts = "";
  int opt = 3;
  std::string fname = "simple";
  std::string paramFile = "";
  for(int i = 0; i < argc; ++i){
    string tmp = convert_to_string(argv[i]);
    string identifier = "";
    int value = -1; float fval = -1;
    if(!getArgumentValue(identifier, fval, tmp)) continue;
    value = int (fval);
    if(identifier == "C"){

      if(value > 0){
        numParts=value;
      } else {
        cout << "Invalid argument at " << tmp;
        exit(1);
      }	  	  } else
        if(identifier == "P"){

          stringstream stream(stringstream::in | stringstream::out);

          stream << tmp;

          getline(stream, fname, '=');
          stream >> pqParts;
        } else if(identifier == "D"){
          if(value > 0){
            numCoords=value;
          } else {
            cout << "Invalid argument at " << tmp;
            exit(1);
          }
        }else if(identifier == "I"){
          if(fval > 0){
            imbalance=fval;
          } else {
            cout << "Invalid argument at " << tmp;
            exit(1);
          }
        } else if(identifier == "F"){
          stringstream stream(stringstream::in | stringstream::out);
          stream << tmp;
          getline(stream, fname, '=');

          stream >> fname;
        }

        else if(identifier == "PF"){
          stringstream stream(stringstream::in | stringstream::out);
          stream << tmp;
          getline(stream, paramFile, '=');
          stream >> paramFile;
        }
        else if(identifier == "O"){
          if(value >= 0 && value <= 3){
            opt = value;
          } else {
            cout << "Invalid argument at " << tmp;
            exit(1);
          }
        }
        else {
          cout << "Invalid argument at " << tmp;
          exit(1);

        }

  }

  //MPI_Init(&argc, &argv);
  //int myrank; int numprocs;
  //MPI_Comm_rank(MPI_COMM_WORLD, &myrank);
  //MPI_Comm_size(MPI_COMM_WORLD, &numprocs);
  //meshCoordinatesTest2(tcomm,numParts, numCoords, imbalance);
  //meshCoordinatesTest(tcomm);

  switch (opt){
  case 0:
    testFromDataFile(tcomm,numParts, imbalance,fname,pqParts);
    break;
  case 1:
    meshCoordinatesTest2(tcomm,pqParts, numCoords, imbalance, numParts);
    break;
  case 2:
    serialTest(numParts, numCoords, imbalance);
    break;
  case 3:
    GeometricGen(tcomm, numParts, imbalance, fname, pqParts, paramFile);
    break;
  }
  //if (rank == 0)
  //  serialTest(numParts, numCoords, imbalance);

  if (rank == 0)
    std::cout << "PASS" << std::endl;
}<|MERGE_RESOLUTION|>--- conflicted
+++ resolved
@@ -252,12 +252,7 @@
   }
 
   const gno_t *globalIds = coords->getMap()->getNodeElementList().getRawPtr();
-<<<<<<< HEAD
-   
-=======
-
-#if 0
->>>>>>> 87739b01
+
   typedef Zoltan2::BasicCoordinateInput<tMVector_t> inputAdapter_t;
   inputAdapter_t ia(localCount, globalIds, x, y, z, 1, 1, 1);
 #else
