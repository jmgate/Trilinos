--- conflicted
+++ resolved
@@ -74,11 +74,8 @@
 
 extern "C" {
 
-<<<<<<< HEAD
-=======
 #include "superlu_dist_config.h" // provides define for size 32 or 64 int_t
 
->>>>>>> 4103bf6c
   /// use the same function with name space in the macro
 #define USER_FREE(addr) SLUD::superlu_free_dist(addr)
 
@@ -98,15 +95,6 @@
 #endif
 
 
-#if SUPERLU_DIST_MAJOR_VERSION > 4
-  typedef superlu_dist_options_t   amesos2_superlu_dist_options_t;
-  typedef superlu_dist_mem_usage_t amesos2_superlu_dist_mem_usage_t;
-#define AMESOS2_ENABLES_SUPERLUDIST_VERSION5_AND_HIGHER 1
-#else
-  typedef superlu_options_t        amesos2_superlu_dist_options_t;
-  typedef mem_usage_t              amesos2_superlu_dist_mem_usage_t;
-#endif
-
   namespace D {
 #include "superlu_ddefs.h"	// double-precision real definitions
   }
@@ -119,11 +107,8 @@
 
 
 } // end extern "C"
-<<<<<<< HEAD
-=======
-
-
->>>>>>> 4103bf6c
+
+
 #if defined(HAVE_TEUCHOS_COMPLEX)  && !defined(__clang__)
 
   // Declare and specialize a std::binary_funtion class for
